--- conflicted
+++ resolved
@@ -57,46 +57,10 @@
     return [panel]
 
 
-<<<<<<< HEAD
 def create_plot(context, *fnames):
-    import matplotlib.pyplot as plt
-    from scipy.interpolate import interp1d
-
-    # Get electronic polarizability
     infrareddct = context.result
-    omega_w = infrareddct["omega_w"] * 1e3
-    alpha_wvv = infrareddct["alpha_wvv"]
-
     electrondct = context.get_record('asr.polarizability').result
-    alphax_w = electrondct["alphax_w"]
-    alphay_w = electrondct["alphay_w"]
-    alphaz_w = electrondct["alphaz_w"]
-    omegatmp_w = electrondct["frequencies"] * 1e3
-
-    # Get max phonon freq
     phonondata = context.get_record('asr.phonons').result
-    maxphononfreq = phonondata.get("omega_kl")[0].max() * 1e3
-    maxomega = maxphononfreq * 1.5
-
-    ndim = context.ndim
-
-    realphax = interp1d(omegatmp_w, alphax_w.real)
-    imalphax = interp1d(omegatmp_w, alphax_w.imag)
-    ax_w = (realphax(omega_w) + 1j * imalphax(omega_w)
-            + alpha_wvv[:, 0, 0])
-    realphay = interp1d(omegatmp_w, alphay_w.real)
-    imalphay = interp1d(omegatmp_w, alphay_w.imag)
-    ay_w = (realphay(omega_w) + 1j * imalphay(omega_w)
-            + alpha_wvv[:, 1, 1])
-    realphaz = interp1d(omegatmp_w, alphaz_w.real)
-    imalphaz = interp1d(omegatmp_w, alphaz_w.imag)
-    az_w = (realphaz(omega_w) + 1j * imalphaz(omega_w)
-            + alpha_wvv[:, 2, 2])
-=======
-def create_plot(row, *fnames):
-    infrareddct = row.data['results-asr.infraredpolarizability.json']
-    electrondct = row.data['results-asr.polarizability.json']
-    phonondata = row.data['results-asr.phonons.json']
     maxphononfreq = phonondata['omega_kl'][0].max() * 1e3
 
     assert len(fnames) == 3
@@ -104,7 +68,7 @@
         alpha_w = electrondct[f'alpha{axisname}_w']
 
         create_plot_simple(
-            ndim=sum(row.toatoms().pbc),
+            ndim=context.ndim,
             maxomega=maxphononfreq * 1.5,
             omega_w=infrareddct["omega_w"] * 1e3,
             alpha_w=alpha_w,
@@ -134,7 +98,6 @@
 
     return mkplot(yvalues, axisname, fname, maxomega, omega_w, ylabel)
 
->>>>>>> 41cbcfe8
 
 def mkplot(a_w, axisname, fname, maxomega, omega_w, ylabel):
     import matplotlib.pyplot as plt
