--- conflicted
+++ resolved
@@ -299,30 +299,17 @@
     formats = {'ase_webpanel': webpanel}
 
 
-<<<<<<< HEAD
-@command(module='asr.hyperfine')
-=======
-# @command(module='asr.hyperfine',
->>>>>>> 4eb22b00
+# @command(module='asr.hyperfine')
 #         requires=['structure.json', 'gs.gpw'],
 #         dependencies=['asr.gs@calculate'],
 #         resources='1:1h',
 #         returns=Result)
-<<<<<<< HEAD
-@option('--center', nargs=3, type=click.Tuple([float, float, float]),
-        help='Tuple of three spatial coordinates that should be considered '
-        'as the center (defaults to [0, 0, 0]).')
-@option('--defect/--no-defect', help='Flag to choose whether HF coupling should be '
-        'calculated for a defect. If so, the recipe will automatically extract the '
-        'defect position from asr.defect_symmetry.', is_flag=True)
-=======
 # @option('--center', nargs=3, type=click.Tuple([float, float, float]),
 #        help='Tuple of three spatial coordinates that should be considered '
 #        'as the center (defaults to [0, 0, 0]).')
 # @option('--defect/--no-defect', help='Flag to choose whether HF coupling should be '
 #        'calculated for a defect. If so, the recipe will automatically extract the '
 #        'defect position from asr.defect_symmetry.', is_flag=True)
->>>>>>> 4eb22b00
 def main(center: typing.Sequence[float] = (0, 0, 0),
          defect: bool = False) -> Result:
     """Calculate hyperfine splitting."""
