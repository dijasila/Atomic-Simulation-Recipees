"""Self-consistent EF calculation for defect systems.."""
from asr.core import command, option, ASRResult, prepare_result, DictStr
from ase.dft.bandgap import bandgap
from ase.io import read
from asr.database.browser import (table, describe_entry, dl, code,
                                  make_panel_description, href, fig,
                                  WebPanel)
from asr.defect_symmetry import DefectInfo
import typing
import numpy as np


# TODO: automate degeneracy counting


panel_description = make_panel_description(
    """
Equilibrium defect energetics evaluated by solving E<sub>F</sub> self-consistently
until charge neutrality is achieved.
""",
    articles=[
        href("""J. Buckeridge, Equilibrium point defect and charge carrier
 concentrations in a meterial determined through calculation of the self-consistent
 Fermi energy, Comp. Phys. Comm. 244 329 (2019)""",
             'https://doi.org/10.1016/j.cpc.2019.06.017'),
    ],
)


def webpanel(result, row, key_descriptions):
    unit = result.conc_unit
    unitstring = f"cm<sup>{unit.split('^')[-1]}</sup>"
    panels = []
    for i, scresult in enumerate(result.scresults):
        condition = scresult.condition
        tables = []
        for element in scresult.defect_concentrations:
            conc_table = get_conc_table(result, element, unitstring)
            tables.append(conc_table)
        scf_overview, scf_summary = get_overview_tables(scresult, result, unitstring)
        plotname = f'neutrality-{condition}.png'
        panel = WebPanel(
            describe_entry(f'Equilibrium energetics: all defects ({condition})',
                           panel_description),
            columns=[[fig(f'{plotname}'), scf_overview], tables],
            plot_descriptions=[{'function': plot_formation_scf,
                                'filenames': [plotname]}],
            sort=25 + i)
        panels.append(panel)

    return panels


def get_overview_tables(scresult, result, unitstring):
    ef = scresult.efermi_sc
    gap = result.gap
    if ef < (gap / 4.):
        dopability = '<b style="color:red;">p-type</b>'
    elif ef > (3 * gap / 4.):
        dopability = '<b style="color:blue;">n-type</b>'
    else:
        dopability = 'intrinsic'

    # get strength of p-/n-type dopability
    if ef < 0:
        ptype_val = '100+'
        ntype_val = '0'
    elif ef > gap:
        ptype_val = '0'
        ntype_val = '100+'
    else:
        ptype_val = int((1 - ef / gap) * 100)
        ntype_val = int((100 - ptype_val))
    pn_strength = f'{ptype_val:3}% / {ntype_val:3}%'
    pn = describe_entry(
        'p-type / n-type balance',
        'Balance of p-/n-type dopability in percent '
        f'(normalized wrt. band gap) at T = {int(result.temperature):d} K.'
        + dl(
            [
                [
                    '100/0',
                    code('if E<sub>F</sub> at VBM')
                ],
                [
                    '0/100',
                    code('if E<sub>F</sub> at CBM')
                ],
                [
                    '50/50',
                    code('if E<sub>F</sub> at E<sub>gap</sub> * 0.5')
                ]
            ],
        )
    )

    is_dopable = describe_entry(
        'Intrinsic doping type',
        'Is the material intrinsically n-type, p-type or intrinsic at '
        f'T = {int(result.temperature):d} K?'
        + dl(
            [
                [
                    'p-type',
                    code('if E<sub>F</sub> < 0.25 * E<sub>gap</sub>')
                ],
                [
                    'n-type',
                    code('if E<sub>F</sub> 0.75 * E<sub>gap</sub>')
                ],
                [
                    'intrinsic',
                    code('if 0.25 * E<sub>gap</sub> < E<sub>F</sub> < '
                         '0.75 * E<sub>gap</sub>')
                ],
            ],
        )
    )

    scf_fermi = describe_entry(
        'Fermi level position',
        'Self-consistent Fermi level wrt. VBM at which charge neutrality condition is '
        f'fulfilled at T = {int(result.temperature):d} K [eV].')

    scf_summary = table(result, 'Charge neutrality', [])
    scf_summary['rows'].extend([[is_dopable, dopability]])
    scf_summary['rows'].extend([[scf_fermi, f'{ef:.2f} eV']])
    scf_summary['rows'].extend([[pn, pn_strength]])

    scf_overview = table(result,
                         f'Equilibrium properties @ {int(result.temperature):d} K', [])
    scf_overview['rows'].extend([[is_dopable, dopability]])
    scf_overview['rows'].extend([[scf_fermi, f'{ef:.2f} eV']])
    scf_overview['rows'].extend([[pn, pn_strength]])
    if scresult.n0 > 1e-5:
        n0 = scresult.n0
    else:
        n0 = 0
    scf_overview['rows'].extend(
        [[describe_entry('Electron carrier concentration',
                         'Equilibrium electron carrier concentration at '
                         f'T = {int(result.temperature):d} K.'),
          f'{n0:.1e} {unitstring}']])
    if scresult.p0 > 1e-5:
        p0 = scresult.p0
    else:
        p0 = 0
    scf_overview['rows'].extend(
        [[describe_entry('Hole carrier concentration',
                         'Equilibrium hole carrier concentration at '
                         f'T = {int(result.temperature):d} K.'),
          f'{p0:.1e} {unitstring}']])

    return scf_overview, scf_summary


def get_conc_table(result, element, unitstring):
    from asr.database.browser import table, describe_entry
    from asr.defectlinks import get_defectstring_from_defectinfo

    token = element['defect_name']
    defectinfo = DefectInfo(defecttoken=token)
    defectstring = get_defectstring_from_defectinfo(
        defectinfo, charge=0)  # charge is only a dummy parameter here
    # remove the charge string from the defectstring again
    clean_defectstring = defectstring.split('(charge')[0]
    scf_table = table(result, f'Eq. concentrations of '
                              f'{clean_defectstring} [{unitstring}]', [])
    for altel in element['concentrations']:
        if altel[0] > 1e1:
            scf_table['rows'].extend(
                [[describe_entry(f'<b>Charge {altel[1]:1d}</b>',
                                 description='Equilibrium concentration '
                                             'in charge state q at T = '
                                             f'{int(result.temperature):d} K.'),
                  f'<b>{altel[0]:.1e}</b>']])
        else:
            scf_table['rows'].extend(
                [[describe_entry(f'Charge {altel[1]:1d}',
                                 description='Equilibrium concentration '
                                             'in charge state q at T = '
                                             f'{int(result.temperature):d} K.'),
                  f'{altel[0]:.1e}']])

    return scf_table


@prepare_result
class ConcentrationResult(ASRResult):
    """Container for concentration results of a specific defect."""

    defect_name: str
    concentrations: typing.List[typing.Tuple[float, float, int]]

    key_descriptions = dict(
        defect_name='Name of the defect (see "defecttoken" of DefectInfo).',
        concentrations='List of concentration tuples containing (conc., eform @ SCEF, '
                       'chargestate).')


@prepare_result
class SelfConsistentResult(ASRResult):
    """Container for results under certain chem. pot. condition."""

    condition: str
    efermi_sc: float
    n0: float
    p0: float
    defect_concentrations: typing.List[ConcentrationResult]
    dopability: str

    key_descriptions: typing.Dict[str, str] = dict(
        condition='Chemical potential condition, e.g. A-poor. '
                  'If one is poor, all other potentials are in '
                  'rich conditions.',
        efermi_sc='Self-consistent Fermi level at which charge '
                  'neutrality condition is fulfilled [eV].',
        n0='Electron carrier concentration at SC Fermi level.',
        p0='Hole carrier concentration at SC Fermi level.',
        defect_concentrations='List of ConcentrationResult containers.',
        dopability='p-/n-type or intrinsic nature of material.')


@prepare_result
class Result(ASRResult):
    """Container for asr.charge_neutrality results."""

    scresults: typing.List[SelfConsistentResult]
    temperature: float
    gap: float
    conc_unit: str

    key_descriptions: typing.Dict[str, str] = dict(
        scresults='List of charge neutrality results for a given '
                  'chemical potential limit.',
        temperature='Temperature [K].',
        gap='Electronic band gap [eV].',
        conc_unit='Unit of calculated concentrations.')

    formats = {"ase_webpanel": webpanel}


@command(module='asr.charge_neutrality',
         requires=['gs.gpw'],
         dependencies=['asr.gs@calculate'],
         resources='1:10m',
         returns=ASRResult)
@option('--temp', help='Temperature [K]', type=float)
@option('--defects', help='Defect dictionary. If no dict is given '
        'as an input, the self-consistency will be run for defect '
        'formation energies extracted from the asr.sj_analyze Recipe',
        type=DictStr())
@option('--mu', help='Chemical potentials. If no dict is given '
        'as an input, the self-consistency will be run for the input '
        'defect dictionary.', type=DictStr())
@option('--cornerpoints/--no-cornerpoints',
        help='Evaluate charge neutrality at chemical potential '
        'region cornerpoints evaluated from asr.chemical_potential '
        'Recipe.', is_flag=True)
def main(temp: float = 300,
         defects: dict = {},
         mu: dict = {},
         cornerpoints: bool = False) -> ASRResult:
    """Calculate self-consistent Fermi energy for defect systems.

    This recipe calculates the self-consistent Fermi energy for a
    specific host system. It needs the defect folder structure
    that gets created with asr.setup.defects. If you do not have a
    defect folder structure present, please use the '--defects' option.
    It is structured the following way (at the example of MoS2):

    - defect_dict = {'defect_name': [(form. en. at VBM, charge state), (.., ..)],
                     ...}
    """
    from gpaw import restart
    # test input and read in defect dictionary from asr.sj_analyze results
    if defects == {}:
        inputdict = get_defect_dict_from_files()
    else:
        inputdict = defects

    # evaluate host crystal elements and hof
    host = read('../unrelaxed.json')
<<<<<<< HEAD
    # el_list = get_element_list(host)
=======
    el_list = get_element_list(host)
    # hof = get_hof_from_sj_results()
>>>>>>> bafc6d11

    # read in pristine ground state calculation and evaluate,
    # renormalize density of states
    atoms, calc = restart('gs.gpw', txt=None)
    dos, EF, gap = get_dos(calc)
    dos = renormalize_dos(calc, dos, EF)

    # Calculate initial electron and hole carrier concentration
    n0, p0 = integrate_electron_hole_concentration(dos, EF, gap, temp)

    unit = get_concentration_unit(host)

    # handle the different usages, either with cornerpoints, input chemical
    # potential dictionary, or none of the above
    if cornerpoints and mu != {}:
        raise AssertionError('give either cornerpoints or mu-dict as input, not both!')
    elif cornerpoints:
        # TO BE IMPLEMENTED (JIBAN)
        resfile = ''
        mus = extract_cornerpoints(resfile)
        # TO BE IMPLEMENTED (JIBAN)
        adjust_eform = True
    elif mu != {}:
        mus = {'mu_0': mu}
        adjust_eform = True
    else:
        # dummy element
        mus = {'standard-states': 0}
        adjust_eform = False
    # note, that this can be a list with only one element solely for QPOD compatibility
    # and such that the old results will not be broken
    sc_results = []
<<<<<<< HEAD
    for element in mus:
        # FIX - this needs to be adjusted once chemical potential recipe is ready
        if adjust_eform:
            defectdict = adjust_formation_energies(inputdict, mu)
        else:
            defectdict = inputdict.copy()
=======
    # FIX - needs to be updated once new chemical potential interfacing is in place
    el_list = ['standard-states']
    # note, that this is a list with only one element solely for QPOD compatibility
    # and such that the old results will not be broken
    # FIX - needs to be updated once new chemical potential interfacing is in place
    for element in el_list:
        # FIX - this needs to be adjusted once chemical potential recipe is ready
        # defectdict = adjust_formation_energies(host, inputdict, element, hof)
        defectdict = inputdict.copy()  # just for the time being here
        # FIX - this needs to be adjusted once chemical potential recipe is ready
>>>>>>> bafc6d11
        # Initialize self-consistent loop for finding Fermi energy
        E, d, i, maxsteps, E_step, epsilon, converged = initialize_scf_loop(gap)
        # Start the self-consistent loop
        while (i < maxsteps):
            E = get_new_sample_point(E, E_step, d)
            n0, p0 = integrate_electron_hole_concentration(dos, E, gap, temp)
            # initialise lists for concentrations and charges
            conc_list = []
            charge_list = []
            sites, degeneracy = get_site_and_state_degeneracy()
            # loop over all defects
            for defecttype in defectdict:
                for defect in defectdict[defecttype]:
                    eform = get_formation_energy(defect, E)
                    conc_def = calculate_defect_concentration(eform,
                                                              sites,
                                                              degeneracy,
                                                              temp)
                    conc_list.append(conc_def)
                    charge_list.append(defect[1])
            delta_new = calculate_delta(conc_list, charge_list, n0, p0)
            converged = check_convergence(delta_new, conc_list, n0, p0, E_step, epsilon)
            if converged:
                break
            if i == 0:
                delta_old = delta_new
            else:
                E_step, d, delta_old = update_scf_parameters(delta_old, delta_new,
                                                             E_step, d)
            i += 1

        # if calculation is converged, show final results
        if converged:
            n0, p0 = integrate_electron_hole_concentration(dos,
                                                           E,
                                                           gap,
                                                           temp)
            n0 = convert_concentration_units(n0, atoms)
            p0 = convert_concentration_units(p0, atoms)
            concentration_results = []
            for defecttype in defectdict:
                concentration_tuples = []
                for defect in defectdict[defecttype]:
                    eform = get_formation_energy(defect, E)
                    conc_def = calculate_defect_concentration(eform, sites, degeneracy,
                                                              temp)
                    conc_def = convert_concentration_units(conc_def, atoms)
                    concentration_tuples.append((conc_def, int(defect[1]), eform))
                concentration_result = ConcentrationResult.fromdata(
                    defect_name=defecttype,
                    concentrations=concentration_tuples)
                concentration_results.append(concentration_result)
        else:
            raise RuntimeError('self-consistent E_F evaluation failed '
                               f'for {element} conditions!')

        dopability = get_dopability_type(E, gap)

        sc_results.append(SelfConsistentResult.fromdata(
            condition=f'{element}',
            efermi_sc=E,
            n0=n0,
            p0=p0,
            defect_concentrations=concentration_results,
            dopability=dopability))

    return Result.fromdata(
        scresults=sc_results,
        temperature=temp,
        conc_unit=unit,
        gap=gap)


def extract_cornerpoints(resfile):
    """Extract cornerpoints from chemical potential Recipe."""
    # TODO: @Jiban, please implement the fucntionality here once
    #       your Recipe is in place
    return None


def return_mu_remove_add(element, mu):
    """
    Return chem. pot. contribution (mu_add, mu_remove) to formation energy.

    Returns mu_i * n_i where i is the defect species based on the name of
    the defect in 'element'.

    Examples: * for vacancies: return mu_remove and set mu_add to zero
              * for substitutional defects: return both mu_remove and mu_add
              * for interstitials: return mu_add and set mu_remove to zero

    Note, that this function can currently just handle simple point defects and
    no defect complexes.
    """
    add = element.split('_')[0]
    remove = element.split('_')[1]
    if add == 'v':
        mu_add = 0
        mu_remove = mu[remove]
    elif add == 'i':
        mu_add = mu[remove]
        mu_remove = 0
    else:
        mu_add = mu[add]
        mu_remove = mu[remove]

    return mu_add, mu_remove


def extrapolate_formation(mu, eform_old, project_zero=False):
    """
    Return formation energies extrapolated to given chem. pot. values.

    Similar to 'return_formation_zerospace' but instead of mapping from
    reference to zero chemical potential space it maps from zero chemical
    potential space to mu space.
    """
    # set sign of chemical potential addition and removal based on whether
    # we project formation energy back to zero space (sign = -1) or
    # extrapolate it from zero space to a certain chemical potential value
    # (sign = +1)
    if project_zero:
        sign = -1
    else:
        sign = +1

    # define new dictionary of formation energies and calculate
    # extrapolated new values
    eform_new = {}
    for element in eform_old:
        mu_add, mu_remove = return_mu_remove_add(element, mu)
        oldform = eform_old[element]
        newform = []
        for element2 in oldform:
            form = element2[0]
            charge = element2[1]
            new = form - sign * (mu_add - mu_remove)
            newform.append((new, charge))
        eform_new[f'{element}'] = newform

    return eform_new


def check_convergence(delta, conc_list, n0, p0, E_step, epsilon):
    return check_delta_zero(delta, conc_list, n0, p0) or (E_step < epsilon)


def update_scf_parameters(delta_old, delta_new, E_step, d):
    if abs(delta_new) > abs(delta_old):
        E_step = E_step / 10.
        d = -1 * d
    delta_old = delta_new

    return E_step, d, delta_old


def get_dopability_type(energy, gap):
    if energy < 0.25 * gap:
        dopability = 'p-type'
    elif energy > 0.75 * gap:
        dopability = 'n-type'
    else:
        dopability = 'intrinsic'

    return dopability


def get_concentration_unit(atoms):
    """Evaluate conc. units based on the dimensionality of the system."""
    dim = sum(atoms.pbc)
    if dim == 2:
        unit = 'cm^-2'
    elif dim == 3:
        unit = 'cm^-3'

    return unit


def get_new_sample_point(energy, stepsize, d):
    return energy + stepsize * d


def get_site_and_state_degeneracy():
    # site and state dependent version to be implemented
    return 1, 1


def initialize_scf_loop(gap, E=0, maxsteps=1000, epsilon=1e-12):
    # d directional parameter
    # i loop index
    # maxsteps maximum number of steps for SCF loop
    # E_step initial step sizew
    # epsilon threshold for minimum step length
    # converged boolean to see whether calculation is converged
    return E, 1, 0, maxsteps, gap / 10., epsilon, False


def get_hof_from_sj_results():
    from asr.core import read_json
    from pathlib import Path

    p = Path('.')
    pathlist = list(p.glob('../defects.*/charge_0/results-asr.sj_analyze.json'))
    sj_res = read_json(pathlist[0])
    hof = sj_res['hof']

    return hof


def get_adjusted_chemical_potentials(host, hof, element):
    el_list = get_element_list(host)
    stoi = get_stoichiometry(host)
    sstates = {}
    for el in el_list:
        name = el
        if el == element:
            mu_el = hof / stoi[element]
            sstates[f'{name}'] = mu_el
        else:
            sstates[f'{name}'] = 0

    return sstates


def obtain_chemical_potential(symbol, db):
    """Extract the standard state of a given element."""
    energies_ss = []
    if symbol == 'v':
        eref = 0.
    else:
        for row in db.select(symbol, ns=1):
            energies_ss.append(row.energy / row.natoms)
        eref = min(energies_ss)
    return eref


def adjust_formation_energies(defectdict, mu):
    """Return defect dict extrapolated to mu chemical potential conditions."""
    newdict = {}
    # sstates = get_adjusted_chemical_potentials(host, hof, element)
    for defecttoken in defectdict:
        defectinfo = DefectInfo(defecttoken=defecttoken)
        defects = defectinfo.names
        # write adjusted formation energy for defect/defectcomplex to new dict
        tuple_list = []
        for tpl in defectdict[f'{defecttoken}']:
            eform = tpl[0]
            for defectname in defects:
                def_type, def_pos = defectinfo.get_defect_type_and_kind_from_defectname(
                    defectname)
                if def_type == 'v':
                    add = 0
                    remove = mu[f'{def_pos}']
                elif def_pos == 'i':
                    add = mu[f'{def_type}']
                    remove = 0
                else:
                    add = mu[f'{def_type}']
                    remove = mu[f'{def_pos}']
                # adjust formation energy for defects one by one
                # TODO: check signs
                eform = eform - add + remove
            tuple_list.append((eform,
                               tpl[1]))
        newdict[f'{defecttoken}'] = tuple_list

    return newdict


def get_stoichiometry(atoms, reduced=False):
    from ase.formula import Formula

    if reduced:
        w = Formula(atoms.get_chemical_formula()).stoichiometry()[1]
    else:
        w = Formula(atoms.get_chemical_formula())

    return w.count()


def get_element_list(atoms):
    """Return list of unique chem. elements of a structure."""
    symbollist = []
    for i, atom in enumerate(atoms):
        symbol = atoms.symbols[i]
        if symbol not in symbollist:
            symbollist.append(symbol)

    return symbollist


def convert_concentration_units(conc, atoms):
    """
    Convert concentration to units on cm^-n.

    Note, that n is the dimensionality of the system.
    """
    volume = atoms.get_volume()
    dim = sum(atoms.pbc)
    # cell = atoms.get_cell()

    # conversion factor from \AA to cm
    ang_to_cm = 1. * 10 ** (-8)

    if dim == 1:
        raise NotImplementedError('Not implemented for 1D structures!')
    elif dim == 2:
        z = atoms.get_cell_lengths_and_angles()[2]
        volume = volume / z
    elif dim == 3:
        volume = volume
    conc = conc / (volume * (ang_to_cm ** dim))

    return conc


def fermi_dirac_electrons(E, EF, T):
    _k = 8.617333262145e-5  # in eV/K

    return 1. / (np.exp((EF - E) / (_k * T)) + 1.)


def fermi_dirac_holes(E, EF, T):
    return 1 - fermi_dirac_electrons(E, EF, T)


def calculate_delta(conc_list, chargelist, n0, p0):
    """
    Calculate charge balance for current energy.

    delta = n_0 - p_0 - sum_X(sum_q C_{X^q}).
    """
    delta = n0 - p0
    for i, c in enumerate(conc_list):
        delta = delta - c * chargelist[i]

    return delta


def check_delta_zero(delta_new, conc_list, n0, p0):
    argument = n0 + p0
    for c in conc_list:
        argument = argument - c
    if abs(delta_new) < abs(argument * 1e-12):
        return True
    else:
        return False


def calculate_defect_concentration(e_form, sites, degeneracy, T):
    """Calculate and return the defect concentration for a specific defect.

    For a particular charge state with the formation energy for a particular energy.

    Use C_X^q = N_X * g_{X^q} * exp(-E_f(X^q) / (k * T))

    Note, that e_form is the formation energy at the desired Fermi energy
    already! In general, it is not the one at the VBM.
    """
    _k = 8.617333262145e-5  # in eV/K
    return (sites * degeneracy * np.exp((-1) * e_form / (_k * T)))


def get_formation_energy(defect, energy):
    """Return formation energy of defect in a charge state at an energy."""
    E_form_0, charge = get_zero_formation_energy(defect)

    return E_form_0 + charge * energy


def get_zero_formation_energy(defect):
    """
    Return the formation energy of a given defect at the VBM.

    Note, that the VBM corresponds to energy zero.
    """
    eform = defect[0]
    charge = defect[1]

    return eform, charge


def get_defect_dict_from_files():
    """Read in the results of asr.sj_analyze and store the formation energies at VBM."""
    from asr.core import read_json
    from pathlib import Path

    p = Path('.')
    charged_folders = list(p.glob('./../defects.*/charge_0/'))
    sjflag = False

    defect_dict = {}
    for folder in charged_folders:
        respath = Path(folder / 'results-asr.sj_analyze.json')
        if respath.is_file():
            res = read_json(respath)
            defect_name = str(folder.absolute()).split('/')[-2].split('.')[-1]
            defect_dict[defect_name] = res['eform']
            sjflag = True

    if not sjflag:
        raise RuntimeError('No SJ results available for this material! Did you run '
                           'all preliminary calculation for this system?')

    print(f'INFO: read in formation energies of the defects: {defect_dict}.')

    return defect_dict


def integrate_electron_hole_concentration(dos, ef, gap, T):
    """
    Integrate electron and hole carrier concentration.

    Use the trapezoid rule to integrate the following expressions:

     - n0 = int_{E_gap}^{inf} dos(E) * f_e(EF, E, T) dE
     - p0 = int_{-inf}^{0} dos(E) * f_h(EF, E, T) dE
     - f_e(EF, E, T) = (exp((EF - E) / (k * T)) + 1)^{-1}
     - f_h(EF, E, T) = 1 - f_e(EF, E, T)
    """
    # define spacing for density of states integration
    dx = abs(dos[0][-1] - dos[0][0]) / len(dos[0])

    # electron carrier concentration integration
    int_el = []
    int_hole = []
    for i in range(len(dos[0])):
        energy = dos[0][i]
        rho = dos[1][i]
        if energy >= gap:
            int_el.append(rho * fermi_dirac_holes(energy, ef, T))
        elif energy <= 0:
            int_hole.append(rho * fermi_dirac_electrons(energy, ef, T))
    n0 = np.trapz(int_el, dx=dx)
    p0 = np.trapz(int_hole, dx=dx)

    return n0, p0


def renormalize_dos(calc, dos, ef):
    """Renormalize DOS according to number of electrons."""
    if calc.get_number_of_spins() == 2:
        Ne = calc.get_number_of_electrons() / 2.
    else:
        Ne = calc.get_number_of_electrons()

    Ne = calc.get_number_of_electrons()

    # integrate number of electrons
    dx = abs(dos[0][-1] - dos[0][0]) / len(dos[0])
    int_el = []
    for i in range(len(dos[0])):
        energy = dos[0][i]
        rho = dos[1][i]
        if energy <= ef:
            int_el.append(rho)
    n0 = np.trapz(int_el, dx=dx)

    print(f'INFO: number of electrons BEFORE renormalization: {n0}, '
          f'{calc.get_number_of_electrons()} (Reference).')
    for i in range(len(dos[0])):
        dos[1][i] = dos[1][i] * Ne / n0

    print('INFO: renormalize DOS with factor {}'.format(Ne / n0))

    # reintegrate up to Fermi energy to doublecheck whether number of
    # electrons is correct
    int_el = []
    for i in range(len(dos[0])):
        energy = dos[0][i]
        rho = dos[1][i]
        if energy <= ef:
            int_el.append(rho)
    n0 = np.trapz(int_el, dx=dx)

    print(f'INFO: number of electrons AFTER renormalization: {n0:.2f}, '
          f'{calc.get_number_of_electrons()} (Reference).')

    return dos


def get_band_edges(calc):
    """Return energy of VBM to reference to later."""
    gap, p1, p2 = bandgap(calc)
    if gap == 0:
        raise ValueError('No bandgap for the present host material!')

    evbm = calc.get_eigenvalues(spin=p1[0], kpt=p1[1])[p1[2]]
    ecbm = calc.get_eigenvalues(spin=p2[0], kpt=p2[1])[p2[2]]
    EF = calc.get_fermi_level()

    return evbm, ecbm, EF, gap


def get_dos(calc, npts=4001, width=0.01):
    """Return the density of states with energy set to zero for VBM."""
    dos = calc.get_dos(spin=0, npts=npts, width=width)
    if calc.get_number_of_spins() == 2:
        dos_1 = calc.get_dos(spin=1, npts=npts, width=width)
        for i in range(len(dos[0])):
            dos[1][i] = dos[1][i] + dos_1[1][i]
    else:
        print('INFO: non spin-polarized calculation! Only one spin channel present!')
    evbm, ecbm, EF, gap = get_band_edges(calc)

    # reference density of states such that E_VBM = 0
    for i in range(npts):
        dos[0][i] = dos[0][i] - evbm
    EF = EF - evbm

    return dos, EF, gap


# all of the following are just plotting functionalities
def plot_formation_scf(row, fname):
    """Plot formation energy diagram and SC Fermi level wrt. VBM."""
    import matplotlib.pyplot as plt

    data = row.data.get('results-asr.charge_neutrality.json')
    gap = data['gap']
    comparison = fname.split('neutrality-')[-1].split('.png')[0]
    fig, ax = plt.subplots()
    for j, condition in enumerate(data['scresults']):
        if comparison == condition['condition']:
            ef = condition['efermi_sc']
            for i, defect in enumerate(condition['defect_concentrations']):
                name = defect['defect_name']
                def_type = name.split('_')[0]
                def_name = name.split('_')[-1]
                namestring = f"{def_type}$_\\{'mathrm{'}{def_name}{'}'}$"
                array = np.zeros((len(defect['concentrations']), 2))
                for num, conc_tuple in enumerate(defect['concentrations']):
                    q = conc_tuple[1]
                    eform = conc_tuple[2]
                    array[num, 0] = eform + q * (-ef)
                    array[num, 1] = q
                array = array[array[:, 1].argsort()[::-1]]
                # plot_background(ax, array)
                plot_lowest_lying(ax, array, ef, gap, name=namestring, color=f'C{i}')
            draw_band_edges(ax, gap)
            set_limits(ax, gap)
            draw_ef(ax, ef)
            set_labels_and_legend(ax, comparison)

    plt.tight_layout()
    plt.savefig(fname)


def set_labels_and_legend(ax, title):
    ax.set_xlabel(r'$E_\mathrm{F} - E_{\mathrm{VBM}}$ [eV]')
    ax.set_ylabel(f'$E^f$ [eV]')
    ax.set_title(title)
    ax.legend(bbox_to_anchor=(0.5, 1.1), ncol=5, loc='lower center')


def draw_ef(ax, ef):
    ax.axvline(ef, color='red', linestyle='dotted',
               label=r'$E_\mathrm{F}^{\mathrm{sc}}$')


def set_limits(ax, gap):
    ax.set_xlim(0 - gap / 10., gap + gap / 10.)


def get_min_el(array):
    elements = []
    for i in range(len(array)):
        elements.append(array[i, 0])
    for i, el in enumerate(elements):
        if el == min(elements):
            return i


def get_crossing_point(y1, y2, q1, q2):
    """
    Calculate the crossing point between two charge states.

    f1 = y1 + x * q1
    f2 = y2 + x * q2
    x * (q1 - q2) = y2 - y1
    x = (y2 - y1) / (q1 - q2)
    """
    return (y2 - y1) / float(q1 - q2)


def clean_array(array):
    index = get_min_el(array)

    return array[index:, :]


def get_y(x, array, index):
    q = array[index, 1]

    return q * x + array[index, 0]


def get_last_element(array, x_axis, y_axis, gap):
    y_cbms = []
    for i in range(len(array)):
        q = array[i, 1]
        eform = array[i, 0]
        y_cbms.append(q * gap + eform)

    x_axis.append(gap)
    y_axis.append(min(y_cbms))

    return x_axis, y_axis


def get_line_segment(array, index, x_axis, y_axis, gap):
    xs = []
    ys = []
    for i in range(len(array)):
        if i > index:
            y1 = array[index, 0]
            q1 = array[index, 1]
            y2 = array[i, 0]
            q2 = array[i, 1]
            crossing = get_crossing_point(y1, y2, q1, q2)
            xs.append(crossing)
            ys.append(q1 * crossing + y1)
        else:
            crossing = 1000
            xs.append(gap + 10)
            ys.append(crossing)
    min_index = index + 1
    for i, x in enumerate(xs):
        q1 = array[index, 1]
        y1 = array[index, 0]
        if x == min(xs) and x > 0 and x < gap:
            min_index = i
            x_axis.append(xs[min_index])
            y_axis.append(q1 * xs[min_index] + y1)

    return min_index, x_axis, y_axis


def plot_background(ax, array_in, gap):
    for i in range(len(array_in)):
        q = array_in[i, 1]
        eform = array_in[i, 0]
        y0 = eform
        y1 = eform + q * gap
        ax.plot([0, gap], [y0, y1], color='grey',
                alpha=0.2)


def plot_lowest_lying(ax, array_in, ef, gap, name, color):
    array_tmp = array_in.copy()
    array_tmp = clean_array(array_tmp)
    xs = [0]
    ys = [array_tmp[0, 0]]
    index, xs, ys = get_line_segment(array_tmp, 0, xs, ys, gap)
    for i in range(len(array_tmp)):
        index, xs, ys = get_line_segment(array_tmp, index, xs, ys, gap)
        if index == len(array_tmp):
            break
    xs, ys = get_last_element(array_tmp, xs, ys, gap)
    ax.plot(xs, ys, color=color, label=name)
    ax.set_xlabel(r'$E_\mathrm{F}$ [eV]')


def draw_band_edges(ax, gap):
    ax.axvline(0, color='black')
    ax.axvline(gap, color='black')
    ax.axvspan(-100, 0, alpha=0.5, color='grey')
    ax.axvspan(gap, 100, alpha=0.5, color='grey')


if __name__ == '__main__':
    main.cli()<|MERGE_RESOLUTION|>--- conflicted
+++ resolved
@@ -281,12 +281,7 @@
 
     # evaluate host crystal elements and hof
     host = read('../unrelaxed.json')
-<<<<<<< HEAD
     # el_list = get_element_list(host)
-=======
-    el_list = get_element_list(host)
-    # hof = get_hof_from_sj_results()
->>>>>>> bafc6d11
 
     # read in pristine ground state calculation and evaluate,
     # renormalize density of states
@@ -319,25 +314,12 @@
     # note, that this can be a list with only one element solely for QPOD compatibility
     # and such that the old results will not be broken
     sc_results = []
-<<<<<<< HEAD
     for element in mus:
         # FIX - this needs to be adjusted once chemical potential recipe is ready
         if adjust_eform:
             defectdict = adjust_formation_energies(inputdict, mu)
         else:
             defectdict = inputdict.copy()
-=======
-    # FIX - needs to be updated once new chemical potential interfacing is in place
-    el_list = ['standard-states']
-    # note, that this is a list with only one element solely for QPOD compatibility
-    # and such that the old results will not be broken
-    # FIX - needs to be updated once new chemical potential interfacing is in place
-    for element in el_list:
-        # FIX - this needs to be adjusted once chemical potential recipe is ready
-        # defectdict = adjust_formation_energies(host, inputdict, element, hof)
-        defectdict = inputdict.copy()  # just for the time being here
-        # FIX - this needs to be adjusted once chemical potential recipe is ready
->>>>>>> bafc6d11
         # Initialize self-consistent loop for finding Fermi energy
         E, d, i, maxsteps, E_step, epsilon, converged = initialize_scf_loop(gap)
         # Start the self-consistent loop
@@ -598,7 +580,6 @@
                     add = mu[f'{def_type}']
                     remove = mu[f'{def_pos}']
                 # adjust formation energy for defects one by one
-                # TODO: check signs
                 eform = eform - add + remove
             tuple_list.append((eform,
                                tpl[1]))
