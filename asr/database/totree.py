--- conflicted
+++ resolved
@@ -6,11 +6,7 @@
                      copy,
                      patterns,
                      atomsname,
-<<<<<<< HEAD
-                     dont_create_folders):
-=======
                      create_folders):
->>>>>>> cf8fb5ad
     """Write folder tree to disk."""
     from pathlib import Path
     from os import makedirs, link
@@ -43,18 +39,12 @@
             else:
                 continue
 
-<<<<<<< HEAD
-            if not folder_has_been_created and not dont_create_folders:
-=======
             if not folder_has_been_created and create_folders:
->>>>>>> cf8fb5ad
                 makedirs(folder)
                 folder_has_been_created = True
 
             if (folder / filename).is_file():
                 continue
-<<<<<<< HEAD
-=======
 
             # We treat json differently
             if filename.endswith('.json'):
@@ -96,48 +86,6 @@
                         destfile.write_bytes(srcfile.read_bytes())
                 else:
                     destfile.symlink_to(srcfile)
->>>>>>> cf8fb5ad
-
-            # We treat json differently
-            if filename.endswith('.json'):
-                write_json(folder / filename, results)
-
-                # Unpack any extra files
-                files = results.get('__files__', {})
-                for extrafile, content in files.items():
-
-                    if '__tofile__' in content:
-                        tofile = content.pop('__tofile__')
-                        mod, func = tofile.split('@')
-                        write_func = getattr(importlib.import_module(mod),
-                                             func)
-                        write_func(folder / extrafile, content)
-            elif filename == '__links__':
-                for destdir, identifier in results.items():
-                    if identifier not in folders:
-                        print(f'{folder}: Unknown unique identifier '
-                              f'{identifier}! Cannot link to'
-                              f' {destdir}.')
-                    else:
-                        srcdir = cwd / folders[identifier][0]
-                        (folder / destdir).symlink_to(srcdir,
-                                                      target_is_directory=True)
-            else:
-                path = results.get('pointer')
-                srcfile = Path(path).resolve()
-                if not srcfile.is_file():
-                    print(f'Cannot locate source file: {path}')
-                    continue
-                destfile = folder / Path(filename)
-                if destfile.is_file():
-                    continue
-                if copy:
-                    try:
-                        link(str(srcfile), str(destfile))
-                    except OSError:
-                        destfile.write_bytes(srcfile.read_bytes())
-                else:
-                    destfile.symlink_to(srcfile)
 
 
 def make_folder_dict(rows, tree_structure):
@@ -194,63 +142,6 @@
         identifier = row.get('uid', row.id)
         folders[identifier] = (folder, row)
 
-<<<<<<< HEAD
-=======
-def make_folder_dict(rows, tree_structure):
-    """Return a dictionary where key=uid and value=(folder, row)."""
-    import spglib
-    folders = {}
-    folderlist = []
-    err = []
-    nc = 0
-    for row in rows:
-        atoms = row.toatoms()
-        formula = atoms.symbols.formula
-        st = atoms.symbols.formula.stoichiometry()[0]
-        cell = (atoms.cell.array,
-                atoms.get_scaled_positions(),
-                atoms.numbers)
-        stoi = atoms.symbols.formula.stoichiometry()
-        st = stoi[0]
-        dataset = spglib.get_symmetry_dataset(cell, symprec=1e-3,
-                                              angle_tolerance=0.1)
-        sg = dataset['number']
-        w = '-'.join(sorted(set(dataset['wyckoffs'])))
-        if 'magstate' in row:
-            magstate = row.magstate.lower()
-        else:
-            magstate = None
-
-        # Add a unique identifier
-        if 'uid' in tree_structure:
-            for uid in range(0, 10):
-                folder = tree_structure.format(stoi=st, spg=sg, wyck=w,
-                                               formula=formula,
-                                               mag=magstate,
-                                               uid=uid, row=row)
-                if folder not in folderlist:
-                    break
-            else:
-                msg = ('Too many collisions (>10):\n' + '\n'.join(err[-9:]))
-                raise RuntimeError(msg)
-
-            if uid > 0:
-                nc += 1
-                err += [f'Collision: {folder}']
-        else:
-            try:
-                folder = tree_structure.format(stoi=st, spg=sg, wyck=w,
-                                               formula=formula,
-                                               mag=magstate,
-                                               row=row)
-            except AttributeError:
-                continue
-        assert folder not in folderlist, f'Collision in folder: {folder}!'
-        folderlist.append(folder)
-        identifier = row.get('uid', row.id)
-        folders[identifier] = (folder, row)
-
->>>>>>> cf8fb5ad
     print(f'Number of collisions: {nc}')
     for er in err:
         print(er)
@@ -258,17 +149,10 @@
 
 
 @command('asr.database.totree')
-<<<<<<< HEAD
-@argument('database', nargs=1)
-@option('--run/--dry-run')
-@option('-s', '--selection', help='ASE-DB selection')
-@option('-t', '--tree-structure')
-=======
 @argument('database', nargs=1, type=str)
 @option('--run/--dry-run', is_flag=True)
 @option('-s', '--selection', help='ASE-DB selection', type=str)
 @option('-t', '--tree-structure', type=str)
->>>>>>> cf8fb5ad
 @option('--sort', help='Sort the generated materials '
         '(only useful when dividing chunking tree)', type=str)
 @option('--copy/--no-copy', is_flag=True, help='Copy pointer tagged files')
@@ -366,11 +250,7 @@
     make_folder_tree(folders=folders, chunks=chunks,
                      write_atoms_file=write_atoms_file, copy=copy,
                      patterns=patterns, atomsname=atomsname,
-<<<<<<< HEAD
-                     dont_create_folders=dont_create_folders)
-=======
                      create_folders=create_folders)
->>>>>>> cf8fb5ad
 
 
 if __name__ == '__main__':
