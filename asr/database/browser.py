--- conflicted
+++ resolved
@@ -485,26 +485,26 @@
     result_objects = []
 
     for key, value in row.data.items():
-<<<<<<< HEAD
-        if is_results_file(key):
-            obj = decode_object(value)
-
-            # Below is to support old C2DB databases that contain
-            # hacked result files with no asr_name
-            if not isinstance(obj, ASRResult):
-                recipename = extract_recipe_from_filename(key)
-                value['__asr_hacked__'] = recipename
-                obj = decode_object(value)
-            result_objects.append(obj)
-        else:
-            obj = value
-        row.data[key] = obj
-        assert row.data[key] == obj
-=======
+# <<<<<<< HEAD
+#         if is_results_file(key):
+#             obj = decode_object(value)
+# 
+#             # Below is to support old C2DB databases that contain
+#             # hacked result files with no asr_name
+#             if not isinstance(obj, ASRResult):
+#                 recipename = extract_recipe_from_filename(key)
+#                 value['__asr_hacked__'] = recipename
+#                 obj = decode_object(value)
+#             result_objects.append(obj)
+#         else:
+#             obj = value
+#         row.data[key] = obj
+#         assert row.data[key] == obj
+# =======
         if isinstance(value, ASRResult):
             result_objects.append(value)
->>>>>>> 529f78c0
-
+# >>>>>>> origin/master
+# 
     panel_data_sources = {}
     # Locate all webpanels
     for result in result_objects:
