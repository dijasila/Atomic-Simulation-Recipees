from asr.core import (decode_object, ASRResult, get_recipe_from_name)
import sys
import re
from pathlib import Path
from typing import List, Dict, Tuple, Any
import traceback
import os
from .webpanel import WebPanel

import numpy as np
import matplotlib.pyplot as plt
from ase.db.row import AtomsRow
from ase.db.core import float_to_time_string, now

from asr.core.cache import Cache, MemoryBackend

assert sys.version_info >= (3, 4)

plotlyjs = (
    '<script src="https://cdn.plot.ly/plotly-latest.min.js">' + '</script>')
external_libraries = [plotlyjs]

unique_key = 'uid'

params = {'legend.fontsize': 'large',
          'axes.labelsize': 'large',
          'axes.titlesize': 'large',
          'xtick.labelsize': 'large',
          'ytick.labelsize': 'large',
          'savefig.dpi': 200}
plt.rcParams.update(**params)


def create_table(row,  # AtomsRow
                 header,  # List[str]
                 keys,  # List[str]
                 key_descriptions,  # Dict[str, Tuple[str, str, str]]
                 digits=3  # int
                 ):  # -> Dict[str, Any]
    """Create table-dict from row."""
    table = []
    for key in keys:
        if key == 'age':
            age = float_to_time_string(now() - row.ctime, True)
            table.append(('Age', age))
            continue
        value = row.get(key)
        if value is not None:
            if isinstance(value, float):
                old_value = value
                value = '{:.{}f}'.format(value, digits)
                if hasattr(old_value, '__explanation__'):
                    value = describe_entry(value, old_value.__explanation__)
            elif not isinstance(value, str):
                value = str(value)

            longdesc, desc, unit = key_descriptions.get(key, ['', key, ''])
            if hasattr(key, '__explanation__'):
                desc = describe_entry(desc, key.__explanation__)
            if unit:
                value += ' ' + unit
            table.append([desc, value])
    return {'type': 'table',
            'header': header,
            'rows': table}


def miscellaneous_section(row, key_descriptions, exclude):
    """Make help function for adding a "miscellaneous" section.

    Create table with all keys except those in exclude.
    """
    misckeys = (set(key_descriptions)
                | set(row.key_value_pairs)) - set(exclude)
    misc = create_table(row, ['Items', ''], sorted(misckeys), key_descriptions)
    return ('Miscellaneous', [[misc]])


def link_section(row, key_descriptions, exclude):
    """Make help function for adding a "links" section.

    Create table with all keys except those in exclude.
    """
    try:
        links = row.data['links']
    except KeyError:
        return ('Links', [[]])

    link_table = create_link_table(row, links, key_descriptions)
    return ('Links', [[link_table]])


def create_link_table(row, links, key_descriptions):
    """Create links table in the links panel."""
    link_table = table(row, 'Links', [])
    for link in links:
        linkname = f'<a href="{link[1]}">{link[0]}</a>'
        linktype = link[2]
        link_table['rows'].extend([[linkname, linktype]])

    return link_table


class ExplainedStr(str):
    """A mutable string class that support explanations."""

    __explanation__: str


class ExplainedFloat(float):
    """A mutable string class that support explanations."""

    __explanation__: str


value_type_to_explained_type = {}


def describe_entry(value, description, title='Help'):
    """Describe website entry.

    This function sets an __explanation__ attribute on the given object
    which is used by the web application to generate additional explanations.
    """
    description = normalize_string(description)
    if hasattr(value, '__explanation__'):
        if value.__explanation__ == '':
            value.__explanation__ += description
        else:
            value.__explanation__ += '\n' + description
        value.__explanation_title__ = bold(title)
        return value

    value_type = type(value)
    if value_type in value_type_to_explained_type:
        value = value_type_to_explained_type[value_type](value)
        value.__explanation__ = description
        value.__explanation_title__ = bold(title)
        return value

    class ExplainedType(value_type):

        __explanation__: str
        __explanation_title__: str

    value_type_to_explained_type[value_type] = ExplainedType
    return describe_entry(value, description, title)


def describe_entries(rows, description):
    for ir, row in enumerate(rows):
        for ic, value in enumerate(row):
            if isinstance(value, dict):
                raise ValueError(f'Incompatible value={value}')
            value = describe_entry(value, description)
            rows[ir][ic] = value
    return rows


def dict_to_list(dct, indent=0, char=' ', exclude_keys: set = set()):
    lst = []
    for key, value in dct.items():
        if key in exclude_keys:
            continue
        if value is None:
            continue
        if isinstance(value, dict):
            lst2 = dict_to_list(value,
                                indent=indent + 2,
                                char=char,
                                exclude_keys=exclude_keys)
            lst.extend([indent * char + f'<b>{key}</b>='] + lst2)
        else:
            lst.append(indent * char + f'<b>{key}</b>={value}')
    return lst


def get_recipe_href(asr_name, name=None):
    """Get a hyperlink for the recipe documentation associated with a given result.

    Parameters
    ----------
    asr_name : str
        asr_name variable of recipe
    name : str/None
        name for link - falls back to asr_name if None

    Returns
    -------
    link_name : str
    """
    if name is None:
        name = asr_name
    # ATM href only works to recipe main
    asr_name = asr_name.split(':')[0]
    link_name = ('<a href="https://asr.readthedocs.io/en/latest/'
                 f'src/generated/recipe_{asr_name}.html">{name}</a>')

    return link_name


def make_html_tag_wrapper(tag):

    def wrap_tag(text):
        return f'<{tag}>{text}</{tag}>'

    return wrap_tag


def div(text, cls=''):
    return f'<div class="{cls}">{text}</div>'


def html_table(rows, header=None):
    text = '<table class="table">'
    if header is not None:
        headtext = ''
        for value in header:
            headtext += th(value)
        text += thead(headtext)
    for row in rows:
        rowtext = ''
        for value in row:
            rowtext += td(value)
        rowtext = tr(rowtext)
        text += rowtext
    text += '</table>'
    return text


li = make_html_tag_wrapper('li')
bold = make_html_tag_wrapper('b')
pre = make_html_tag_wrapper('pre')
code = make_html_tag_wrapper('code')
dt = make_html_tag_wrapper('dt')
dd = make_html_tag_wrapper('dd')
tr = make_html_tag_wrapper('tr')
td = make_html_tag_wrapper('td')
th = make_html_tag_wrapper('th')
thead = make_html_tag_wrapper('thead')
par = make_html_tag_wrapper('p')

br = '<br>'


def ul(items):

    text = ''
    for item in items:
        text += li(item)

    return '<ul>' + text + '</ul>'


def dl(items):

    text = ''
    for item1, item2 in items:
        text += dt(item1) + dd(item2)

    return '<dl class="dl-horizontal">' + text + '<dl>'


def href(text, link):
    return f'<a href="{link}">{text}</a>'


static_article_links = {'C2DB': href(
    """S. Haastrup et al. The Computational 2D Materials Database: high-throughput
modeling and discovery of atomically thin crystals, 2D Mater. 5 042002
(2018).""",
    'https://doi.org/10.1088/2053-1583/aacfc1'
)
}


def normalize_string(text):
    while text.endswith('\n'):
        text = text[:-1]
    while text.startswith('\n'):
        text = text[1:]
    while text.endswith(br):
        text = text[:-len(br)]
    while text.startswith(br):
        text = text[len(br):]
    return text


def make_panel_description(text, articles=None):

    if articles:
        articles = (
            bold('Relevant article(s):')
            + ul([
                static_article_links.get(article, article) for article in articles]
            )
        )
        elements = [text, articles]
    else:
        elements = [text]

    return combine_elements(elements)


def combine_elements(items, spacer=(br + br)):
    items = [normalize_string(item) for item in items]

    return spacer.join(items)


def entry_parameter_description(data, name, exclude_keys: set = set()):
    """Make a parameter description.

    Parameters
    ----------
    data: dict
        Data object containing result objects (typically row.data).
    name: str
        Name of recipe from which to extract parameters, e.g. "asr.gs@calculate".
    exclude_keys: set
        Set of keys to exclude from parameter description.

    """
    recipe = get_recipe_from_name(name)
    link_name = get_recipe_href(name)
    if f'results-{name}.json' in data:
        record = data.get_record(f'results-{name}.json')
        params = record.parameters
    else:
        params = recipe.defaults

    lst = dict_to_list(params, exclude_keys=exclude_keys)
    string = pre(code('\n'.join(lst)))
    description = (
        bold(f'Parameters ({link_name})')
        + br
        + string
    )

    return description


def val2str(row, key: str, digits=2) -> str:
    value = row.get(key)
    if value is not None:
        if isinstance(value, float):
            value = '{:.{}f}'.format(value, digits)
        elif not isinstance(value, str):
            value = str(value)
    else:
        value = ''
    return value


def fig(filename: str, link: str = None,
        caption: str = None) -> 'Dict[str, Any]':
    """Shortcut for figure dict."""
    dct = {'type': 'figure', 'filename': filename}
    if link:
        dct['link'] = link
    if caption:
        dct['caption'] = caption
    return dct


def table(row, title, keys, kd={}, digits=2):
    return create_table(row, [title, 'Value'], keys, kd, digits)


def make_bold(text: str) -> str:
    return f'<b>{text}</b>'


def matrixtable(M, digits=2, unit='',
                rowlabels=None, columnlabels=None, title=None):
    shape_of_M = np.shape(M)
    shape = (shape_of_M[0] + 1, shape_of_M[1] + 1)

    rows = []
    for i in range(0, shape[0]):
        rows.append([])
        for j in range(0, shape[1]):
            rows[i].append("")

    for column_index in range(shape[1]):
        if column_index == 0 and title is not None:
            rows[0][0] = make_bold(title)
        elif column_index > 0 and columnlabels is not None:
            rows[0][column_index] = make_bold(columnlabels[column_index - 1])

    for row_index in range(shape[0]):
        if row_index > 0:
            rows[row_index][0] = make_bold(rowlabels[row_index - 1])

    for i in range(1, shape[0]):
        for j in range(1, shape[1]):
            value = M[i - 1][j - 1]
            rows[i][j] = '{:.{}f}{}'.format(value, digits, unit)

    table = dict(type='table',
                 rows=rows)
    return table


def merge_panels(page):
    """Merge panels which have the same title.

    Also merge tables with same first entry in header.
    """
    # Update panels
    for title, panels in page.items():
        panels = sorted(panels, key=lambda x: x['sort'])

        panel = {'title': title,
                 'columns': [[], []],
                 'plot_descriptions': [],
                 'sort': panels[0]['sort']}
        known_tables = {}
        for tmppanel in panels:
            for column in tmppanel['columns']:
                for ii, item in enumerate(column):
                    if isinstance(item, dict):
                        if item['type'] == 'table':
                            if 'header' not in item:
                                continue
                            header = item['header'][0]
                            if header in known_tables:
                                known_tables[header]['rows']. \
                                    extend(item['rows'])
                                column[ii] = None
                            else:
                                known_tables[header] = item

            columns = tmppanel['columns']
            if len(columns) == 1:
                columns.append([])

            columns[0] = [item for item in columns[0] if item]
            columns[1] = [item for item in columns[1] if item]
            panel['columns'][0].extend(columns[0])
            panel['columns'][1].extend(columns[1])
            panel['plot_descriptions'].extend(tmppanel['plot_descriptions'])
        panel = WebPanel(**panel)
        page[title] = panel


def extract_recipe_from_filename(filename: str):
    """Parse filename and return recipe name."""
    pattern = re.compile('results-(.*)\.json')  # noqa
    m = pattern.match(filename)
    return m.group(1)


def is_results_file(filename):
    return filename.startswith('results-') and filename.endswith('.json')


class DataCache:

    def __init__(self, cache):
        self.cache = cache

    def __getitem__(self, item):
        selector = self.filename_to_selector(item)
        records = self.cache.select(selector=selector)
        assert len(records) == 1
        record = records[0]
        return record.result

    def filename_to_selector(self, filename):
        sel = self.cache.make_selector()
        funcname = filename[8:-5]
        if '@' not in funcname:
            funcname += ':main'
        else:
            funcname = funcname.replace('@', ':')
        sel.run_specification.name = sel.EQ(funcname)
        return sel

    def get(self, item, default=None):
        if item in self:
            return self[item]
        return default

    def get_record(self, filename):
        selector = self.filename_to_selector(filename)
        records = self.cache.select(selector=selector)
        record = records[0]
        return record

    def __contains__(self, item):
        selector = self.filename_to_selector(item)
        return self.cache.has(selector=selector)


class RowWrapper:

    def __init__(self, row):
        from asr.database.fromtree import serializer
        cache = Cache(backend=MemoryBackend())
        if 'records' in row.data:
            records = serializer.deserialize(row.data['records'])
        else:
            records = []
        self.records = records
        for record in records:
            cache.add(record)
        self._row = row
        self.cache = cache
        self.datacache = DataCache(cache)

    @property
    def data(self):
        return self.datacache

    def __getattr__(self, key):
        """Wrap attribute lookup of AtomsRow."""
        return getattr(self._row, key)

    def __contains__(self, key):
        """Wrap contains of atomsrow."""
        return self._row.__contains__(key)


def parse_row_data(data: dict):
    newdata = {}
    for key, value in data.items():
        if is_results_file(key):
            obj = decode_object(value)

            # Below is to support old C2DB databases that contain
            # hacked result files with no asr_name
            if not isinstance(obj, ASRResult):
                recipename = extract_recipe_from_filename(key)
                value['__asr_hacked__'] = recipename
                obj = decode_object(value)
        else:
            obj = value
        newdata[key] = obj
    return newdata


def layout(row: AtomsRow,
           key_descriptions: Dict[str, Tuple[str, str, str]],
           prefix: Path) -> List[Tuple[str, List[List[Dict[str, Any]]]]]:
    """Page layout."""
    page = {}
    exclude = set()

<<<<<<< HEAD
    row = RowWrapper(
        row,
    )

=======
    row = RowWrapper(row)

    newdata = parse_row_data(row.data)
    row.data = newdata
    result_objects = []

    for key, value in row.data.items():
        if isinstance(value, ASRResult):
            result_objects.append(value)
>>>>>>> 711a8dfd
    panel_data_sources = {}
    recipes_treated = set()
    # Locate all webpanels
    for record in row.records:
        result = record.result
        if not isinstance(result, ASRResult):
            continue
        if 'ase_webpanel' not in result.get_formats():
            continue
        if record.run_specification.name in recipes_treated:
            continue

        recipes_treated.add(record.run_specification.name)

        panels = result.format_as('ase_webpanel', row, key_descriptions)
        if not panels:
            continue

        for panel in panels:
            assert 'title' in panel, f'No title in {result} webpanel'
            if not isinstance(panel, WebPanel):
                panel = WebPanel(**panel)
            paneltitle = describe_entry(str(panel['title']), description='')

            if paneltitle in page:
                panel_data_sources[paneltitle].append(record)
                page[paneltitle].append(panel)
            else:
                panel_data_sources[paneltitle] = [record]
                page[paneltitle] = [panel]

    for paneltitle, data_sources in panel_data_sources.items():

        elements = []
        for panel in page[paneltitle]:
            tit = panel['title']
            if hasattr(tit, '__explanation__'):
                elements += [par(tit.__explanation__)]

        recipe_links = []
        for record in data_sources:
            asr_name = record.run_specification.name

            link_name = get_recipe_href(asr_name)
            recipe_links.append(link_name)

        links = (bold("Relevant recipes")
                 + br
                 + 'This panel contains information calculated with '
                 'the following ASR Recipes:' + br + ul(recipe_links))
        elements.append(par(links))
        description = combine_elements(elements, spacer='')
        describe_entry(paneltitle, description=description,
                       title='General panel information')

    merge_panels(page)
    page = [panel for _, panel in page.items()]
    # Sort sections if they have a sort key
    page = [x for x in sorted(page, key=lambda x: x.get('sort', 99))]

    # add miscellaneous section
    misc_title, misc_columns = miscellaneous_section(row, key_descriptions,
                                                     exclude)
    misc_panel = {'title': misc_title,
                  'columns': misc_columns}
    page.append(misc_panel)

    # add links section
    link_title, link_columns = link_section(row, key_descriptions,
                                            exclude)
    link_panel = {'title': link_title,
                  'columns': link_columns}
    page.append(link_panel)

    # Get descriptions of figures that are created by all webpanels
    plot_descriptions = []
    for panel in page:
        plot_descriptions.extend(panel.get('plot_descriptions', []))

    # List of functions and the figures they create:
    missing = set()  # missing figures
    for desc in plot_descriptions:
        function = desc['function']
        filenames = desc['filenames']
        paths = [Path(prefix + filename) for filename in filenames]
        for path in paths:
            if not path.is_file():
                # Create figure(s) only once:
                try:
                    function(row, *(str(path) for path in paths))
                except Exception:
                    if os.environ.get('ASRTESTENV', False):
                        raise
                    else:
                        traceback.print_exc()
                plt.close('all')
                for path in paths:
                    if not path.is_file():
                        path.write_text('')  # mark as missing
                break
        for path in paths:
            if path.stat().st_size == 0:
                missing.add(path)

    # We convert the page into ASE format
    asepage = []
    for panel in page:
        asepage.append((panel['title'], panel['columns']))

    def ok(block):
        if block is None:
            return False
        if block['type'] == 'table':
            return block['rows']
        if block['type'] != 'figure':
            return True
        if Path(prefix + block['filename']) in missing:
            return False
        return True

    # Remove missing figures from layout:
    final_page = []
    for title, columns in asepage:
        columns = [[block for block in column if ok(block)]
                   for column in columns]
        if any(columns):
            final_page.append((title, columns))
    return final_page


def get_attribute(obj, attrs):

    if not attrs:
        return obj

    for attr in attrs:
        if hasattr(obj, attr):
            obj = getattr(obj, attr)
        else:
            try:
                obj = obj[attr]
            except (TypeError, KeyError):
                obj = None

    return obj


def parse_selectors(selector: str):
    op, attr = selector.split(',')
    attrs = attr.split('.')
    if op == '-':
        sign = -1
    else:
        sign = 1
    return sign, attrs


def get_panels_values(panels):
    for ip, panel in enumerate(panels):
        columns = panel['columns']
        for ic, column in enumerate(columns):
            for ie, element in enumerate(column):
                if element['type'] == 'table':
                    rows = element['rows']
                    for ir, row in enumerate(rows):
                        for iv, value in enumerate(row):
                            if iv > 0:
                                yield value, (ip, 'columns', ic, ie, 'rows', ir, iv)


def get_value(panels, indices):
    value = panels
    for ind in indices:
        value = value[ind]
    return value


def set_value(panels, indices, value):
    values = get_value(panels, indices[:-1])
    values[indices[-1]] = value


def cache_webpanel(recipename, *selectors):
    from asr.database.browser import html_table, par, br, bold

    def decorator(func):
        def wrapper(result, row, key_descriptions):
            recipe = get_recipe_from_name(recipename)
            cache = row.cache
            records = recipe.select(cache=cache)

            sortattrs = []
            signs = []
            for selector in selectors:
                sign, attrs = parse_selectors(selector)

                signs.append(sign)
                sortattrs.append(
                    ['run_specification', 'parameters', *attrs]
                )

            def keysort(x):
                keys = []
                for sign, attrs in zip(signs, sortattrs):
                    value = get_attribute(x, attrs)
                    if value is not None:
                        keys.append(sign * value)
                    else:
                        keys.append(None)
                return keys

            records = sorted(
                records,
                key=keysort,
            )

            webpanels_r = []
            for record in records:
                webpanels_r.append(func(record.result, row, key_descriptions))

            representative_panels = webpanels_r[-1]
            for value, indices in get_panels_values(representative_panels):
                table = []
                header = ['.'.join(attrs[-2:]) for attrs in sortattrs] + ['value']
                for record, webpanels in zip(records, webpanels_r):
                    other_value = get_value(webpanels, indices)
                    row = (
                        [get_attribute(record, attrs) for attrs in sortattrs]
                        + [other_value]
                    )
                    table.append(row)

                # Most important entry on top
                table = table[::-1]
                html = par(bold('Convergence') + br
                           + html_table(table, header=header))
                value = describe_entry(value, description=html)
                set_value(webpanels, indices, value)

            return representative_panels
        return wrapper
    return decorator<|MERGE_RESOLUTION|>--- conflicted
+++ resolved
@@ -455,12 +455,17 @@
     return filename.startswith('results-') and filename.endswith('.json')
 
 
-class DataCache:
-
-    def __init__(self, cache):
+class DataFilenameTranslator:
+
+    def __init__(self, cache, data=None):
+        if data is None:
+            data = {}
+        self.data = data
         self.cache = cache
 
     def __getitem__(self, item):
+        if item in ['links']:
+            return self.data[item]
         selector = self.filename_to_selector(item)
         records = self.cache.select(selector=selector)
         assert len(records) == 1
@@ -507,11 +512,11 @@
             cache.add(record)
         self._row = row
         self.cache = cache
-        self.datacache = DataCache(cache)
+        self._data = DataFilenameTranslator(cache, data=row.data)
 
     @property
     def data(self):
-        return self.datacache
+        return self._data
 
     def __getattr__(self, key):
         """Wrap attribute lookup of AtomsRow."""
@@ -547,22 +552,15 @@
     page = {}
     exclude = set()
 
-<<<<<<< HEAD
-    row = RowWrapper(
-        row,
-    )
-
-=======
     row = RowWrapper(row)
-
-    newdata = parse_row_data(row.data)
-    row.data = newdata
-    result_objects = []
-
-    for key, value in row.data.items():
-        if isinstance(value, ASRResult):
-            result_objects.append(value)
->>>>>>> 711a8dfd
+# 
+#     newdata = parse_row_data(row.data)
+#     row.data = newdata
+#     result_objects = []
+# 
+#     for key, value in row.data.items():
+#         if isinstance(value, ASRResult):
+#             result_objects.append(value)
     panel_data_sources = {}
     recipes_treated = set()
     # Locate all webpanels
