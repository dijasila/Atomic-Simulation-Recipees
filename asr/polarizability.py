--- conflicted
+++ resolved
@@ -226,7 +226,6 @@
                 label='real interband')
         else:
             ax.plot(frequencies, np.real(alphay_w), c='C1', label='real')
-<<<<<<< HEAD
     except AttributeError:
         ax.plot(frequencies, np.real(alphay_w), c='C1', label='real')
     ax.plot(frequencies, np.imag(alphay_w), c='C0', label='imag')
@@ -253,52 +252,6 @@
     plt.savefig(fz)
 
     return ax1, ax2, ax3
-=======
-        ax.plot(frequencies, np.imag(alphay_w), c='C0', label='imag')
-        ax.set_title('y-component')
-        ax.set_xlabel('energy [eV]')
-        ax.set_ylabel(r'polarizability [$\mathrm{\AA}$]')
-        ax.set_ylim(ylims(ws=frequencies, data=alphax_w, wstart=0.5))
-        ax.legend()
-        ax.set_xlim(xlim())
-        plt.tight_layout()
-        plt.savefig(fy)
-
-        ax = plt.figure().add_subplot(111)
-        ax3 = ax
-        ax.plot(frequencies, np.real(alphaz_w), c='C1', label='real')
-        ax.plot(frequencies, np.imag(alphaz_w), c='C0', label='imag')
-        ax.set_title('z-component')
-        ax.set_xlabel('energy [eV]')
-        ax.set_ylabel(r'polarizability [$\mathrm{\AA}$]')
-        ax.set_ylim(ylims(ws=frequencies, data=alphaz_w, wstart=0.5))
-        ax.legend()
-        ax.set_xlim(xlim())
-        plt.tight_layout()
-        plt.savefig(fz)
-
-        return ax1, ax2, ax3
-
-
-def webpanel(row, key_descriptions):
-    from asr.browser import fig, table
-
-    opt = table(row, 'Property', [
-        'alphax', 'alphay', 'alphaz', 'plasmafrequency_x', 'plasmafrequency_y'
-    ], key_descriptions)
-
-    panel = {'title': 'Polarizability (RPA)',
-             'columns': [[fig('rpa-pol-x.png'), fig('rpa-pol-z.png')],
-                         [fig('rpa-pol-y.png'), opt]],
-             'plot_descriptions':
-                 [{'function': polarizability,
-                   'filenames': ['rpa-pol-x.png',
-                                 'rpa-pol-y.png',
-                                 'rpa-pol-z.png']}]
-             }
-    
-    return [panel]
->>>>>>> 30babbb0
 
 
 if __name__ == '__main__':
