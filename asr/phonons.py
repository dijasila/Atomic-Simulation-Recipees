--- conflicted
+++ resolved
@@ -3,12 +3,8 @@
 from ase.parallel import world
 from ase.io import read
 from ase.phonons import Phonons
-<<<<<<< HEAD
-from asr.utils import command, option
-=======
 
 from asr.core import command, option
->>>>>>> f930d901
 
 
 def creates():
@@ -94,23 +90,14 @@
 
 
 def webpanel(row, key_descriptions):
-<<<<<<< HEAD
-    from asr.utils.custom import table, fig
-    print('in phonons webpanel')
-=======
     from asr.browser import table, fig
->>>>>>> f930d901
     phonontable = table(row, 'Property',
                         ['c_11', 'c_22', 'c_12', 'bulk_modulus',
                          'minhessianeig'], key_descriptions)
 
     panel = {'title': 'Elastic constants and phonons',
              'columns': [[fig('phonons.png')], [phonontable]],
-<<<<<<< HEAD
-             'plot_descriptions': [{'function': plot,
-=======
              'plot_descriptions': [{'function': plot_phonons,
->>>>>>> f930d901
                                     'filenames': ['phonons.png']}]}
 
     return [panel]
@@ -144,7 +131,7 @@
     return results
 
 
-def plot(row, filename):
+def plot_phonons(row, filename):
     import matplotlib.pyplot as plt
     print('in phonon plot')
 
