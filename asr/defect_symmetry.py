<<<<<<< HEAD
from ase.io import read
from asr.core import option, ASRResult, prepare_result, read_json
from asr.database.browser import make_panel_description, href
=======
from asr.core import command, option, ASRResult, prepare_result, read_json
from asr.database.browser import make_panel_description, href, describe_entry
>>>>>>> 65378719
import spglib as spg
import typing
import numpy as np
import warnings
from pathlib import Path
from ase import Atoms
from ase.io import read


panel_description = make_panel_description(
    """
Analysis of defect states localized inside the pristine bandgap (energetics and
 symmetry).
""",
    articles=[
        href("""S. Kaappa et al. Point group symmetry analysis of the electronic structure
of bare and protected nanocrystals, J. Phys. Chem. A, 122, 43, 8576 (2018)""",
             'https://doi.org/10.1021/acs.jpca.8b07923'),
    ],
)


def get_number_of_rows(res, spin, vbm, cbm):
    counter = 0
    for i in range(len(res)):
        if (int(res[i]['spin']) == spin
           and res[i]['energy'] < cbm
           and res[i]['energy'] > vbm):
            counter += 1

    return counter


def get_matrixtable_array(state_results, vbm, cbm, ef,
                          spin, style):
    Nrows = get_number_of_rows(state_results, spin, vbm, cbm)
    state_array = np.empty((Nrows, 5), dtype='object')
    rowlabels = []
    spins = []
    energies = []
    symlabels = []
    accuracies = []
    loc_ratios = []
    for i, row in enumerate(state_results):
        rowname = f"{int(state_results[i]['state']):.0f}"
        label = str(state_results[i]['best'])
        labelstr = label.lower()
        splitstr = list(labelstr)
        if len(splitstr) == 2:
            labelstr = f'{splitstr[0]}<sub>{splitstr[1]}</sub>'
        if state_results[i]['energy'] < cbm and state_results[i]['energy'] > vbm:
            if int(state_results[i]['spin']) == spin:
                rowlabels.append(rowname)
                spins.append(f"{int(state_results[i]['spin']):.0f}")
                energies.append(f"{state_results[i]['energy']:.2f}")
                if style == 'symmetry':
                    symlabels.append(labelstr)
                    accuracies.append(f"{state_results[i]['error']:.2f}")
                    loc_ratios.append(f"{state_results[i]['loc_ratio']:.2f}")
    state_array = np.empty((Nrows, 5), dtype='object')
    rowlabels.sort(reverse=True)

    for i in range(Nrows):
        state_array[i, 1] = spins[i]
        if style == 'symmetry':
            state_array[i, 0] = symlabels[i]
            state_array[i, 2] = accuracies[i]
            state_array[i, 3] = loc_ratios[i]
        state_array[i, 4] = energies[i]
    state_array = state_array[state_array[:, -1].argsort()]

    return state_array, rowlabels


def get_symmetry_tables(state_results, vbm, cbm, row, style):
    state_tables = []
    gsdata = row.data.get('results-asr.gs.json')
    eref = row.data.get('results-asr.get_wfs.json')['eref']
    ef = gsdata['efermi'] - eref

    E_hls = []
    for spin in range(2):
        state_array, rowlabels = get_matrixtable_array(
            state_results, vbm, cbm, ef, spin, style)
        if style == 'symmetry':
            delete = [2]
            columnlabels = ['Symmetry',
                            'Spin',
                            'Localization ratio',
                            'Energy']
        elif style == 'state':
            delete = [0, 2, 3]
            columnlabels = ['Spin',
                            'Energy']

        N_homo = 0
        N_lumo = 0
        for i in range(len(state_array)):
            if float(state_array[i, 4]) > ef:
                N_lumo += 1

        E_homo = vbm
        E_lumo = cbm
        for i in range(len(state_array)):
            if float(state_array[i, 4]) > ef:
                rowlabels[i] = f'LUMO + {N_lumo - 1}'
                N_lumo = N_lumo - 1
                if N_lumo == 0:
                    rowlabels[i] = 'LUMO'
                    E_lumo = float(state_array[i, 4])
            elif float(state_array[i, 4]) <= ef:
                rowlabels[i] = f'HOMO — {N_homo}'
                if N_homo == 0:
                    rowlabels[i] = 'HOMO'
                    E_homo = float(state_array[i, 4])
                N_homo = N_homo + 1
        E_hl = E_lumo - E_homo
        E_hls.append(E_hl)

        state_array = np.delete(state_array, delete, 1)
        headerlabels = ['Orbital', *columnlabels]

        rows = []
        state_table = {'type': 'table',
                       'header': headerlabels}
        for i in range(len(state_array)):
            if style == 'symmetry':
                rows.append((rowlabels[i],
                             state_array[i, 0],
                             state_array[i, 1],
                             describe_entry(state_array[i, 2],
                                            'The localization ratio is defined as the '
                                            'volume of the cell divided by the integral'
                                            ' of the fourth power of the '
                                            'wavefunction.'),
                             f'{state_array[i, 3]} eV'))
            elif style == 'state':
                rows.append((rowlabels[i],
                             state_array[i, 0],
                             f'{state_array[i, 1]} eV'))

        state_table['rows'] = rows
        state_tables.append(state_table)

    transition_table = get_transition_table(row, E_hls)

    return state_tables, transition_table


def get_transition_table(row, E_hls):
    """Create table for HOMO-LUMO transition in both spin channels."""
    from asr.database.browser import table

    transition_table = table(row, 'Kohn—Sham HOMO—LUMO gap', [])
    for i, element in enumerate(E_hls):
        transition_table['rows'].extend(
            [[describe_entry(f'Spin {i}',
                             f'KS HOMO—LUMO gap for spin {i} channel.'),
              f'{element:.2f} eV']])

    return transition_table


def get_summary_table(result, row):
    from asr.database.browser import table
    from asr.structureinfo import get_spg_href, describe_pointgroup_entry

    spglib = get_spg_href('https://spglib.github.io/spglib/')
    basictable = table(row, 'Defect properties', [])
    pg_string = result.defect_pointgroup
    pg_strlist = list(pg_string)
    sub = ''.join(pg_strlist[1:])
    pg_string = f'{pg_strlist[0]}<sub>{sub}</sub>'
    pointgroup = describe_pointgroup_entry(spglib)
    basictable['rows'].extend(
        [[pointgroup, pg_string]])

    return basictable


def webpanel(result, row, key_descriptions):
    from asr.database.browser import (WebPanel,
                                      describe_entry,
                                      fig)

    description = describe_entry('One-electron states', panel_description)
    basictable = get_summary_table(result, row)

    vbm = result.pristine['vbm']
    cbm = result.pristine['cbm']
    if result.symmetries[0]['best'] is None:
        warnings.warn("no symmetry analysis present for this defect. "
                      "Only plot gapstates!", UserWarning)
        style = 'state'
    else:
        style = 'symmetry'

    state_tables, transition_table = get_symmetry_tables(
        result.symmetries, vbm, cbm, row, style=style)
    panel = WebPanel(description,
                     columns=[[state_tables[0],
                               fig('ks_gap.png')],
                              [state_tables[1], transition_table]],
                     plot_descriptions=[{'function': plot_gapstates,
                                         'filenames': ['ks_gap.png']}],
                     sort=30)

    summary = {'title': 'Summary',
               'columns': [[basictable, transition_table], []],
               'sort': 2}

    return [panel, summary]


@prepare_result
class IrrepResult(ASRResult):
    """Container for results of an individual irreproducible representation."""

    sym_name: str
    sym_score: float

    key_descriptions: typing.Dict[str, str] = dict(
        sym_name='Name of the irreproducible representation.',
        sym_score='Score of the respective representation.')


@prepare_result
class SymmetryResult(ASRResult):
    """Container for symmetry results for a given state."""

    irreps: typing.List[IrrepResult]
    best: str
    error: float
    loc_ratio: float
    state: int
    spin: int
    energy: float

    key_descriptions: typing.Dict[str, str] = dict(
        irreps='List of irreproducible representations and respective scores.',
        best='Irreproducible representation with the best score.',
        error='Error of identification of the best irreproducible representation.',
        loc_ratio='Localization ratio for a given state.',
        state='Index of the analyzed state.',
        spin='Spin of the analyzed state (0 or 1).',
        energy='Energy of specific state aligned to pristine semi-core state [eV].'
    )


@prepare_result
class PristineResult(ASRResult):
    """Container for pristine band edge results."""

    vbm: float
    cbm: float
    gap: float

    key_descriptions: typing.Dict[str, str] = dict(
        vbm='Energy of the VBM (ref. to the vacuum level in 2D) [eV].',
        cbm='Energy of the CBM (ref. to the vacuum level in 2D) [eV].',
        gap='Energy of the bandgap [eV].')


@prepare_result
class Result(ASRResult):
    """Container for main results for asr.analyze_state."""

    defect_pointgroup: str
    defect_center: typing.Tuple[float, float, float]
    defect_name: str
    symmetries: typing.List[SymmetryResult]
    pristine: PristineResult

    key_descriptions: typing.Dict[str, str] = dict(
        defect_pointgroup='Point group in Schoenflies notation.',
        defect_center='Position of the defect [Å, Å, Å].',
        defect_name='Name of the defect ({type}_{position})',
        symmetries='List of SymmetryResult objects for all states.',
        pristine='PristineResult container.'
    )

    formats = {'ase_webpanel': webpanel}


# @command(module='asr.defect_symmetry')
#         requires=['structure.json'],
#         dependencies=['asr.get_wfs'],
#         resources='1:1h',
#         returns=Result)
@option('--primitivefile', help='Path to the primitive structure file.',
        type=str)
@option('--pristinefile', help='Path to the pristine supercell file'
        '(needs to be of the same shape as structure.json).', type=str)
@option('--unrelaxedfile', help='Path to an the unrelaxed '
        'supercell file (only needed if --mapping is set).', type=str)
@option('--mapping/--no-mapping', help='Choose mapping if defect '
        'supercells are created with the general algorithm of '
        'asr.setup.defects, or if non-uniform supercells are used.'
        ' Use --no-mapping otherwise.', is_flag=True)
@option('--radius', help='Radius around the defect where the wavefunction '
        'gets analyzed.', type=float)
def main(primitivefile: str = 'primitive.json',
         pristinefile: str = 'pristine.json',
         unrelaxedfile: str = 'NO',
         mapping: bool = False,
         radius: float = 2.0) -> Result:
    """
    Analyze defect wavefunctions and their symmetries.

    Note, that you need to set up your folder structure with
    asr.setup.defects in order to correctly run this recipe. Furthermore,
    run asr.get_wfs beforehand to write out the needed wavefunctions.
    """
    from ase.io.cube import read_cube_data
    from gpaw import restart
    from gpaw.point_groups import SymmetryChecker, point_group_names

    # define path of the current directory, and initialize DefectInfo class
    defectdir = Path('.')
    defectinfo = DefectInfo(defectpath=defectdir)

    # everything where files are handled: input structures, wf_results,
    # calculator and cubefilepaths
    structurefile = 'structure.json'
    structure, unrelaxed, primitive, pristine = check_and_return_input(
        structurefile, unrelaxedfile, primitivefile, pristinefile)
    wf_result = read_json('results-asr.get_wfs.json')
    pris_result = get_pristine_result()
    atoms, calc = restart('gs.gpw', txt=None)
    cubefilepaths = list(defectdir.glob('*.cube'))
    if len(cubefilepaths) == 0:
        raise FileNotFoundError('WARNING: no cube files available in this '
                                'folder!')

    # construct mapped structure, or return relaxed defect structure in
    # case mapping is not needed
    if mapping:
        mapped_structure = get_mapped_structure(structure,
                                                unrelaxed,
                                                primitive,
                                                pristine,
                                                defectinfo)
    else:
        mapped_structure = structure.copy()

    # return point group of the defect structure
    point_group = get_spg_symmetry(mapped_structure)

    # evaluate coordinates of defect in the supercell
    defecttype, defectpos = defectinfo.get_defect_type_and_kind()
    defectname = defectinfo.get_defect_name()
    center = return_defect_coordinates(structure, primitive, pristine, defectinfo)
    print(f'INFO: defect position: {center}, structural symmetry: {point_group}')

    # symmetry analysis only for point groups implemented in GPAW
    if point_group in point_group_names:
        checker = SymmetryChecker(point_group, center, radius=radius)

    # loop over cubefiles to save symmetry results
    symmetry_results = []
    for cubefilepath in cubefilepaths:
        cubefilename = str(cubefilepath)
        wfcubefile = WFCubeFile.fromfilename(cubefilename)
        res_wf = find_wf_result(wf_result, wfcubefile.band, wfcubefile.spin)
        energy = res_wf['energy']
        # calculate localization ratio
        wf, atoms = read_cube_data(wfcubefile.filename)
        localization = get_localization_ratio(atoms, wf, calc)
        # only evaluate 'best' and 'error' for knows point groups
        if point_group in point_group_names:
            dct = checker.check_function(wf, (atoms.cell.T / wf.shape).T)
            best = dct['symmetry']
            error = (np.array(list(dct['characters'].values()))**2).sum()
            irrep_results = []
            for element in dct['characters']:
                irrep_result = IrrepResult.fromdata(
                    sym_name=element, sym_score=dct['characters'][element])
                irrep_results.append(irrep_result)
        # otherwise, set irrep results and 'best', 'error' to None
        else:
            irrep_results = [IrrepResult.fromdata(
                sym_name=None,
                sym_score=None)]
            best = None
            error = None

        symmetry_result = SymmetryResult.fromdata(irreps=irrep_results,
                                                  best=best,
                                                  error=error,
                                                  loc_ratio=localization,
                                                  state=wfcubefile.band,
                                                  spin=wfcubefile.spin,
                                                  energy=energy)
        symmetry_results.append(symmetry_result)

    return Result.fromdata(
        defect_pointgroup=point_group,
        defect_center=center,
        defect_name=defectname,
        symmetries=symmetry_results,
        pristine=pris_result)


def get_spin_and_band(wf_file):
    """Extract spin and band index from cube file name."""
    spin = str(wf_file)[str(wf_file).find('_') + 1]
    band = str(wf_file)[str(wf_file).find('.') + 1: str(wf_file).find('_')]

    return int(spin), int(band)


def get_pristine_result():
    """
    Return PristineResult object.

    In 2D, the reference will be the vacuum level of the pristine calculation.
    In 3D, the reference will be None (vacuum level doesn't make sense here).
    """
    from asr.core import read_json

    try:
        p = Path('.')
        pris = list(p.glob('./../../defects.pristine_sc*'))[0]
        res_pris = read_json(pris / 'results-asr.gs.json')
    except FileNotFoundError as err:
        msg = ('ERROR: does not find pristine results. Did you run setup.defects '
               'and calculate the ground state for the pristine system?')
        raise RuntimeError(msg) from err

    ref_pris = res_pris['evac']
    if ref_pris is None:
        ref_pris = 0

    return PristineResult.fromdata(
        vbm=res_pris['vbm'] - ref_pris,
        cbm=res_pris['cbm'] - ref_pris,
        gap=res_pris['gap'])


def get_localization_ratio(atoms, wf, calc):
    """
    Return the localization ratio of the wavefunction.

    It is defined as the volume of the cell divided the
    integral of the fourth power of the wavefunction.
    """
    assert wf.size == np.prod(calc.wfs.gd.N_c), (
        'grid points in wf cube file and calculator '
        'are not the same!')

    dv = atoms.cell.volume / wf.size
    V = atoms.get_volume()

    IPR = 1 / ((wf**4).sum() * dv)
    local_ratio = V / IPR

    return local_ratio


def find_wf_result(wf_result, state, spin):
    """Read in results of asr.get_wfs and returns WaveFunctionResult."""
    wfs = wf_result['wfs']
    for wf in wfs:
        if wf['state'] == state and wf['spin'] == spin:
            return wf

    raise Exception('ERROR: can not find corresponging wavefunction result for '
                    f'wavefunction no. {state}/{spin}!')


def get_mapped_structure(structure, unrelaxed, primitive, pristine, defectinfo):
    """Return centered and mapped structure."""
    vac = defectinfo.is_vacancy
    done = False
    for delta in [0, 0.03, 0.5, 0.1, -0.03, -0.1]:
        for cutoff in np.arange(0.1, 0.81, 0.05):
            for threshold in [0.99, 1.01]:
                translation = return_defect_coordinates(structure, primitive,
                                                        pristine, defectinfo)
                rel_struc, ref_struc, artificial, N = recreate_symmetric_cell(
                    structure,
                    unrelaxed,
                    primitive,
                    pristine,
                    translation,
                    delta)
                indexlist = compare_structures(artificial, ref_struc, cutoff)
                del ref_struc[indexlist]
                del rel_struc[indexlist]
                indexlist = indexlist_cut_atoms(ref_struc, threshold)
                del ref_struc[indexlist]
                del rel_struc[indexlist]
                if conserved_atoms(ref_struc, primitive, N, vac):
                    done = True
                    break
            if done:
                break
        if done:
            break
    if not done:
        raise ValueError('number of atoms wrong! Mapping not correct!')

    return rel_struc


def get_spg_symmetry(structure, symprec=0.1):
    """Return the symmetry of a given structure evaluated with spglib."""
    spg_sym = spg.get_spacegroup(structure, symprec=symprec, symbol_type=1)

    return spg_sym.split('^')[0]


def conserved_atoms(ref_struc, primitive, N, is_vacancy):
    """Return whether number of atoms is correct after the mapping or not."""
    if is_vacancy:
        removed = 1
    else:
        removed = 0

    if len(ref_struc) == (N * N * len(primitive) - removed):
        print('INFO: number of atoms correct after mapping.')
        return True
    else:
        return False


def indexlist_cut_atoms(structure, threshold):
    indexlist = []
    pos = structure.get_scaled_positions(wrap=False)
    for i in range(len(structure)):
        # save indices that are outside the new cell
        if abs(max(pos[i]) > threshold) or min(pos[i]) < 1 - threshold:
            indexlist.append(i)

    return indexlist


def compare_structures(ref_atoms, atoms, cutoff):
    from ase.neighborlist import neighbor_list

    tmp_atoms = atoms + ref_atoms
    nl = neighbor_list('i', tmp_atoms, cutoff=cutoff)
    rmindexlist = []
    for i in range(len(atoms)):
        if i not in nl:
            rmindexlist.append(i)

    return rmindexlist


def recreate_symmetric_cell(structure, unrelaxed, primitive, pristine,
                            translation, delta):
    """
    Recreate a symmetric supercell with atomic positions of the general supercell.

    Function that analyses supercell created by the general algorithm and
    creates symmetric supercell with the atomic positions of the general
    supercell.

    Note: The atoms are not correctly mapped in yet, and also the number
    of atoms is not correct here. It is done in the mapping functions.
    """
    reference = primitive.copy()
    N = get_supercell_shape(primitive, pristine)
    reference = reference.repeat((N, N, 1))
    cell = reference.get_cell()
    scell = structure.get_cell()

    # create intermediate big structure for the relaxed structure
    bigatoms_rel = structure.repeat((5, 5, 1))
    positions = bigatoms_rel.get_positions()
    positions += [-translation[0], -translation[1], 0]
    positions += -2.0 * scell[0] - 1.0 * scell[1]
    positions += (0.5 + delta) * cell[0] + (0.5 + delta) * cell[1]
    kinds = bigatoms_rel.get_chemical_symbols()
    rel_struc = Atoms(symbols=kinds, positions=positions, cell=cell)

    # create intermediate big structure for the unrelaxed structure
    bigatoms_rel = unrelaxed.repeat((5, 5, 1))
    positions = bigatoms_rel.get_positions()
    positions += [-translation[0], -translation[1], 0]
    positions += -2.0 * scell[0] - 1.0 * scell[1]
    positions += (0.5 + delta) * cell[0] + (0.5 + delta) * cell[1]
    kinds = bigatoms_rel.get_chemical_symbols()
    ref_struc = Atoms(symbols=kinds, positions=positions, cell=cell)

    refpos = reference.get_positions()
    refpos += [-translation[0], -translation[1], 0]
    refpos += (0.5 + delta) * cell[0] + (0.5 + delta) * cell[1]
    reference.set_positions(refpos)
    reference.wrap()

    return rel_struc, ref_struc, reference, N


def get_supercell_shape(primitive, pristine):
    """
    Calculate which (NxNx1) supercell would be closest to the given supercell.

    Returns: N
    """
    N = len(pristine) / len(primitive)
    N = int(np.floor(np.sqrt(N)))
    reconstruct = primitive.copy()
    reconstruct = reconstruct.repeat((N, N, 1))
    rcell = reconstruct.get_cell()
    pcell = pristine.get_cell()

    for size in range(N, 0, -1):
        suits = True
        reconstruct = primitive.repeat((size, size, 1))
        rcell = reconstruct.get_cell()
        for i in range(3):
            if rcell[i, i] > pcell[i, i]:
                suits = False
                break
        if suits:
            return size

    return size


class WFCubeFile:
    """Class containing functionalities about WFs and file I/O."""

    def __init__(self, spin, band, wf_data=None, calc=None):
        self.spin = spin
        assert spin in [0, 1], 'spin can only be zero or one!'
        self.band = band
        assert band >= 0, 'negative band indices are not allowed!'
        self.wf_data = wf_data
        self.calc = calc

    @classmethod
    def fromfilename(cls, filename):
        band_spin = filename.split('.')[1]
        band = int(band_spin.split('_')[0])
        spin = int(band_spin.split('_')[1])

        return cls(spin=spin, band=band)

    @property
    def filename(self):
        return f'wf.{self.band}_{self.spin}.cube'

    def write_to_cubefile(self):
        from ase.io import write

        assert (self.wf_data is not None and self.calc is not None), (
            'calculator and wavefunction data needed to write cubefile!')

        write(self.filename, self.calc.atoms, data=self.wf_data)

    def get_wavefunction_from_calc(self):
        assert self.calc is not None, ('initialize WFCubeFile class with a '
                                       'calculator to obtain wavefunction!')
        wf = self.calc.get_pseudo_wave_function(band=self.band, spin=self.spin)
        self.wf_data = wf


class DefectInfo:
    """Class containing all information about a specific single defect."""

    def __init__(self,
                 defectpath=None,
                 defecttype=None,
                 defectkind=None,
                 defectname=None):
        if defectpath is None:
            if defectname is None:
                assert (defecttype is not None and defectkind is not None), (
                    'DefectInfo class either needs a defect path (from asr.setup.'
                    'defects) or a defecttype and defectposition passed to it!')
                self.defecttype = defecttype
                self.defectkind = defectkind
            else:
                assert len(defectname.split('_')) == 2, (
                    'Defect name has to be of the following structure: '
                    '"<defecttype>_<defectkind>"')
                self.defecttype = defectname.split('_')[0]
                self.defectkind = defectname.split('_')[1]
        else:
            self.defecttype, self.defectkind = self._get_defect_type_and_kind_from_path(
                defectpath)
        self.defectpath = defectpath
        self.defectname = f'{self.defecttype}_{self.defectkind}'

    def _get_defect_type_and_kind_from_path(self, defectpath):
        """Return defecttype, and kind."""
        complete_defectpath = Path(defectpath.absolute())
        dirname = complete_defectpath.parent.name
        defect_tokens = dirname.split('_')
        defecttype = defect_tokens[-2].split('.')[-1]
        defectkind = defect_tokens[-1]

        return defecttype, defectkind

    def get_defect_type_and_kind(self):
        deftype = self.defecttype
        defkind = self.defectkind

        return deftype, defkind

    def get_defect_name(self):
        return self.defectname

    @property
    def is_vacancy(self):
        return self.defecttype == 'v'


def return_defect_coordinates(structure, primitive, pristine, defectinfo):
    """Return the coordinates of the present defect."""
    from asr.get_wfs import return_defect_index

    defect_index, _ = return_defect_index(defectinfo, primitive, structure)
    pos = pristine.get_positions()[defect_index]

    return pos


def draw_band_edge(energy, edge, color, *, offset=2, ax):
    if edge == 'vbm':
        eoffset = energy - offset
        elabel = energy - offset / 2
    elif edge == 'cbm':
        eoffset = energy + offset
        elabel = energy + offset / 2

    ax.plot([0, 1], [energy] * 2, color='black', zorder=1)
    ax.fill_between([0, 1], [energy] * 2, [eoffset] * 2, color='grey', alpha=0.5)
    ax.text(0.5, elabel, edge.upper(), color='w', weight='bold', ha='center',
            va='center', fontsize=12)


class Level:
    """Class to draw a single defect state level in the gap."""

    def __init__(self, energy, spin, deg, off, size=0.05, ax=None):
        self.size = size
        self.energy = energy
        self.ax = ax
        self.spin = spin
        self.deg = deg
        assert deg in [1, 2], ('only degeneracies up to two are '
                               'implemented!')
        self.off = off
        self.relpos = self.get_relative_position(self.spin, self.deg, self.off)

    def get_relative_position(self, spin, deg, off):
        """Set relative position of the level based on spin, degeneracy and offset."""
        xpos_deg = [[2 / 12, 4 / 12], [8 / 12, 10 / 12]]
        xpos_nor = [1 / 4, 3 / 4]
        if deg == 2:
            relpos = xpos_deg[spin][off]
        elif deg == 1:
            relpos = xpos_nor[spin]

        return relpos

    def draw(self):
        """Draw the defect state according to spin and degeneracy."""
        pos = [self.relpos - self.size, self.relpos + self.size]
        self.ax.plot(pos, [self.energy] * 2, '-k')

    def add_occupation(self, length):
        """Draw an arrow if the defect state if occupied."""
        updown = [1, -1][self.spin]
        self.ax.arrow(self.relpos,
                      self.energy - updown * length / 2,
                      0,
                      updown * length,
                      head_width=0.01,
                      head_length=length / 5, fc='C3', ec='C3')

    def add_label(self, label, static=None):
        """Add symmetry label of the irrep of the point group."""
        shift = self.size / 5
        labelcolor = 'C3'
        if static is None:
            labelstr = label.lower()
            splitstr = list(labelstr)
            if len(splitstr) == 2:
                labelstr = f'{splitstr[0]}$_{splitstr[1]}$'
        else:
            labelstr = 'a'

        if (self.off == 0 and self.spin == 0):
            xpos = self.relpos - self.size - shift
            ha = 'right'
        if (self.off == 0 and self.spin == 1):
            xpos = self.relpos + self.size + shift
            ha = 'left'
        if (self.off == 1 and self.spin == 0):
            xpos = self.relpos - self.size - shift
            ha = 'right'
        if (self.off == 1 and self.spin == 1):
            xpos = self.relpos + self.size + shift
            ha = 'left'
        self.ax.text(xpos,
                     self.energy,
                     labelstr,
                     va='center', ha=ha,
                     size=12,
                     color=labelcolor)


def plot_gapstates(row, fname):
    from matplotlib import pyplot as plt

    data = row.data.get('results-asr.defect_symmetry.json')
    gsdata = row.data.get('results-asr.gs.json')

    fig, ax = plt.subplots()

    # extract pristine data
    evbm = data.pristine.vbm
    ecbm = data.pristine.cbm
    gap = data.pristine.gap
    eref = row.data.get('results-asr.get_wfs.json')['eref']
    ef = gsdata['efermi'] - eref

    # Draw band edges
    draw_band_edge(evbm, 'vbm', 'C0', offset=gap / 5, ax=ax)
    draw_band_edge(ecbm, 'cbm', 'C1', offset=gap / 5, ax=ax)

    levelflag = data.symmetries[0].best is not None
    # draw the levels with occupations, and labels for both spins
    for spin in [0, 1]:
        spin_data = get_spin_data(data, spin)
        draw_levels_occupations_labels(ax, spin, spin_data, ecbm, evbm,
                                       ef, gap, levelflag)

    ax1 = ax.twinx()
    ax.set_xlim(0, 1)
    ax.set_ylim(evbm - gap / 5, ecbm + gap / 5)
    ax1.set_ylim(evbm - gap / 5, ecbm + gap / 5)
    ax1.plot([0, 1], [ef] * 2, '--k')
    ax1.set_yticks([ef])
    ax1.set_yticklabels([r'$E_\mathrm{F}$'])
    ax.set_xticks([])
    ax.set_ylabel(r'$E-E_\mathrm{vac}$ [eV]')

    plt.tight_layout()
    plt.savefig(fname)
    plt.close()


def get_spin_data(data, spin):
    """Create symmetry result only containing entries for one spin channel."""
    spin_data = []
    for sym in data.data['symmetries']:
        if int(sym.spin) == spin:
            spin_data.append(sym)

    return spin_data


def draw_levels_occupations_labels(ax, spin, spin_data, ecbm, evbm, ef,
                                   gap, levelflag):
    """Loop over all states in the gap and plot the levels.

    This function loops over all states in the gap of a given spin
    channel, and dravs the states with labels. If there are
    degenerate states, it makes use of the degeneracy_counter, i.e. if two
    degenerate states follow after each other, one of them will be drawn
    on the left side (degoffset=0, degeneracy_counter=0), the degeneracy
    counter will be increased by one and the next degenerate state will be
    drawn on the right side (degoffset=1, degeneracy_counter=1). Since we
    only deal with doubly degenerate states here, the degeneracy counter
    will be set to zero again after drawing the second degenerate state.

    For non degenerate states, i.e. deg = 1, all states will be drawn
    in the middle and the counter logic is not needed.
    """
    # initialize degeneracy counter and offset
    degeneracy_counter = 0
    degoffset = 0
    for sym in spin_data:
        energy = sym.energy
        is_inside_gap = evbm < energy < ecbm
        if is_inside_gap:
            spin = int(sym.spin)
            irrep = sym.best
            # only do drawing left and right if levelflag, i.e.
            # if there is a symmetry analysis to evaluate degeneracies
            if levelflag:
                deg = [1, 2]['E' in irrep]
            else:
                deg = 1
                degoffset = 1
            # draw draw state on the left hand side
            if deg == 2 and degeneracy_counter == 0:
                degoffset = 0
                degeneracy_counter = 1
            # draw state on the right hand side, set counter to zero again
            elif deg == 2 and degeneracy_counter == 1:
                degoffset = 1
                degeneracy_counter = 0
            # intitialize and draw the energy level
            lev = Level(energy, ax=ax, spin=spin, deg=deg,
                        off=degoffset)
            lev.draw()
            # add occupation arrow if level is below E_F
            if energy <= ef:
                lev.add_occupation(length=gap / 15.)
            # draw label based on irrep
            if levelflag:
                static = None
            else:
                static = 'A'
            lev.add_label(irrep, static=static)


def check_and_return_input(structurefile='', unrelaxedfile='NO',
                           primitivefile='', pristinefile=''):
    """Check whether all neccessary structures are available."""
    if pristinefile != '':
        try:
            pristine = read(pristinefile)
        except FileNotFoundError as err:
            msg = 'ERROR: pristine structure not available! Check your inputs.'
            raise RuntimeError(msg) from err
    else:
        pristine = None
    if structurefile != '':
        try:
            structure = read(structurefile)
        except FileNotFoundError as err:
            msg = ('ERROR: relaxed defect structure not available! '
                   'Check your inputs.')
            raise RuntimeError(msg) from err
    else:
        structure = None
    if primitivefile != '':
        try:
            primitive = read(primitivefile)
        except FileNotFoundError as err:
            msg = 'ERROR: primitive unrelaxed structure not available!'
            raise RuntimeError(msg) from err
    else:
        primitive = None
    if unrelaxedfile != 'NO':
        try:
            unrelaxed = read(unrelaxedfile)
        except FileNotFoundError as err:
            msg = 'ERROR: unrelaxed defect structure not available! Check your inputs.'
            raise RuntimeError(msg) from err
    else:
        unrelaxed = None

    return structure, unrelaxed, primitive, pristine


if __name__ == '__main__':
    main.cli()<|MERGE_RESOLUTION|>--- conflicted
+++ resolved
@@ -1,11 +1,3 @@
-<<<<<<< HEAD
-from ase.io import read
-from asr.core import option, ASRResult, prepare_result, read_json
-from asr.database.browser import make_panel_description, href
-=======
-from asr.core import command, option, ASRResult, prepare_result, read_json
-from asr.database.browser import make_panel_description, href, describe_entry
->>>>>>> 65378719
 import spglib as spg
 import typing
 import numpy as np
@@ -13,6 +5,8 @@
 from pathlib import Path
 from ase import Atoms
 from ase.io import read
+from asr.core import option, ASRResult, prepare_result, read_json
+from asr.database.browser import make_panel_description, href, describe_entry
 
 
 panel_description = make_panel_description(
