from ase.io import read
from asr.core import command, option, ASRResult, prepare_result, read_json
from asr.database.browser import make_panel_description, href
import spglib as spg
import typing
import numpy as np
import warnings
from pathlib import Path


panel_description = make_panel_description(
    """
Analysis of defect states localized inside the pristine bandgap (energetics and
 symmetry).
""",
    articles=[
        href("""S. Kaappa et al. Point group symmetry analysis of the electronic structure
of bare and protected nanocrystals, J. Phys. Chem. A, 122, 43, 8576 (2018)""",
             'https://doi.org/10.1021/acs.jpca.8b07923'),
    ],
)


def get_number_of_rows(res, spin, vbm, cbm):
    counter = 0
    for i in range(len(res)):
        if (int(res[i]['spin']) == spin
           and res[i]['energy'] < cbm
           and res[i]['energy'] > vbm):
            counter += 1

    return counter


def get_matrixtable_array(state_results, vbm, cbm, ef,
                          spin, style):
    Nrows = get_number_of_rows(state_results, spin, vbm, cbm)
    state_array = np.empty((Nrows, 5), dtype='object')
    rowlabels = []
    spins = []
    energies = []
    symlabels = []
    accuracies = []
    loc_ratios = []
    for i, row in enumerate(state_results):
        rowname = f"{int(state_results[i]['state']):.0f}"
        label = str(state_results[i]['best'])
        labelstr = label.lower()
        splitstr = list(labelstr)
        if len(splitstr) == 2:
            labelstr = f'{splitstr[0]}<sub>{splitstr[1]}</sub>'
        if state_results[i]['energy'] < cbm and state_results[i]['energy'] > vbm:
            if int(state_results[i]['spin']) == spin:
                rowlabels.append(rowname)
                spins.append(f"{int(state_results[i]['spin']):.0f}")
                energies.append(f"{state_results[i]['energy']:.2f}")
                if style == 'symmetry':
                    symlabels.append(labelstr)
                    accuracies.append(f"{state_results[i]['error']:.2f}")
                    loc_ratios.append(f"{state_results[i]['loc_ratio']:.2f}")
    state_array = np.empty((Nrows, 5), dtype='object')
    rowlabels.sort(reverse=True)

    for i in range(Nrows):
        state_array[i, 1] = spins[i]
        if style == 'symmetry':
            state_array[i, 0] = symlabels[i]
            state_array[i, 2] = accuracies[i]
            state_array[i, 3] = loc_ratios[i]
        state_array[i, 4] = energies[i]
    state_array = state_array[state_array[:, -1].argsort()]

    return state_array, rowlabels


def get_symmetry_tables(state_results, vbm, cbm, row, style):
    from asr.database.browser import matrixtable

    state_tables = []
    gsdata = row.data.get('results-asr.gs.json')
    eref = row.data.get('results-asr.get_wfs.json')['eref']
    ef = gsdata['efermi'] - eref

    E_hls = []
    for spin in range(2):
        state_array, rowlabels = get_matrixtable_array(
            state_results, vbm, cbm, ef, spin, style)
        if style == 'symmetry':
            delete = [2]
            columnlabels = ['Symmetry',
                            'Spin',
                            'Localization ratio',
                            'Energy [eV]']
        elif style == 'state':
            delete = [0, 2, 3]
            columnlabels = ['Spin',
                            'Energy [eV]']

        N_homo = 0
        N_lumo = 0
        for i in range(len(state_array)):
            if float(state_array[i, 4]) > ef:
                N_lumo += 1

        E_homo = vbm
        E_lumo = cbm
        for i in range(len(state_array)):
            if float(state_array[i, 4]) > ef:
                rowlabels[i] = f'LUMO+{N_lumo - 1}'
                N_lumo = N_lumo - 1
                if N_lumo == 0:
                    rowlabels[i] = 'LUMO'
                    E_lumo = float(state_array[i, 4])
            elif float(state_array[i, 4]) <= ef:
                rowlabels[i] = f'HOMO-{N_homo}'
                if N_homo == 0:
                    rowlabels[i] = 'HOMO'
                    E_homo = float(state_array[i, 4])
                N_homo = N_homo + 1
        E_hl = E_lumo - E_homo
        E_hls.append(E_hl)

        state_array = np.delete(state_array, delete, 1)
        state_table = matrixtable(state_array,
                                  digits=None,
                                  title='Orbital',
                                  columnlabels=columnlabels,
                                  rowlabels=rowlabels)
        state_tables.append(state_table)

    transition_table = get_transition_table(row, E_hls)

    return state_tables, transition_table


def get_transition_table(row, E_hls):
    """Create table for HOMO-LUMO transition in both spin channels."""
    from asr.database.browser import table, describe_entry

    transition_table = table(row, 'Kohn-Sham HOMO-LUMO gap', [])
    for i, element in enumerate(E_hls):
        transition_table['rows'].extend(
            [[describe_entry(f'Spin {i}',
                             f'KS HOMO-LUMO gap for spin {i} channel.'),
              f'{element:.2f} eV']])

    return transition_table


def get_summary_table(result, row):
    from asr.database.browser import table
    from asr.structureinfo import get_spg_href, describe_pointgroup_entry

    spglib = get_spg_href('https://spglib.github.io/spglib/')
    basictable = table(row, 'Defect properties', [])
    pg_string = result.defect_pointgroup
    pg_strlist = list(pg_string)
    sub = ''.join(pg_strlist[1:])
    pg_string = f'{pg_strlist[0]}<sub>{sub}</sub>'
    pointgroup = describe_pointgroup_entry(spglib)
    basictable['rows'].extend(
        [[pointgroup, pg_string]])

    return basictable


def webpanel(result, row, key_descriptions):
    from asr.database.browser import (WebPanel,
                                      describe_entry,
                                      fig)

    description = describe_entry('One-electron states', panel_description)
    basictable = get_summary_table(result, row)

    vbm = result.pristine['vbm']
    cbm = result.pristine['cbm']
    if result.symmetries[0]['best'] is None:
        warnings.warn("no symmetry analysis present for this defect. "
                      "Only plot gapstates!", UserWarning)
        style = 'state'
    else:
        style = 'symmetry'

    state_tables, transition_table = get_symmetry_tables(
        result.symmetries, vbm, cbm, row, style=style)
    panel = WebPanel(description,
                     columns=[[state_tables[0],
                               fig('ks_gap.png')],
                              [state_tables[1], transition_table]],
                     plot_descriptions=[{'function': plot_gapstates,
                                         'filenames': ['ks_gap.png']}],
                     sort=30)

    summary = {'title': 'Summary',
               'columns': [[basictable], []],
               'sort': 2}

    return [panel, summary]


@prepare_result
class IrrepResult(ASRResult):
    """Container for results of an individual irreproducible representation."""

    sym_name: str
    sym_score: float

    key_descriptions: typing.Dict[str, str] = dict(
        sym_name='Name of the irreproducible representation.',
        sym_score='Score of the respective representation.')


@prepare_result
class SymmetryResult(ASRResult):
    """Container for symmetry results for a given state."""

    irreps: typing.List[IrrepResult]
    best: str
    error: float
    loc_ratio: float
    state: int
    spin: int
    energy: float

    key_descriptions: typing.Dict[str, str] = dict(
        irreps='List of irreproducible representations and respective scores.',
        best='Irreproducible representation with the best score.',
        error='Error of identification of the best irreproducible representation.',
        loc_ratio='Localization ratio for a given state.',
        state='Index of the analyzed state.',
        spin='Spin of the analyzed state (0 or 1).',
        energy='Energy of specific state aligned to pristine semi-core state [eV].'
    )


@prepare_result
class PristineResult(ASRResult):
    """Container for pristine band edge results."""

    vbm: float
    cbm: float
    gap: float

    key_descriptions: typing.Dict[str, str] = dict(
        vbm='Energy of the VBM (ref. to the vacuum level in 2D) [eV].',
        cbm='Energy of the CBM (ref. to the vacuum level in 2D) [eV].',
        gap='Energy of the bandgap [eV].')


@prepare_result
class Result(ASRResult):
    """Container for main results for asr.analyze_state."""

    defect_pointgroup: str
    defect_center: typing.Tuple[float, float, float]
    defect_name: str
    symmetries: typing.List[SymmetryResult]
    pristine: PristineResult

    key_descriptions: typing.Dict[str, str] = dict(
        defect_pointgroup='Point group in Schoenflies notation.',
        defect_center='Position of the defect [Å, Å, Å].',
        defect_name='Name of the defect ({type}_{position})',
        symmetries='List of SymmetryResult objects for all states.',
        pristine='PristineResult container.'
    )

    formats = {'ase_webpanel': webpanel}


@command(module='asr.defect_symmetry',
         requires=['structure.json'],
         dependencies=['asr.get_wfs'],
         resources='1:1h',
         returns=Result)
@option('--primitivefile', help='Path to the primitive structure file.',
        type=str)
@option('--pristinefile', help='Path to the pristine supercell file'
        '(needs to be of the same shape as structure.json).', type=str)
@option('--unrelaxedfile', help='Path to an the unrelaxed '
        'supercell file (only needed if --mapping is set).', type=str)
@option('--mapping/--no-mapping', help='Choose mapping if defect '
        'supercells are created with the general algorithm of '
        'asr.setup.defects, or if non-uniform supercells are used.'
        ' Use --no-mapping otherwise.', is_flag=True)
@option('--radius', help='Radius around the defect where the wavefunction '
        'gets analyzed.', type=float)
def main(primitivefile: str = 'primitive.json',
         pristinefile: str = 'pristine.json',
         unrelaxedfile: str = 'NO',
         mapping: bool = False,
         radius: float = 2.0) -> Result:
    """
    Analyze defect wavefunctions and their symmetries.

    Note, that you need to set up your folder structure with
    asr.setup.defects in order to correctly run this recipe. Furthermore,
    run asr.get_wfs beforehand to write out the needed wavefunctions.
    """
    from ase.io.cube import read_cube_data
    from gpaw import restart
    from gpaw.point_groups import SymmetryChecker, point_group_names

    # define path of the current directory, and initialize DefectInfo class
    defectdir = Path('.')
    defectinfo = DefectInfo(defectpath=defectdir)

    # everything where files are handled: input structures, wf_results,
    # calculator and cubefilepaths
    structurefile = 'structure.json'
    structure, unrelaxed, primitive, pristine = check_and_return_input(
        structurefile, unrelaxedfile, primitivefile, pristinefile)
    wf_result = read_json('results-asr.get_wfs.json')
    pris_result = get_pristine_result()
    atoms, calc = restart('gs.gpw', txt=None)
    cubefilepaths = list(defectdir.glob('*.cube'))
    if len(cubefilepaths) == 0:
        raise FileNotFoundError('WARNING: no cube files available in this '
                                'folder!')

    # construct mapped structure, or return relaxed defect structure in
    # case mapping is not needed
    if mapping:
        mapped_structure = get_mapped_structure(structure,
                                                unrelaxed,
                                                primitive,
                                                pristine,
                                                defectinfo)
    else:
        mapped_structure = structure.copy()

    # return point group of the defect structure
    point_group = get_spg_symmetry(mapped_structure)

    # evaluate coordinates of defect in the supercell
    defecttype, defectpos = defectinfo.get_defect_type_and_kind()
    defectname = defectinfo.get_defect_name()
    center = return_defect_coordinates(structure, primitive, pristine, defectinfo)
    print(f'INFO: defect position: {center}, structural symmetry: {point_group}')

    # symmetry analysis only for point groups implemented in GPAW
    if point_group in point_group_names:
        checker = SymmetryChecker(point_group, center, radius=radius)

    # loop over cubefiles to save symmetry results
    symmetry_results = []
    for cubefilepath in cubefilepaths:
        cubefilename = str(cubefilepath)
        wfcubefile = WFCubeFile.fromfilename(cubefilename)
        res_wf = find_wf_result(wf_result, wfcubefile.band, wfcubefile.spin)
        energy = res_wf['energy']
        # calculate localization ratio
        wf, atoms = read_cube_data(wfcubefile.filename)
        localization = get_localization_ratio(atoms, wf, calc)
        # only evaluate 'best' and 'error' for knows point groups
        if point_group in point_group_names:
            dct = checker.check_function(wf, (atoms.cell.T / wf.shape).T)
            best = dct['symmetry']
            error = (np.array(list(dct['characters'].values()))**2).sum()
            irrep_results = []
            for element in dct['characters']:
                irrep_result = IrrepResult.fromdata(
                    sym_name=element, sym_score=dct['characters'][element])
                irrep_results.append(irrep_result)
        # otherwise, set irrep results and 'best', 'error' to None
        else:
            irrep_results = [IrrepResult.fromdata(
                sym_name=None,
                sym_score=None)]
            best = None
            error = None

        symmetry_result = SymmetryResult.fromdata(irreps=irrep_results,
                                                  best=best,
                                                  error=error,
                                                  loc_ratio=localization,
                                                  state=wfcubefile.band,
                                                  spin=wfcubefile.spin,
                                                  energy=energy)
        symmetry_results.append(symmetry_result)

    return Result.fromdata(
        defect_pointgroup=point_group,
        defect_center=center,
        defect_name=defectname,
        symmetries=symmetry_results,
        pristine=pris_result)


def get_spin_and_band(wf_file):
    """Extract spin and band index from cube file name."""
    spin = str(wf_file)[str(wf_file).find('_') + 1]
    band = str(wf_file)[str(wf_file).find('.') + 1: str(wf_file).find('_')]

    return int(spin), int(band)


def get_pristine_result():
    """
    Return PristineResult object.

    In 2D, the reference will be the vacuum level of the pristine calculation.
    In 3D, the reference will be None (vacuum level doesn't make sense here).
    """
    from asr.core import read_json

    try:
        p = Path('.')
        pris = list(p.glob('./../../defects.pristine_sc*'))[0]
        res_pris = read_json(pris / 'results-asr.gs.json')
    except FileNotFoundError as err:
        msg = ('ERROR: does not find pristine results. Did you run setup.defects '
               'and calculate the ground state for the pristine system?')
        raise RuntimeError(msg) from err

    ref_pris = res_pris['evac']
    if ref_pris is None:
        ref_pris = 0

    return PristineResult.fromdata(
        vbm=res_pris['vbm'] - ref_pris,
        cbm=res_pris['cbm'] - ref_pris,
        gap=res_pris['gap'])


def get_localization_ratio(atoms, wf, calc):
    """
    Return the localization ratio of the wavefunction.

    It is defined as the volume of the cell divided the
    integral of the fourth power of the wavefunction.
    """
    assert wf.size == np.prod(calc.wfs.gd.N_c), (
        'grid points in wf cube file and calculator '
        'are not the same!')

    dv = atoms.cell.volume / wf.size
    V = atoms.get_volume()

    IPR = 1 / ((wf**4).sum() * dv)
    local_ratio = V / IPR

    return local_ratio


def find_wf_result(wf_result, state, spin):
    """Read in results of asr.get_wfs and returns WaveFunctionResult."""
    wfs = wf_result['wfs']
    for wf in wfs:
        if wf['state'] == state and wf['spin'] == spin:
            return wf

    raise Exception('ERROR: can not find corresponging wavefunction result for '
                    f'wavefunction no. {state}/{spin}!')


def get_mapped_structure(structure, unrelaxed, primitive, pristine, defectinfo):
    """Return centered and mapped structure."""
    vac = defectinfo.is_vacancy
    translation = return_defect_coordinates(structure, primitive, pristine, defectinfo)
    rel_struc, ref_struc, art_struc, N = recreate_symmetric_cell(
        structure, unrelaxed, primitive, pristine, translation, delta=0)
    for delta in [0.1, 0.3]:
        for cutoff in np.arange(0.1, 1.2, 0.5):
            rel_tmp = rel_struc.copy()
            ref_tmp = ref_struc.copy()
            art_tmp = art_struc.copy()
            rel_tmp = apply_shift(rel_tmp, delta)
            ref_tmp = apply_shift(ref_tmp, delta)
            art_tmp = apply_shift(art_tmp, delta)
            indexlist = compare_structures(art_tmp, ref_tmp, cutoff)
            del ref_tmp[indexlist]
            del rel_tmp[indexlist]
            for threshold in [1.05, 1.01, 0.99]:
                indexlist = indexlist_cut_atoms(ref_tmp, threshold)
                del ref_tmp[indexlist]
                del rel_tmp[indexlist]
                if conserved_atoms(ref_tmp, primitive, N, vac):
                    print(f'Parameters: delta {delta}, '
                          f'cutoff {cutoff}, threshold {threshold}')
                    return rel_tmp

    raise ValueError('number of atoms wrong! Mapping not correct!')


def get_spg_symmetry(structure, symprec=0.1):
    """Return the symmetry of a given structure evaluated with spglib."""
    spg_sym = spg.get_spacegroup(structure, symprec=symprec, symbol_type=1)

    return spg_sym.split('^')[0]


def conserved_atoms(ref_struc, primitive, N, is_vacancy):
    """Return whether number of atoms is correct after the mapping or not."""
    if is_vacancy:
        removed = 1
    else:
        removed = 0

    if len(ref_struc) == (N * N * len(primitive) - removed):
        print('INFO: number of atoms correct after mapping.')
        return True
    else:
<<<<<<< HEAD
        # print(len(ref_struc), N * N * len(primitive) - removed)
=======
>>>>>>> eecc87ed
        return False


def indexlist_cut_atoms(structure, threshold):
    indexlist = []
    pos = structure.get_scaled_positions(wrap=False)
    for i in range(len(structure)):
        # save indices that are outside the new cell
        if abs(max(pos[i]) > threshold) or min(pos[i]) < 1 - threshold:
            indexlist.append(i)

    return indexlist


def compare_structures(ref_atoms, atoms, cutoff):
    from ase.neighborlist import neighbor_list

    tmp_atoms = atoms + ref_atoms
    nl = neighbor_list('i', tmp_atoms, cutoff=cutoff)
    rmindexlist = []
    for i in range(len(atoms)):
        if i not in nl:
            rmindexlist.append(i)

    return rmindexlist


def recreate_symmetric_cell(structure, unrelaxed, primitive, pristine,
                            translation, delta):
    """
    Recreate a symmetric supercell with atomic positions of the general supercell.

    Function that analyses supercell created by the general algorithm and
    creates symmetric supercell with the atomic positions of the general
    supercell.

    Note: The atoms are not correctly mapped in yet, and also the number
    of atoms is not correct here. It is done in the mapping functions.
    """
    reference = primitive.copy()
    N = get_supercell_shape(primitive, pristine)
    reference = reference.repeat((N, N, 1))
    cell = reference.get_cell()
    scell = structure.get_cell()

    # create intermediate big structure for the relaxed structure
    rel_struc = structure.repeat((5, 5, 1))
    positions = rel_struc.get_positions()
    positions += [-translation[0], -translation[1], 0]
    positions += -2.0 * scell[0] - 1.0 * scell[1]
    # positions += (0.5 + delta) * cell[0] + (0.5 + delta) * cell[1]
    rel_struc.set_positions(positions)
    rel_struc.set_cell(cell)

    # create intermediate big structure for the unrelaxed structure
    ref_struc = unrelaxed.repeat((5, 5, 1))
    positions = ref_struc.get_positions()
    positions += [-translation[0], -translation[1], 0]
    positions += -2.0 * scell[0] - 1.0 * scell[1]
    # positions += (0.5 + delta) * cell[0] + (0.5 + delta) * cell[1]
    ref_struc.set_positions(positions)
    ref_struc.set_cell(cell)

    refpos = reference.get_positions()
    refpos += [-translation[0], -translation[1], 0]
    # refpos += (0.5 + delta) * cell[0] + (0.5 + delta) * cell[1]
    reference.set_positions(refpos)
    reference.wrap()

    return rel_struc, ref_struc, reference, N


def apply_shift(atoms, delta=0):
    newatoms = atoms.copy()
    positions = newatoms.get_positions()
    cell = newatoms.cell
    # positions += -2.0 * cell[0] - 1.0 * cell[1]
    positions += (0.5 + delta) * cell[0] + (0.5 + delta) * cell[1]
    newatoms.set_positions(positions)

    return newatoms


def get_supercell_shape(primitive, pristine):
    """
    Calculate which (NxNx1) supercell would be closest to the given supercell.

    Returns: N
    """
    N = len(pristine) / len(primitive)
    N = int(np.floor(np.sqrt(N)))
    reconstruct = primitive.copy()
    reconstruct = reconstruct.repeat((N, N, 1))
    rcell = reconstruct.get_cell()
    pcell = pristine.get_cell()

    for size in range(N, 0, -1):
        suits = True
        reconstruct = primitive.repeat((size, size, 1))
        rcell = reconstruct.get_cell()
        for i in range(3):
            if rcell[i, i] > pcell[i, i]:
                suits = False
                break
        if suits:
            return size

    return size


class WFCubeFile:
    """Class containing functionalities about WFs and file I/O."""

    def __init__(self, spin, band, wf_data=None, calc=None):
        self.spin = spin
        assert spin in [0, 1], 'spin can only be zero or one!'
        self.band = band
        assert band >= 0, 'negative band indices are not allowed!'
        self.wf_data = wf_data
        self.calc = calc

    @classmethod
    def fromfilename(cls, filename):
        band_spin = filename.split('.')[1]
        band = int(band_spin.split('_')[0])
        spin = int(band_spin.split('_')[1])

        return cls(spin=spin, band=band)

    @property
    def filename(self):
        return f'wf.{self.band}_{self.spin}.cube'

    def write_to_cubefile(self):
        from ase.io import write

        assert (self.wf_data is not None and self.calc is not None), (
            'calculator and wavefunction data needed to write cubefile!')

        write(self.filename, self.calc.atoms, data=self.wf_data)

    def get_wavefunction_from_calc(self):
        assert self.calc is not None, ('initialize WFCubeFile class with a '
                                       'calculator to obtain wavefunction!')
        wf = self.calc.get_pseudo_wave_function(band=self.band, spin=self.spin)
        self.wf_data = wf


class DefectInfo:
    """Class containing all information about a specific single defect."""

    def __init__(self,
                 defectpath=None,
                 defecttype=None,
                 defectkind=None,
                 defectname=None):
        if defectpath is None:
            if defectname is None:
                assert (defecttype is not None and defectkind is not None), (
                    'DefectInfo class either needs a defect path (from asr.setup.'
                    'defects) or a defecttype and defectposition passed to it!')
                self.defecttype = defecttype
                self.defectkind = defectkind
            else:
                assert len(defectname.split('_')) == 2, (
                    'Defect name has to be of the following structure: '
                    f'"<defecttype>_<defectkind>"')
                self.defecttype = defectname.split('_')[0]
                self.defectkind = defectname.split('_')[1]
        else:
            self.defecttype, self.defectkind = self._get_defect_type_and_kind_from_path(
                defectpath)
        self.defectpath = defectpath
        self.defectname = f'{self.defecttype}_{self.defectkind}'

    def _get_defect_type_and_kind_from_path(self, defectpath):
        """Return defecttype, and kind."""
        complete_defectpath = Path(defectpath.absolute())
        dirname = complete_defectpath.parent.name
        defect_tokens = dirname.split('_')
        defecttype = defect_tokens[-2].split('.')[-1]
        defectkind = defect_tokens[-1]

        return defecttype, defectkind

    def get_defect_type_and_kind(self):
        deftype = self.defecttype
        defkind = self.defectkind

        return deftype, defkind

    def get_defect_name(self):
        return self.defectname

    @property
    def is_vacancy(self):
        return self.defecttype == 'v'


def return_defect_coordinates(structure, primitive, pristine, defectinfo):
    """Return the coordinates of the present defect."""
    from asr.get_wfs import return_defect_index

    defect_index, _ = return_defect_index(defectinfo, primitive, structure)
    pos = pristine.get_positions()[defect_index]

    return pos


def draw_band_edge(energy, edge, color, *, offset=2, ax):
    if edge == 'vbm':
        eoffset = energy - offset
        elabel = energy - offset / 2
    elif edge == 'cbm':
        eoffset = energy + offset
        elabel = energy + offset / 2

    ax.plot([0, 1], [energy] * 2, color='black', zorder=1)
    ax.fill_between([0, 1], [energy] * 2, [eoffset] * 2, color='grey', alpha=0.5)
    ax.text(0.5, elabel, edge.upper(), color='w', weight='bold', ha='center',
            va='center')


class Level:
    """Class to draw a single defect state level in the gap."""

    def __init__(self, energy, spin, deg, off, size=0.05, ax=None):
        self.size = size
        self.energy = energy
        self.ax = ax
        self.spin = spin
        self.deg = deg
        assert deg in [1, 2], ('only degeneracies up to two are '
                               'implemented!')
        self.off = off
        self.relpos = self.get_relative_position(self.spin, self.deg, self.off)

    def get_relative_position(self, spin, deg, off):
        """Set relative position of the level based on spin, degeneracy and offset."""
        xpos_deg = [[1 / 8, 3 / 8], [5 / 8, 7 / 8]]
        xpos_nor = [1 / 4, 3 / 4]
        if deg == 2:
            relpos = xpos_deg[spin][off]
        elif deg == 1:
            relpos = xpos_nor[spin]

        return relpos

    def draw(self):
        """Draw the defect state according to spin and degeneracy."""
        pos = [self.relpos - self.size, self.relpos + self.size]
        self.ax.plot(pos, [self.energy] * 2, '-k')

    def add_occupation(self, length):
        """Draw an arrow if the defect state if occupied."""
        updown = [1, -1][self.spin]
        self.ax.arrow(self.relpos,
                      self.energy - updown * length / 2,
                      0,
                      updown * length,
                      head_width=0.01,
                      head_length=length / 5, fc='C3', ec='C3')

    def add_label(self, label, static=None):
        """Add symmetry label of the irrep of the point group."""
        shift = self.size / 5
        labelcolor = 'C3'
        if static is None:
            labelstr = label.lower()
            splitstr = list(labelstr)
            if len(splitstr) == 2:
                labelstr = f'{splitstr[0]}$_{splitstr[1]}$'
        else:
            labelstr = 'a'

        if (self.off == 0 and self.spin == 0):
            xpos = self.relpos - self.size - shift
            ha = 'right'
        if (self.off == 0 and self.spin == 1):
            xpos = self.relpos + self.size + shift
            ha = 'left'
        if (self.off == 1 and self.spin == 0):
            xpos = self.relpos - self.size - shift
            ha = 'right'
        if (self.off == 1 and self.spin == 1):
            xpos = self.relpos + self.size + shift
            ha = 'left'
        self.ax.text(xpos,
                     self.energy,
                     labelstr,
                     va='center', ha=ha,
                     color=labelcolor)


def plot_gapstates(row, fname):
    from matplotlib import pyplot as plt

    data = row.data.get('results-asr.defect_symmetry.json')
    gsdata = row.data.get('results-asr.gs.json')

    fig, ax = plt.subplots()

    # extract pristine data
    evbm = data.pristine.vbm
    ecbm = data.pristine.cbm
    gap = data.pristine.gap
    eref = row.data.get('results-asr.get_wfs.json')['eref']
    ef = gsdata['efermi'] - eref

    # Draw band edges
    draw_band_edge(evbm, 'vbm', 'C0', offset=gap / 5, ax=ax)
    draw_band_edge(ecbm, 'cbm', 'C1', offset=gap / 5, ax=ax)

    levelflag = data.symmetries[0].best is not None
    # draw the levels with occupations, and labels for both spins
    for spin in [0, 1]:
        spin_data = get_spin_data(data, spin)
        draw_levels_occupations_labels(ax, spin, spin_data, ecbm, evbm,
                                       ef, gap, levelflag)

    ax1 = ax.twinx()
    ax.set_xlim(0, 1)
    ax.set_ylim(evbm - gap / 5, ecbm + gap / 5)
    ax1.set_ylim(evbm - gap / 5, ecbm + gap / 5)
    ax1.plot([0, 1], [ef] * 2, '--k')
    ax1.set_yticks([ef])
    ax1.set_yticklabels([r'E$_\mathrm{F}$'])
    ax.set_xticks([])
    ax.set_ylabel(r'$E-E_\mathrm{vac}$ [eV]')

    plt.tight_layout()
    plt.savefig(fname)
    plt.close()


def get_spin_data(data, spin):
    """Create symmetry result only containing entries for one spin channel."""
    spin_data = []
    for sym in data.data['symmetries']:
        if int(sym.spin) == spin:
            spin_data.append(sym)

    return spin_data


def draw_levels_occupations_labels(ax, spin, spin_data, ecbm, evbm, ef,
                                   gap, levelflag):
    """Loop over all states in the gap and plot the levels.

    This function loops over all states in the gap of a given spin
    channel, and dravs the states with labels. If there are
    degenerate states, it makes use of the degeneracy_counter, i.e. if two
    degenerate states follow after each other, one of them will be drawn
    on the left side (degoffset=0, degeneracy_counter=0), the degeneracy
    counter will be increased by one and the next degenerate state will be
    drawn on the right side (degoffset=1, degeneracy_counter=1). Since we
    only deal with doubly degenerate states here, the degeneracy counter
    will be set to zero again after drawing the second degenerate state.

    For non degenerate states, i.e. deg = 1, all states will be drawn
    in the middle and the counter logic is not needed.
    """
    # initialize degeneracy counter and offset
    degeneracy_counter = 0
    degoffset = 0
    for sym in spin_data:
        energy = sym.energy
        is_inside_gap = evbm < energy < ecbm
        if is_inside_gap:
            spin = int(sym.spin)
            irrep = sym.best
            # only do drawing left and right if levelflag, i.e.
            # if there is a symmetry analysis to evaluate degeneracies
            if levelflag:
                deg = [1, 2]['E' in irrep]
            else:
                deg = 1
                degoffset = 1
            # draw draw state on the left hand side
            if deg == 2 and degeneracy_counter == 0:
                degoffset = 0
                degeneracy_counter = 1
            # draw state on the right hand side, set counter to zero again
            elif deg == 2 and degeneracy_counter == 1:
                degoffset = 1
                degeneracy_counter = 0
            # intitialize and draw the energy level
            lev = Level(energy, ax=ax, spin=spin, deg=deg,
                        off=degoffset)
            lev.draw()
            # add occupation arrow if level is below E_F
            if energy <= ef:
                lev.add_occupation(length=gap / 15.)
            # draw label based on irrep
            if levelflag:
                static = None
            else:
                static = 'A'
            lev.add_label(irrep, static=static)


def check_and_return_input(structurefile='', unrelaxedfile='NO',
                           primitivefile='', pristinefile=''):
    """Check whether all neccessary structures are available."""
    if pristinefile != '':
        try:
            pristine = read(pristinefile)
        except FileNotFoundError as err:
            msg = 'ERROR: pristine structure not available! Check your inputs.'
            raise RuntimeError(msg) from err
    else:
        pristine = None
    if structurefile != '':
        try:
            structure = read(structurefile)
        except FileNotFoundError as err:
            msg = ('ERROR: relaxed defect structure not available! '
                   'Check your inputs.')
            raise RuntimeError(msg) from err
    else:
        structure = None
    if primitivefile != '':
        try:
            primitive = read(primitivefile)
        except FileNotFoundError as err:
            msg = 'ERROR: primitive unrelaxed structure not available!'
            raise RuntimeError(msg) from err
    else:
        primitive = None
    if unrelaxedfile != 'NO':
        try:
            unrelaxed = read(unrelaxedfile)
        except FileNotFoundError as err:
            msg = 'ERROR: unrelaxed defect structure not available! Check your inputs.'
            raise RuntimeError(msg) from err
    else:
        unrelaxed = None

    return structure, unrelaxed, primitive, pristine


if __name__ == '__main__':
    main.cli()<|MERGE_RESOLUTION|>--- conflicted
+++ resolved
@@ -501,10 +501,6 @@
         print('INFO: number of atoms correct after mapping.')
         return True
     else:
-<<<<<<< HEAD
-        # print(len(ref_struc), N * N * len(primitive) - removed)
-=======
->>>>>>> eecc87ed
         return False
 
 
