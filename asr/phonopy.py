--- conflicted
+++ resolved
@@ -113,22 +113,11 @@
         magmoms_m = gsold.get_magnetic_moments()
         atoms.set_initial_magnetic_moments(magmoms_m)
 
-<<<<<<< HEAD
-<<<<<<< HEAD
-    from asr.core import get_dimensionality
-
-    nd = get_dimensionality()
-   
-=======
     nd = sum(atoms.get_pbc())
->>>>>>> cf8fb5ad
     sc = list(map(int, sc))
     if np.array(sc).any() == 0:
         sc = distance_to_sc(nd, atoms, dist_max)
 
-=======
-    nd = sum(atoms.get_pbc())
->>>>>>> master
     if nd == 3:
         supercell = [[sc[0], 0, 0], [0, sc[1], 0], [0, 0, sc[2]]]
     elif nd == 2:
@@ -231,19 +220,8 @@
     webpanel=webpanel,
     dependencies=["asr.phonopy@calculate"],
 )
-<<<<<<< HEAD
 @option("--rc", type=float, help="Cutoff force constants matrix")
-<<<<<<< HEAD
-def main(rc=None):
-    from asr.core import get_dimensionality
-=======
-def main():
-    from asr.core import read_json
->>>>>>> master
-
-=======
 def main(rc: float = None):
->>>>>>> cf8fb5ad
     from phonopy import Phonopy
     from phonopy.structure.atoms import PhonopyAtoms
     from phonopy.units import THzToEv
@@ -255,23 +233,11 @@
     dist_max = dct["__params__"]["dist_max"]
     fsname = dct["__params__"]["fsname"]
 
-<<<<<<< HEAD
-<<<<<<< HEAD
-    nd = get_dimensionality()
-=======
     nd = sum(atoms.get_pbc())
->>>>>>> cf8fb5ad
 
     sc = list(map(int, sc))
     if np.array(sc).any() == 0:
         sc = distance_to_sc(nd, atoms, dist_max)
-<<<<<<< HEAD
-
-=======
-    nd = sum(atoms.get_pbc())
->>>>>>> master
-=======
->>>>>>> cf8fb5ad
     if nd == 3:
         supercell = [[sc[0], 0, 0], [0, sc[1], 0], [0, 0, sc[2]]]
     elif nd == 2:
