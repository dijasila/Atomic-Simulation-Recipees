from pathlib import Path

import numpy as np

from ase.parallel import world
from ase.io import read

from asr.core import command, option
from asr.core import read_json, write_json


def lattice_vectors(N_c):
    """Return lattice vectors for cells in the supercell."""
    # Lattice vectors relevative to the reference cell
    R_cN = np.indices(N_c).reshape(3, -1)
    N_c = np.array(N_c)[:, np.newaxis]
    R_cN += N_c // 2
    R_cN %= N_c
    R_cN -= N_c // 2

    return R_cN


def distance_to_sc(nd, atoms, dist_max):
    if nd >= 1:
        for x in range(2, 20):
            atoms_x = atoms.repeat((x, 1, 1))
            indices_x = [a for a in range(len(atoms_x))]
            dist_x = []
            for a in range(len(atoms)):
                dist = max(atoms_x.get_distances(a, indices_x, mic=True))
                dist_x.append(dist)
            if max(dist_x) > dist_max:
                x_size = x - 1
                break
        supercell = [x_size, 1, 1]
    if nd >= 2:
        for y in range(2, 20):
            atoms_y = atoms.repeat((1, y, 1))
            indices_y = [a for a in range(len(atoms_y))]
            dist_y = []
            for a in range(len(atoms)):
                dist = max(atoms_y.get_distances(a, indices_y, mic=True))
                dist_y.append(dist)
            if max(dist_y) > dist_max:
                y_size = y - 1
                supercell = [x_size, y_size, 1]
                break
    if nd >= 3:
        for z in range(2, 20):
            atoms_z = atoms.repeat((1, 1, z))
            indices_z = [a for a in range(len(atoms_z))]
            dist_z = []
            for a in range(len(atoms)):
                dist = max(atoms_z.get_distances(a, indices_z, mic=True))
                dist_z.append(dist)
            if max(dist_z) > dist_max:
                z_size = z - 1
                supercell = [x_size, y_size, z_size]
                break
    return supercell


@command(
    "asr.phonopy",
    requires=["structure.json", "gs.gpw"],
    dependencies=["asr.gs@calculate"],
)
@option("--d", type=float, help="Displacement size")
@option("--dist_max", type=float,
        help="Maximum distance between atoms in the supercell")
@option("--fsname", help="Name for forces file")
@option('--sc', nargs=3, type=int,
        help='List of repetitions in lat. vector directions [N_x, N_y, N_z]')
@option('-c', '--calculator', help='Calculator params.')
def calculate(d=0.05, fsname='phonons', sc=[0, 0, 0], dist_max=7.0,
              calculator={'name': 'gpaw',
                          'mode': {'name': 'pw', 'ecut': 800},
                          'xc': 'PBE',
                          'basis': 'dzp',
                          'kpts': {'density': 6.0, 'gamma': True},
                          'occupations': {'name': 'fermi-dirac',
                                          'width': 0.05},
                          'convergence': {'forces': 1.0e-4},
                          'symmetry': {'point_group': False},
                          'txt': 'phonons.txt',
                          'charge': 0}):
    """Calculate atomic forces used for phonon spectrum."""
    from asr.calculators import get_calculator

    from phonopy import Phonopy
    from phonopy.structure.atoms import PhonopyAtoms
    # Remove empty files:
    if world.rank == 0:
        for f in Path().glob(fsname + ".*.json"):
            if f.stat().st_size == 0:
                f.unlink()
    world.barrier()

    atoms = read("structure.json")

    from ase.calculators.calculator import get_calculator_class
    name = calculator.pop('name')
    calc = get_calculator_class(name)(**calculator)

    # Set initial magnetic moments
    from asr.utils import is_magnetic

    if is_magnetic():
        gsold = get_calculator()("gs.gpw", txt=None)
        magmoms_m = gsold.get_magnetic_moments()
        atoms.set_initial_magnetic_moments(magmoms_m)

<<<<<<< HEAD
    from asr.core import get_dimensionality

    nd = get_dimensionality()
   
    sc = list(map(int, sc))
    if np.array(sc).any() == 0:
        sc = distance_to_sc(nd, atoms, dist_max)

=======
    nd = sum(atoms.get_pbc())
>>>>>>> a073a30f
    if nd == 3:
        supercell = [[sc[0], 0, 0], [0, sc[1], 0], [0, 0, sc[2]]]
    elif nd == 2:
        supercell = [[sc[0], 0, 0], [0, sc[1], 0], [0, 0, 1]]
    elif nd == 1:
        supercell = [[sc[0], 0, 0], [0, 1, 0], [0, 0, 1]]

    phonopy_atoms = PhonopyAtoms(symbols=atoms.symbols,
                                 cell=atoms.get_cell(),
                                 scaled_positions=atoms.get_scaled_positions())

    phonon = Phonopy(phonopy_atoms, supercell)

    phonon.generate_displacements(distance=d, is_plusminus=True)
    # displacements = phonon.get_displacements()
    displaced_sc = phonon.get_supercells_with_displacements()

    from ase.atoms import Atoms
    scell = displaced_sc[0]
    atoms_N = Atoms(symbols=scell.get_chemical_symbols(),
                    scaled_positions=scell.get_scaled_positions(),
                    cell=scell.get_cell(),
                    pbc=atoms.pbc)

    for n, cell in enumerate(displaced_sc):
        # Displacement number
        a = n // 2
        # Sign of the displacement
        sign = ["+", "-"][n % 2]

        filename = fsname + ".{0}{1}.json".format(a, sign)

        if Path(filename).is_file():
            forces = read_json(filename)["force"]
            # Number of forces equals to the number of atoms in the supercell
            assert len(forces) == len(atoms) * np.prod(sc), (
                "Wrong supercell size!")
            continue

        atoms_N.set_scaled_positions(cell.get_scaled_positions())
        atoms_N.set_calculator(calc)
        forces = atoms_N.get_forces()

        drift_force = forces.sum(axis=0)
        for force in forces:
            force -= drift_force / forces.shape[0]

        write_json(filename, {"force": forces})


def requires():
    return ["results-asr.phonopy@calculate.json"]


def webpanel(row, key_descriptions):
    from asr.database.browser import table, fig

    phonontable = table(row, "Property", ["minhessianeig"], key_descriptions)

    panel = {
        "title": "Phonon bandstructure",
        "columns": [[fig("phonon_bs.png")], [phonontable]],
        "plot_descriptions": [
            {"function": plot_bandstructure, "filenames": ["phonon_bs.png"]}
        ],
        "sort": 3,
    }

    dynstab = row.get("dynamic_stability_level")
    stabilities = {1: "low", 2: "medium", 3: "high"}
    high = "Min. Hessian eig. > -0.01 meV/Ang^2 AND elastic const. > 0"
    medium = "Min. Hessian eig. > -2 eV/Ang^2 AND elastic const. > 0"
    low = "Min. Hessian eig.  < -2 eV/Ang^2 OR elastic const. < 0"
    row = [
        "Phonons",
        '<a href="#" data-toggle="tooltip" data-html="true" '
        + 'title="LOW: {}&#13;MEDIUM: {}&#13;HIGH: {}">{}</a>'.format(
            low, medium, high, stabilities[dynstab].upper()
        ),
    ]

    summary = {
        "title": "Summary",
        "columns": [
            [
                {
                    "type": "table",
                    "header": ["Stability", "Category"],
                    "rows": [row],
                }
            ]
        ],
    }
    return [panel, summary]


@command(
    "asr.phonopy",
    requires=requires,
    webpanel=webpanel,
    dependencies=["asr.phonopy@calculate"],
)
<<<<<<< HEAD
@option("--rc", type=float, help="Cutoff force constants matrix")
def main(rc=None):
    from asr.core import get_dimensionality
=======
def main():
    from asr.core import read_json
>>>>>>> a073a30f

    from phonopy import Phonopy
    from phonopy.structure.atoms import PhonopyAtoms
    from phonopy.units import THzToEv

    dct = read_json("results-asr.phonopy@calculate.json")
    atoms = read("structure.json")
    sc = dct["__params__"]["sc"]
    d = dct["__params__"]["d"]
    dist_max = dct["__params__"]["dist_max"]
    fsname = dct["__params__"]["fsname"]

<<<<<<< HEAD
    nd = get_dimensionality()

    sc = list(map(int, sc))
    if np.array(sc).any() == 0:
        sc = distance_to_sc(nd, atoms, dist_max)

=======
    nd = sum(atoms.get_pbc())
>>>>>>> a073a30f
    if nd == 3:
        supercell = [[sc[0], 0, 0], [0, sc[1], 0], [0, 0, sc[2]]]
    elif nd == 2:
        supercell = [[sc[0], 0, 0], [0, sc[1], 0], [0, 0, 1]]
    elif nd == 1:
        supercell = [[sc[0], 0, 0], [0, 1, 0], [0, 0, 1]]

    phonopy_atoms = PhonopyAtoms(
        symbols=atoms.symbols,
        cell=atoms.get_cell(),
        scaled_positions=atoms.get_scaled_positions(),
    )

    phonon = Phonopy(phonopy_atoms, supercell)

    phonon.generate_displacements(distance=d, is_plusminus=True)
    # displacements = phonon.get_displacements()
    displaced_sc = phonon.get_supercells_with_displacements()

    # for displace in displacements:
    #    print("[Phonopy] %d %s" % (displace[0], displace[1:]))

    set_of_forces = []

    for i, cell in enumerate(displaced_sc):
        # Displacement index
        a = i // 2
        # Sign of the diplacement
        sign = ["+", "-"][i % 2]

        filename = fsname + ".{0}{1}.json".format(a, sign)

        forces = read_json(filename)["force"]
        # Number of forces equals to the number of atoms in the supercell
        assert len(forces) == len(atoms) * np.prod(sc), "Wrong supercell size!"

        set_of_forces.append(forces)

    phonon.produce_force_constants(
        forces=set_of_forces, calculate_full_force_constants=False
    )
    if rc is not None:
        phonon.set_force_constants_zero_with_radius(rc)
    phonon.symmetrize_force_constants()

    nqpts = 100
    path = atoms.cell.bandpath(npoints=nqpts, pbc=atoms.pbc)

    omega_kl = np.zeros((nqpts, 3 * len(atoms)))

    # Calculating phonon frequencies along a path in the BZ
    for q, q_c in enumerate(path.kpts):
        omega_l = phonon.get_frequencies(q_c)
        omega_kl[q] = omega_l * THzToEv

    R_cN = lattice_vectors(sc)
    C_N = phonon.get_force_constants()
    C_N = C_N.reshape(len(atoms), len(atoms), np.prod(sc), 3, 3)
    C_N = C_N.transpose(2, 0, 3, 1, 4)
    C_N = C_N.reshape(np.prod(sc), 3 * len(atoms), 3 * len(atoms))

    # Calculating hessian and eigenvectors at high symmetry points of the BZ
    eigs_kl = []
    q_qc = list(path.special_points.values())
    u_klav = np.zeros((len(q_qc), 3 * len(atoms), len(atoms), 3), dtype=complex)

    for q, q_c in enumerate(q_qc):
        phase_N = np.exp(-2j * np.pi * np.dot(q_c, R_cN))
        C_q = np.sum(phase_N[:, np.newaxis, np.newaxis] * C_N, axis=0)
        eigs_kl.append(np.linalg.eigvalsh(C_q))
        _, u_ll = phonon.get_frequencies_with_eigenvectors(q_c)
        u_klav[q] = u_ll.reshape(3 * len(atoms), len(atoms), 3)
        if q_c.any() == 0.0:
            phonon.set_irreps(q_c)
            ob = phonon._irreps
            irreps = []
            for nr, (deg, irr) in enumerate(
                zip(ob._degenerate_sets, ob._ir_labels)
            ):
                irreps += [irr] * len(deg)

    irreps = list(irreps)

    eigs_kl = np.array(eigs_kl)
    mineig = np.min(eigs_kl)

    if mineig < -2:
        dynamic_stability = 1
    elif mineig < -1e-5:
        dynamic_stability = 2
    else:
        dynamic_stability = 3

    phi_anv = phonon.get_force_constants()

    results = {'omega_kl': omega_kl,
               'eigs_kl': eigs_kl,
               'phi_anv': phi_anv,
               'irr_l': irreps,
               'q_qc': q_qc,
               'path': path,
               'u_klav': u_klav,
               'minhessianeig': mineig,
               'dynamic_stability_level': dynamic_stability}

    results['__key_descriptions__'] = \
        {'minhessianeig': 'KVP: Minimum eigenvalue of Hessian [eV/Ang^2]',
         'dynamic_stability_level': 'KVP: Dynamic stability level'}

    return results


def plot_phonons(row, fname):
    import matplotlib.pyplot as plt

    data = row.data.get("results-asr.phonopy.json")
    if data is None:
        return

    omega_kl = data["omega_kl"]
    gamma = omega_kl[0]
    fig = plt.figure(figsize=(6.4, 3.9))
    ax = fig.gca()

    x0 = -0.0005  # eV
    for x, color in [(gamma[gamma < x0], "r"), (gamma[gamma >= x0], "b")]:
        if len(x) > 0:
            markerline, _, _ = ax.stem(
                x * 1000,
                np.ones_like(x),
                bottom=-1,
                markerfmt=color + "o",
                linefmt=color + "-",
            )
            plt.setp(markerline, alpha=0.4)
    ax.set_xlabel(r"phonon frequency at $\Gamma$ [meV]")
    ax.axis(ymin=0.0, ymax=1.3)
    plt.tight_layout()
    plt.savefig(fname)
    plt.close()


def plot_bandstructure(row, fname):
    from matplotlib import pyplot as plt
    from ase.dft.band_structure import BandStructure

    data = row.data.get("results-asr.phonopy.json")
    path = data["path"]
    energies = data["omega_kl"]
    bs = BandStructure(path=path, energies=energies[None, :, :], reference=0)
    bs.plot(
        color="k",
        emin=np.min(energies * 1.1),
        emax=np.max(energies * 1.1),
        ylabel="Phonon frequencies [meV]",
    )

    plt.tight_layout()
    plt.savefig(fname)
    plt.close()


if __name__ == "__main__":
    main.cli()<|MERGE_RESOLUTION|>--- conflicted
+++ resolved
@@ -111,18 +111,14 @@
         magmoms_m = gsold.get_magnetic_moments()
         atoms.set_initial_magnetic_moments(magmoms_m)
 
-<<<<<<< HEAD
     from asr.core import get_dimensionality
 
     nd = get_dimensionality()
-   
+
     sc = list(map(int, sc))
     if np.array(sc).any() == 0:
         sc = distance_to_sc(nd, atoms, dist_max)
 
-=======
-    nd = sum(atoms.get_pbc())
->>>>>>> a073a30f
     if nd == 3:
         supercell = [[sc[0], 0, 0], [0, sc[1], 0], [0, 0, sc[2]]]
     elif nd == 2:
@@ -225,15 +221,9 @@
     webpanel=webpanel,
     dependencies=["asr.phonopy@calculate"],
 )
-<<<<<<< HEAD
 @option("--rc", type=float, help="Cutoff force constants matrix")
 def main(rc=None):
     from asr.core import get_dimensionality
-=======
-def main():
-    from asr.core import read_json
->>>>>>> a073a30f
-
     from phonopy import Phonopy
     from phonopy.structure.atoms import PhonopyAtoms
     from phonopy.units import THzToEv
@@ -245,16 +235,11 @@
     dist_max = dct["__params__"]["dist_max"]
     fsname = dct["__params__"]["fsname"]
 
-<<<<<<< HEAD
     nd = get_dimensionality()
 
     sc = list(map(int, sc))
     if np.array(sc).any() == 0:
         sc = distance_to_sc(nd, atoms, dist_max)
-
-=======
-    nd = sum(atoms.get_pbc())
->>>>>>> a073a30f
     if nd == 3:
         supercell = [[sc[0], 0, 0], [0, sc[1], 0], [0, 0, sc[2]]]
     elif nd == 2:
