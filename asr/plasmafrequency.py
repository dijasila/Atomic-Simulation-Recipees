--- conflicted
+++ resolved
@@ -3,23 +3,8 @@
 from asr.core import (
     command, option, ASRResult, prepare_result, atomsopt, calcopt)
 import typing
-<<<<<<< HEAD
+from asr.utils.kpts import get_kpts_size
 from asr.gs import calculate as gscalculate
-
-
-def get_kpts_size(atoms, density):
-    """Try to get a reasonable monkhorst size which hits high symmetry points."""
-    from gpaw.kpt_descriptor import kpts2sizeandoffsets as k2so
-    size, offset = k2so(atoms=atoms, density=density)
-    size[2] = 1
-    for i in range(2):
-        if size[i] % 6 != 0:
-            size[i] = 6 * (size[i] // 6 + 1)
-    kpts = {'size': size, 'gamma': True}
-    return kpts
-=======
-from asr.utils.kpts import get_kpts_size
->>>>>>> dc67d4ea
 
 
 # XXX The plasmafrequency recipe should not be two steps. We don't
@@ -35,14 +20,9 @@
     from ase.parallel import world
     from pathlib import Path
 
-<<<<<<< HEAD
     res = gscalculate(atoms=atoms, calculator=calculator)
     calc_old = res.calculation.load()
-    kpts = get_kpts_size(atoms=calc_old.atoms, density=kptdensity)
-=======
-    calc_old = GPAW('gs.gpw', txt=None)
     kpts = get_kpts_size(atoms=calc_old.atoms, kptdensity=kptdensity)
->>>>>>> dc67d4ea
     nval = calc_old.wfs.nvalence
     filename = "es_plasma.gpw"
     try:
