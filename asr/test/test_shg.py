--- conflicted
+++ resolved
@@ -1,4 +1,3 @@
-<<<<<<< HEAD
 from .materials import BN, GaAs, Si
 import pytest
 
@@ -22,11 +21,12 @@
     assert len(comp) == 27, 'Error in get_chi_symmetry'
 
     w_ls = np.array([0.0, 1.0, 2.0, 3.0])
+    rng = np.random.RandomState(123)
 
     def get_shg(
             freqs=w_ls, **kargw):
 
-        chi = np.random.rand(len(freqs)) + 1j * np.random.random(len(freqs))
+        chi = rng.random(len(freqs)) + 1j * rng.random(len(freqs))
         return np.vstack((freqs, chi))
 
     mocker.patch.object(gpaw.nlopt.shg, 'get_shg', get_shg)
@@ -49,52 +49,4 @@
         )
         inputatoms.write('structure.json')
         content = get_webcontent()
-        assert 'shg' in content
-=======
-from .materials import BN, GaAs, Si
-import pytest
-
-
-@pytest.mark.ci
-@pytest.mark.parametrize("inputatoms", [Si, BN, GaAs])
-def test_shg(asr_tmpdir_w_params, inputatoms, mockgpaw, mocker, get_webcontent):
-
-    from asr.shg import get_chi_symmetry, main, CentroSymmetric
-    from ase.io import read
-    import numpy as np
-    import gpaw
-    import gpaw.nlopt.shg
-
-    inputatoms.write('structure.json')
-    atoms = read('structure.json')
-    # print(atoms.get_chemical_symbols())
-
-    sym_chi = get_chi_symmetry(atoms, sym_th=1e-3)
-    comp = ''
-    for rel in sym_chi.values():
-        comp += '=' + rel
-    comp = comp[1:]
-    comp = comp.split('=')
-    assert len(comp) == 27, 'Error in get_chi_symmetry'
-
-    w_ls = np.array([0.0, 1.0, 2.0, 3.0])
-
-    rng = np.random.RandomState(123)
-
-    def get_shg(
-            freqs=w_ls, **kargw):
-
-        chi = rng.random(len(freqs)) + 1j * rng.random(len(freqs))
-        return np.vstack((freqs, chi))
-
-    mocker.patch.object(gpaw.nlopt.shg, 'get_shg', get_shg)
-
-    # Check the main function and webpanel
-    if atoms.get_chemical_symbols()[0] == 'Si':
-        with pytest.raises(CentroSymmetric):
-            assert main(maxomega=3, nromega=4)
-    else:
-        main(maxomega=3, nromega=4)
-        content = get_webcontent()
-        assert 'shg' in content
->>>>>>> a9769961
+        assert 'shg' in content