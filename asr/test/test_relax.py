--- conflicted
+++ resolved
@@ -7,15 +7,6 @@
 def test_relax_basic(asr_tmpdir_w_params, mockgpaw, test_material):
     """Test that the relaxation recipe actually produces a structure.json."""
     from asr.relax import main as relax
-<<<<<<< HEAD
-    from ase.io import write, read
-
-    write('unrelaxed.json', test_material)
-    relax(calculator={
-        "name": "gpaw",
-        "kpts": {"density": 2, "gamma": True},
-    })
-=======
     from ase.io import read
 
     relax(test_material,
@@ -23,7 +14,6 @@
               "name": "gpaw",
               "kpts": {"density": 2, "gamma": True},
           })
->>>>>>> cf8fb5ad
     read('structure.json')
 
 
@@ -47,11 +37,7 @@
             [initial_magmoms] * len(test_material))
 
     test_material.write('unrelaxed.json')
-<<<<<<< HEAD
-    main()
-=======
     main.cli([])
->>>>>>> cf8fb5ad
 
     relaxed = read('structure.json')
     assert relaxed.has('initial_magmoms')
