import pytest


<<<<<<< HEAD
# ASE phonons recipe is deprecated and file handling is broken since ASR
# knows too much about ASE's own file handling.  So we just mark as xfail.
=======
>>>>>>> c791b64d
@pytest.mark.ci
def test_phonons(asr_tmpdir_w_params, mockgpaw, test_material, get_webcontent):
    """Simple test of phonon recipe."""
    from asr.c2db.phonons import main
    test_material.write('structure.json')
    main(atoms=test_material)
    content = get_webcontent()
    assert "Phonons" in content, content<|MERGE_RESOLUTION|>--- conflicted
+++ resolved
@@ -1,11 +1,6 @@
 import pytest
 
 
-<<<<<<< HEAD
-# ASE phonons recipe is deprecated and file handling is broken since ASR
-# knows too much about ASE's own file handling.  So we just mark as xfail.
-=======
->>>>>>> c791b64d
 @pytest.mark.ci
 def test_phonons(asr_tmpdir_w_params, mockgpaw, test_material, get_webcontent):
     """Simple test of phonon recipe."""
