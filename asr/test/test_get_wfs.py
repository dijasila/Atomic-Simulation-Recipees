import pytest
import numpy as np


@pytest.mark.parametrize('ef', np.arange(-5, 3, 2))
@pytest.mark.parametrize('emin', [-0.8, -0.2, 1])
@pytest.mark.parametrize('emax', [0.13, 0.5, -0.1])
@pytest.mark.ci
def test_return_erange_states(ef, emin, emax):
    from asr.get_wfs import return_erange_states
    import numpy as np

    erange = (emin, emax)
    evs = np.arange(-5, 3, 0.1)
    ref_evs = evs - ef

    states = return_erange_states(evs, ef, erange)
    ref_states = np.where((erange[1] > ref_evs)
                          & (ref_evs > erange[0]))[0]

    assert all(states == ref_states)

    # for inverted energy range there should be no
    # states returned
    if emin > emax:
        assert len(states) == 0


<<<<<<< HEAD
@pytest.mark.xfail
@pytest.mark.parametrize('setup_method', ['uni', 'gen'])
@pytest.mark.ci
def test_return_defect_index(asr_tmpdir, setup_method):
    # XXX port from oldmaster
    from pathlib import Path
    from .materials import BN
    from ase.io import read, write
    from asr.setup.defects import main as setup
    from asr.get_wfs import return_defect_index
    from asr.defect_symmetry import DefectInfo

    results = {'v_B': (0, True),
               'v_N': (1, True),
               'N_B': (0, False),
               'B_N': (1, False)}

    primitive = BN.copy()
    write('unrelaxed.json', primitive)
    if setup == 'uni':
        setup()
    else:
        setup(general_algorithm=15.)
    p = Path('.')
    pathlist = list(p.glob('defects.*/charge_0/'))
    for path in pathlist:
        defname = str(path.absolute()).split('/')[-2].split('.')[-1]
        structure = read(path / 'unrelaxed.json')
        defectinfo = DefectInfo(defectpath=path)
        def_index, is_vacancy = return_defect_index(
            defectinfo, primitive, structure)

        assert results[defname][0] == def_index
        assert results[defname][1] == is_vacancy

    pristine = primitive.repeat((3, 3, 1))
    try:
        def_index, is_vacancy = return_defect_index(
            defectinfo, primitive, pristine)
    except AssertionError:
        # function should fail with an assertion error
        # when the input is not a defect structure but
        # a pristine one
        assert True


=======
>>>>>>> bafc6d11
@pytest.mark.parametrize('gap', np.arange(0, 2.01, 20))
@pytest.mark.ci
def test_get_above_below(gap):
    from asr.get_wfs import get_above_below

    evs = np.arange(-5, 5.5, 20)
    ef = 0
    vbm = ef - gap / 2.
    cbm = ef + gap / 2.

    above_below = get_above_below(evs, ef, vbm, cbm)
    if gap >= 1:
        ref = (True, True)
    else:
        ref = (False, False)

    assert above_below[0] == ref[0]
    assert above_below[1] == ref[1]


@pytest.mark.parametrize('formula', ['MoS2', 'MoSe2', 'MoTe2'])
@pytest.mark.ci
def test_get_reference_index(formula):
    from asr.get_wfs import get_reference_index
    from ase.build import mx2

    atoms = mx2(formula)
    atoms = atoms.repeat((3, 3, 1))
    ref_index = get_reference_index(0, atoms)

    assert (ref_index == 15 or ref_index == 10)<|MERGE_RESOLUTION|>--- conflicted
+++ resolved
@@ -26,55 +26,6 @@
         assert len(states) == 0
 
 
-<<<<<<< HEAD
-@pytest.mark.xfail
-@pytest.mark.parametrize('setup_method', ['uni', 'gen'])
-@pytest.mark.ci
-def test_return_defect_index(asr_tmpdir, setup_method):
-    # XXX port from oldmaster
-    from pathlib import Path
-    from .materials import BN
-    from ase.io import read, write
-    from asr.setup.defects import main as setup
-    from asr.get_wfs import return_defect_index
-    from asr.defect_symmetry import DefectInfo
-
-    results = {'v_B': (0, True),
-               'v_N': (1, True),
-               'N_B': (0, False),
-               'B_N': (1, False)}
-
-    primitive = BN.copy()
-    write('unrelaxed.json', primitive)
-    if setup == 'uni':
-        setup()
-    else:
-        setup(general_algorithm=15.)
-    p = Path('.')
-    pathlist = list(p.glob('defects.*/charge_0/'))
-    for path in pathlist:
-        defname = str(path.absolute()).split('/')[-2].split('.')[-1]
-        structure = read(path / 'unrelaxed.json')
-        defectinfo = DefectInfo(defectpath=path)
-        def_index, is_vacancy = return_defect_index(
-            defectinfo, primitive, structure)
-
-        assert results[defname][0] == def_index
-        assert results[defname][1] == is_vacancy
-
-    pristine = primitive.repeat((3, 3, 1))
-    try:
-        def_index, is_vacancy = return_defect_index(
-            defectinfo, primitive, pristine)
-    except AssertionError:
-        # function should fail with an assertion error
-        # when the input is not a defect structure but
-        # a pristine one
-        assert True
-
-
-=======
->>>>>>> bafc6d11
 @pytest.mark.parametrize('gap', np.arange(0, 2.01, 20))
 @pytest.mark.ci
 def test_get_above_below(gap):
