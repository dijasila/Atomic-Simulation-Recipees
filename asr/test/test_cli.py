import pytest

from click.testing import CliRunner
from asr.core.cli import cli


@pytest.mark.ci
def test_asr():
    """Test the main CLI."""
    runner = CliRunner()
    result = runner.invoke(cli)
    assert result.exit_code == 0
    assert 'Usage: cli [OPTIONS] COMMAND [ARGS]...' in result.output
    help_result = runner.invoke(cli, ['--help'])
    assert help_result.exit_code == 0
    assert '--help  Show this message and exit.' in help_result.output
    help_result = runner.invoke(cli, ['-h'])
    assert help_result.exit_code == 0
    assert '--help  Show this message and exit.' in help_result.output


@pytest.mark.ci
def test_asr_run(asr_tmpdir_w_params):
    import pathlib
    runner = CliRunner()
    result = runner.invoke(cli, ['run', '-h'])
    assert result.exit_code == 0
    assert 'Usage: cli run [OPTIONS] COMMAND [FOLDERS]' in result.output

    help_result = runner.invoke(cli, ['--help'])
    assert help_result.exit_code == 0
    assert '--help  Show this message and exit.' in help_result.output

    help_result = runner.invoke(cli, ['-h'])
    assert help_result.exit_code == 0
    assert '--help  Show this message and exit.' in help_result.output

    result = runner.invoke(cli, ['run', '--dry-run', 'setup.params'])
    assert result.exit_code == 0
    assert 'Would run asr.setup.params@main in 1 folders.' in result.output

    pathlib.Path("folder1").mkdir()
    pathlib.Path("folder2").mkdir()

    result = runner.invoke(cli, ['run',
                                 'setup.params asr.relax:d3 True',
                                 'folder1', 'folder2'])
    assert result.exit_code == 0
    assert pathlib.Path("folder1", "params.json").is_file()
    assert pathlib.Path("folder2", "params.json").is_file()

    pathlib.Path('str1.json').write_text("")
    result = runner.invoke(cli, ['run', '--shell', 'mv str1.json str2.json'])
    assert pathlib.Path("str2.json").is_file()

    pathlib.Path("folder3").mkdir()
    pathlib.Path("folder4").mkdir()

    result = runner.invoke(cli, ['run', '--jobs', '2',
                                 'setup.params asr.relax:d3 True',
                                 'folder3', 'folder4'])
    assert result.exit_code == 0
    assert pathlib.Path("folder3", "params.json").is_file(), result
    assert pathlib.Path("folder4", "params.json").is_file(), result


@pytest.mark.ci
def test_asr_list():
    runner = CliRunner()
    result = runner.invoke(cli, ['list'])
    assert result.exit_code == 0
    assert 'Name' in result.output
    assert 'Description' in result.output


@pytest.mark.ci
def test_asr_results_help():
    runner = CliRunner()
    result = runner.invoke(cli, ['results', '-h'])
    assert result.exit_code == 0
    assert 'Usage: cli results [OPTIONS] NAME' in result.output


@pytest.mark.ci
def test_asr_results_bandstructure(asr_tmpdir):
    from asr.core import write_json
    from .materials import BN
<<<<<<< HEAD
=======
    import numpy as np
>>>>>>> cf8fb5ad
    write_json('results-asr.gs.json',
               {'etot': 0.01,
                'gap': 0,
                'k_vbm_c': None,
                'k_cbm_c': None})
<<<<<<< HEAD
=======
    write_json('results-asr.structureinfo.json',
               {'spglib_dataset': {'rotations': [np.eye(3)]}})
>>>>>>> cf8fb5ad
    BN.write('structure.json')
    runner = CliRunner()
    result = runner.invoke(cli, ['results', 'asr.gs'])
    assert result.exit_code == 0
    assert 'Saved figures: bz-with-gaps.png' in result.output


@pytest.mark.ci
def test_asr_find_help():
    runner = CliRunner()
    result = runner.invoke(cli, ['find', '-h'])
    assert result.exit_code == 0
    assert 'Usage: cli find [OPTIONS] RECIPE [HASH]...' in result.output


@pytest.mark.ci
@pytest.mark.parametrize(
    "recipe,hashish,output",
    [('asr.recipename', '9e2e1e68..32241753', 'results-asr.recipename.json\n'),
     ('asr.recipename', '^9e2e1e68 32241753', 'results-asr.recipename.json\n'),
     ('asr.recipename', 'c8980f6f3^..c8980f6f3', 'results-asr.recipename.json\n'),
     ('asr.recipename', '^c8980f6f3^ c8980f6f3', 'results-asr.recipename.json\n'),
     ('asr.recipename', 'c8980f6f3..c8980f6f3^', ''),
     ('asr.recipename', '^c8980f6f3 c8980f6f3^', ''),
     ('asr.recipename', 'c8980f6f3..32241753', ''),
     ('asr.recipename', '^c8980f6f3 32241753', '')])
def test_asr_find(recipe, hashish, output):
    from asr.core import write_json
    # TODO: Mock git call
    data = {
        '__versions__': {
            'asr':
            'version-c8980f6f32492437136b3b88b6d2598a8b653a25'
        }
    }
    recipe = "asr.recipename"
    filename = f'results-{recipe}.json'
    write_json(filename, data)

    runner = CliRunner()
    result = runner.invoke(
        cli,
        ['find', recipe] + hashish.split())

    assert result.exit_code == 0
    assert result.output == output


@pytest.mark.ci
def test_asr_find_no_versions(asr_tmpdir_w_params):
    from asr.core import write_json
    data = {'dummydata': ['somecontent']}
    recipe = "asr.recipename"
    filename = f'results-{recipe}.json'
    write_json(filename, data)

    runner = CliRunner()
    result = runner.invoke(
        cli,
        ['find', recipe, 'c8980f6f3..32241753'])

    assert result.exit_code == 0
    assert result.output == ''<|MERGE_RESOLUTION|>--- conflicted
+++ resolved
@@ -85,20 +85,14 @@
 def test_asr_results_bandstructure(asr_tmpdir):
     from asr.core import write_json
     from .materials import BN
-<<<<<<< HEAD
-=======
     import numpy as np
->>>>>>> cf8fb5ad
     write_json('results-asr.gs.json',
                {'etot': 0.01,
                 'gap': 0,
                 'k_vbm_c': None,
                 'k_cbm_c': None})
-<<<<<<< HEAD
-=======
     write_json('results-asr.structureinfo.json',
                {'spglib_dataset': {'rotations': [np.eye(3)]}})
->>>>>>> cf8fb5ad
     BN.write('structure.json')
     runner = CliRunner()
     result = runner.invoke(cli, ['results', 'asr.gs'])
