--- conflicted
+++ resolved
@@ -39,16 +39,6 @@
 
 @pytest.mark.xfail(reason='not now')
 @pytest.mark.ci
-<<<<<<< HEAD
-def test_single_project_home_page(client, project):
-    response = client.get("/").data.decode()
-    assert f"<a href='/database.db/'>{project.name}</a>" in response
-
-
-@pytest.mark.xfail(reason='not now')
-@pytest.mark.ci
-=======
->>>>>>> 65378719
 def test_single_project_database_home_page(client, project):
     response = client.get(f"/{project.name}/").data.decode()
     assert f"<h1>{project.name}</h1>" in response
