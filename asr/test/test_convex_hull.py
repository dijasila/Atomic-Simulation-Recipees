import pytest
from ase.db import connect
from ase.build import bulk
from asr.convex_hull import main


metal_alloys = ['Ag', 'Au', 'Ag,Au', 'Ag,Au,Al']


@pytest.fixture()
def refdb(asr_tmpdir_w_params):
    from ase.calculators.emt import EMT
    elemental_metals = ['Al', 'Cu', 'Ag', 'Au', 'Ni',
                        'Pd', 'Pt', 'C']

    energies = {}
    with connect('references.db') as db:
        for uid, element in enumerate(elemental_metals):
            atoms = bulk(element)
            atoms.calc = EMT()
            en = atoms.get_potential_energy()
            energies[element] = en
            db.write(atoms, uid=uid, etot=en)

    metadata = {'title': 'Metal references',
                'legend': 'Metals',
                'name': '{row.formula}',
                'link': 'NOLINK',
                'label': '{row.formula}',
                'method': 'DFT'}
    db.metadata = metadata

    return db, 'references.db', energies


@pytest.mark.ci
@pytest.mark.parametrize('metals', metal_alloys)
@pytest.mark.parametrize('energy_key', [None, 'etot'])
def test_convex_hull(refdb, mockgpaw, get_webcontent,
<<<<<<< HEAD
                     metals, energy_key, fast_calc):
    from asr.c2db.convex_hull import main

=======
                     metals, energy_key):
>>>>>>> 2587ecd8
    db, dbname, energies = refdb

    metadata = db.metadata
    if energy_key is not None:
        metadata['energy_key'] = energy_key
        db.metadata = metadata

    metal_atoms = metals.split(',')
    nmetalatoms = len(metal_atoms)
    atoms = bulk(metal_atoms[0])
    atoms = atoms.repeat((1, 1, nmetalatoms))
    atoms.set_chemical_symbols(metal_atoms)

    results = main(
        atoms=atoms,
        databases=['references.db'],
        calculator=fast_calc,
    )
    assert results['hform'] == -sum(energies[element]
                                    for element in metal_atoms) / nmetalatoms

    atoms.write('structure.json')
    get_webcontent()


def make_alloy(commasepmetals):

    metal_atoms = commasepmetals.split(',')
    nmetalatoms = len(metal_atoms)
    atoms = bulk('Ag')
    atoms = atoms.repeat((1, 1, nmetalatoms))
    atoms.set_chemical_symbols(metal_atoms)
    return atoms


@pytest.fixture()
def refdbwithalloys(refdb):
    from ase.calculators.emt import EMT
    elemental_metals = ['Al', 'Cu', 'Ag', 'Au', 'Ni',
                        'Pd', 'Pt', 'C']

    db, dbname, energies = refdb
    alloys = [
        ','.join([metal1, metal2])
        for metal1 in elemental_metals
        for metal2 in elemental_metals
    ]

    energies = {}
    with connect('references_alloys.db') as db:
        for uid, alloy in enumerate(alloys):
            atoms = make_alloy(alloy)
            atoms.calc = EMT()
            en = atoms.get_potential_energy()
            energies[alloy] = en
            db.write(atoms, uid=uid, etot=en)

    metadata = {'title': 'Metal references',
                'legend': 'Alloys',
                'name': '{row.formula}',
                'link': 'NOLINK',
                'label': '{row.formula}',
                'method': 'DFT'}
    db.metadata = metadata

    return db, dbname, 'references_alloys.db', energies


@pytest.mark.ci
@pytest.mark.parametrize('alloy', ['Ag,Au,Al', 'Ag,Al'])
def test_convex_hull_with_two_reference_databases(
<<<<<<< HEAD
        refdbwithalloys, mockgpaw, get_webcontent, alloy, fast_calc):
    from asr.c2db.convex_hull import main

=======
        refdbwithalloys, mockgpaw, get_webcontent, alloy):
>>>>>>> 2587ecd8
    db, dbname, alloydbname, energies = refdbwithalloys

    atoms = make_alloy(alloy)
    atoms.write('structure.json')
    main(
        atoms=atoms,
        databases=[dbname, alloydbname],
        calculator=fast_calc,
    )
    get_webcontent()<|MERGE_RESOLUTION|>--- conflicted
+++ resolved
@@ -37,13 +37,7 @@
 @pytest.mark.parametrize('metals', metal_alloys)
 @pytest.mark.parametrize('energy_key', [None, 'etot'])
 def test_convex_hull(refdb, mockgpaw, get_webcontent,
-<<<<<<< HEAD
                      metals, energy_key, fast_calc):
-    from asr.c2db.convex_hull import main
-
-=======
-                     metals, energy_key):
->>>>>>> 2587ecd8
     db, dbname, energies = refdb
 
     metadata = db.metadata
@@ -115,13 +109,7 @@
 @pytest.mark.ci
 @pytest.mark.parametrize('alloy', ['Ag,Au,Al', 'Ag,Al'])
 def test_convex_hull_with_two_reference_databases(
-<<<<<<< HEAD
         refdbwithalloys, mockgpaw, get_webcontent, alloy, fast_calc):
-    from asr.c2db.convex_hull import main
-
-=======
-        refdbwithalloys, mockgpaw, get_webcontent, alloy):
->>>>>>> 2587ecd8
     db, dbname, alloydbname, energies = refdbwithalloys
 
     atoms = make_alloy(alloy)
