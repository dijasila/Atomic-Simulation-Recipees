from asr.core import command, option, argument, ASRResult, prepare_result
from asr.utils.symmetry import c2db_symmetry_eps
from typing import List, Union
import numpy as np
from os import path


@command(module='asr.spinspiral',
         requires=['structure.json'])
@argument('q_c', type=List[float])
@option('--n', type=int)
@option('--params', help='Calculator parameter dictionary', type=dict)
@option('--smooth', help='Rotate initial magmoms by q dot a', type=bool)
def calculate(q_c : List[float] = [1 / 3, 1 / 3, 0], n : int = 0,
              params: dict = dict(mode={'name': 'pw', 'ecut': 400},
                                  kpts={'density': 4.0, 'gamma': True}),
              smooth: bool = True) -> ASRResult:
    """Calculate the groundstate of a given spin spiral vector q_c"""

    from ase.io import read
    from gpaw import GPAW
    atoms = read('structure.json')
    restart = path.isfile(f'gsq{n}.gpw')

    # IF the calculation has been run (gs.txt exist) but did not converge
    # (gs.gpw not exist) THEN raise exception UNLESS it did not finish (last calc)
    # (gsn.txt exist but gsn+1.txt does not)
    # Note, UNLESS imply negation in context of if-statement (and not)
    if path.isfile(f'gsq{n}.txt') and not path.isfile(f'gsq{n}.gpw') and \
       not (path.isfile(f'gsq{n}.txt') and not path.isfile(f'gsq{n+1}.txt')):
        raise Exception("SFC finished but didn't converge")

    try:
<<<<<<< HEAD
        magmoms = params["experimental"]["magmoms"]
=======
        try:
            magmoms = params["magmoms"]
        except KeyError:
            magmoms = params["experimental"]["magmoms"]
>>>>>>> 59d9908f
    except KeyError:
        if atoms.has('initial_magmoms'):
            magmomx = atoms.get_initial_magnetic_moments()
        else:
            magmomx = np.ones(len(atoms), float)
        magmoms = np.zeros((len(atoms), 3))
        magmoms[:, 0] = magmomx
<<<<<<< HEAD
        if smooth: # Smooth spiral
=======

        if smooth:  # Smooth spiral
>>>>>>> 59d9908f
            def rotate_magmoms(magmoms, q):
                import numpy as np
                from ase.io import read
                from ase.dft.kpoints import kpoint_convert

                def rotation_matrix(axis, theta):
                    """
                    Return the rotation matrix associated with counterclockwise rotation
                    about the given axis by theta radians.
                    https://stackoverflow.com/questions/6802577/rotation-of-3d-vector
                    """
                    axis = np.asarray(axis)
                    axis = axis / np.sqrt(np.dot(axis, axis))
                    a = np.cos(theta / 2.0)
                    b, c, d = -axis * np.sin(theta / 2.0)
                    aa, bb, cc, dd = a * a, b * b, c * c, d * d
                    bc, ad, ac, ab, bd, cd = b * c, a * d, a * c, a * b, b * d, c * d
                    return np.array([[aa + bb - cc - dd, 2 * (bc + ad), 2 * (bd - ac)],
                                     [2 * (bc - ad), aa + cc - bb - dd, 2 * (cd + ab)],
                                     [2 * (bd + ac), 2 * (cd - ab), aa + dd - bb - cc]])
                atoms = read('structure.json')
                q_v = kpoint_convert(atoms.get_cell(), skpts_kc=[q])[0]
                pos_av = atoms.get_positions()
                theta = np.dot(pos_av, q_v)
                R = [rotation_matrix([0, 0, 1], theta[i]) for i in range(len(atoms))]
                magmoms = [R[i] @ magmoms[i] for i in range(len(atoms))]
                return np.asarray(magmoms)

            magmoms = rotate_magmoms(magmoms, q_c)

    if restart:
        params = dict(restart=f'gsq{n}.gpw')
    else:
        # Mandatory spin spiral parameters
        params["mode"]["qspiral"] = q_c
        params["xc"] = 'LDA'
        params["magmoms"] = magmoms
        params["soc"] = False
        params["symmetry"] = 'off'
        params["parallel"] = {'domain': 1, 'band': 1}
        params["txt"] = f'gsq{n}.txt'

    calc = GPAW(**params)
    atoms.calc = calc
<<<<<<< HEAD
    energy=atoms.get_potential_energy()
    totmom_v, magmom_av = calc.density.estimate_magnetic_moments()
=======
    energy = atoms.get_potential_energy()
    totmom_v, magmom_av = calc.density.state.density.calculate_magnetic_moments()
>>>>>>> 59d9908f

    if not restart:
        atoms.calc.write(f'gsq{n}.gpw')
    return ASRResult.fromdata(en=energy, q=q_c, ml=magmom_av, mT=totmom_v)


def webpanel(result, row, key_descriptions):
    from asr.database.browser import table, fig
    spiraltable = table(row, 'Property', ['bandwidth', 'minimum'], key_descriptions)

    panel = {'title': 'Spin spirals',
             'columns': [[fig('spin_spiral_bs.png')], [spiraltable]],
             'plot_descriptions': [{'function': plot_bandstructure,
                                    'filenames': ['spin_spiral_bs.png']}],
             'sort': 3}
    return [panel]


@prepare_result
class Result(ASRResult):
    path: np.ndarray
    energies: np.ndarray
    local_magmoms: np.ndarray
    total_magmoms: np.ndarray
    bandwidth: float
    minimum: np.ndarray
    key_descriptions = {"path": "List of Spin spiral vectors",
                        "energies": "Potential energy [eV]",
                        "local_magmoms": "List of estimated local moments [mu_B]",
                        "total_magmoms": "Estimated total moment [mu_B]",
                        "bandwidth": "Energy difference [meV]",
                        "minimum": "Q-vector at energy minimum"}
    formats = {"ase_webpanel": webpanel}


@command(module='asr.spinspiral',
         requires=['structure.json'],
         returns=Result)
@option('--q_path', help='Spin spiral high symmetry path eg. "GKMG"', type=str)
@option('--n', type=int)
@option('--params', help='Calculator parameter dictionary', type=dict)
@option('--smooth', help='Rotate initial magmoms by q dot a', type=bool)
@option('--eps', help='Bandpath symmetry threshold', type=float)
def main(q_path: Union[str, None] = None, n: int = 11,
         params: dict = dict(mode={'name': 'pw', 'ecut': 600},
                             kpts={'density': 6.0, 'gamma': True}),
         smooth: bool = True, eps: float = None) -> Result:
    from ase.io import read
    atoms = read('structure.json')
    cell = atoms.cell
    if eps is None:
        eps = c2db_symmetry_eps

    if q_path is None:
        # Input --q_path None
        # eps = 0.1 is current c2db threshold
        path = atoms.cell.bandpath(npoints=n, pbc=atoms.pbc, eps=eps)
        Q = np.round(path.kpts, 16)
    elif q_path == 'ibz':
        # Input: --q_path 'ibz'
        from gpaw.symmetry import atoms2symmetry
        from gpaw.kpt_descriptor import kpts2sizeandoffsets
        from ase.dft.kpoints import monkhorst_pack, kpoint_convert
        # Create (n,n,1) for 2D, (n,n,n) for 3D
        sizeInput = atoms.get_pbc() * (n - 1) + 1
        size, offset = kpts2sizeandoffsets(sizeInput, gamma=True, atoms=atoms)
        bzk_kc = monkhorst_pack(size) + offset
        symmetry = atoms2symmetry(atoms, tolerance=eps)
        ibzinfo = symmetry.reduce(bzk_kc)
        Q = ibzinfo[0]
        bz2ibz_k, ibz2bz_k = ibzinfo[4:6]
        bzk_kv = kpoint_convert(cell, skpts_kc=bzk_kc) / (2 * np.pi)
        path = [bzk_kv, bz2ibz_k, ibz2bz_k]
    elif q_path.isalpha():
        # Input: --q_path 'GKMG'
        path = atoms.cell.bandpath(q_path, npoints=n, pbc=atoms.pbc, eps=eps)
        Q = np.round(path.kpts, 16)
    else:
        # Input: --q_path 111 --n 5
        from ase.dft.kpoints import (monkhorst_pack, kpoint_convert)
        import sys
        sys.path.insert(0, "/home/niflheim/joaso/scripts/")
        from rotation import project_to_plane
        plane = [eval(q) for q in q_path]
        Q = monkhorst_pack([n, n, n])
        Q = project_to_plane(Q, plane)
        Qv = kpoint_convert(atoms.get_cell(), skpts_kc=Q) / (2 * np.pi)
        path = [Q, Qv]

    energies = []
    lmagmom_av = []
    Tmagmom_v = []
    for i, q_c in enumerate(Q):
        try:
            result = calculate(q_c=q_c, n=i, params=params, smooth=smooth)
            energies.append(result['en'])
            lmagmom_av.append(result['ml'])
            Tmagmom_v.append(result['mT'])
        except Exception as e:
            print('Exception caught: ', e)
            energies.append(0)
            lmagmom_av.append(np.zeros((len(atoms), 3)))
            Tmagmom_v.append(np.zeros(3))

    energies = np.asarray(energies)
    lmagmom_av = np.asarray(lmagmom_av)
    Tmagmom_v = np.asarray(Tmagmom_v)

    bandwidth = (np.max(energies) - np.min(energies)) * 1000
    qmin = Q[np.argmin(energies)]
    return Result.fromdata(path=path, energies=energies,
                           local_magmoms=lmagmom_av, total_magmoms=Tmagmom_v,
                           bandwidth=bandwidth, minimum=qmin)


def plot_bandstructure(row, fname):
    from matplotlib import pyplot as plt
    data = row.data.get('results-asr.spinspiral.json')
    path = data['path']
    energies = data['energies']

    energies = ((energies - energies[0]) * 1000)  # / nmagatoms
    q, x, X = path.get_linear_kpoint_axis()

    total_magmoms = data['total_magmoms']

    fig = plt.figure()
    ax1 = fig.add_subplot(111)

    # Setup main energy plot
    ax1.plot(q, energies, c='C1', marker='.', label='Energy')
    ax1.set_ylim([np.min(energies * 1.1), np.max(energies * 1.15)])
    ax1.set_ylabel('Spin spiral energy [meV]')

    ax1.set_xlabel('q vector [Å$^{-1}$]')
    ax1.set_xticks(x)
    ax1.set_xticklabels([i.replace('G', r"$\Gamma$") for i in X])
    for xc in x:
        if xc != min(q) and xc != max(q):
            ax1.axvline(xc, c='gray', linestyle='--')
    ax1.margins(x=0)

    # Add spin wavelength axis
    def tick_function(X):
        lmda = 2 * np.pi / X
        return [f"{z:.1f}" for z in lmda]

    # Non-cumulative length of q-vectors to find wavelength
    Q = np.linalg.norm(2 * np.pi * path.cartesian_kpts(), axis=-1)
    ax2 = ax1.twiny()
    ax2.set_xlim(ax1.get_xlim())
    idx = round(len(Q) / 5)

    ax2.set_xticks(q[::idx])
    ax2.set_xticklabels(tick_function(Q[::idx]))
    ax2.set_xlabel(r"Wave length $\lambda$ [Å]")

    # Add the magnetic moment plot
    ax3 = ax1.twinx()
    mT = abs(total_magmoms[:, 0])
    # mT = np.linalg.norm(total_magmoms, axis=-1)#mT[:, 1]#
    mT2 = abs(total_magmoms[:, 1])
    mT3 = abs(total_magmoms[:, 2])
    ax3.plot(q, mT, c='r', marker='.', label='$m_x$')
    ax3.plot(q, mT2, c='g', marker='.', label='$m_y$')
    ax3.plot(q, mT3, c='b', marker='.', label='$m_z$')

    ax3.set_ylabel(r"Total norm magnetic moment ($\mu_B$)")
    mommin = np.min(mT * 0.9)
    mommax = np.max(mT * 1.15)
    ax3.set_ylim([mommin, mommax])

    fig.legend(loc="upper right", bbox_to_anchor=(1, 1), bbox_transform=ax1.transAxes)
    # fig.suptitle('')
    plt.tight_layout()
    plt.savefig(fname)

    # energies = energies - energies[0]
    # energies = (energies)*1000
    # bs = BandStructure(path=path, energies=energies[None, :, None])
    # bs.plot(ax=plt.gca(), ls='-', marker='.', colors=['C1'],
    #         emin=np.min(energies * 1.1), emax=np.max([np.max(energies * 1.15)]),
    #         ylabel='Spin spiral energy [meV]')
    # plt.tight_layout()
    # plt.savefig(fname)


if __name__ == '__main__':
    main.cli()<|MERGE_RESOLUTION|>--- conflicted
+++ resolved
@@ -31,14 +31,10 @@
         raise Exception("SFC finished but didn't converge")
 
     try:
-<<<<<<< HEAD
-        magmoms = params["experimental"]["magmoms"]
-=======
         try:
             magmoms = params["magmoms"]
         except KeyError:
             magmoms = params["experimental"]["magmoms"]
->>>>>>> 59d9908f
     except KeyError:
         if atoms.has('initial_magmoms'):
             magmomx = atoms.get_initial_magnetic_moments()
@@ -46,12 +42,8 @@
             magmomx = np.ones(len(atoms), float)
         magmoms = np.zeros((len(atoms), 3))
         magmoms[:, 0] = magmomx
-<<<<<<< HEAD
-        if smooth: # Smooth spiral
-=======
 
         if smooth:  # Smooth spiral
->>>>>>> 59d9908f
             def rotate_magmoms(magmoms, q):
                 import numpy as np
                 from ase.io import read
@@ -96,13 +88,8 @@
 
     calc = GPAW(**params)
     atoms.calc = calc
-<<<<<<< HEAD
-    energy=atoms.get_potential_energy()
-    totmom_v, magmom_av = calc.density.estimate_magnetic_moments()
-=======
     energy = atoms.get_potential_energy()
     totmom_v, magmom_av = calc.density.state.density.calculate_magnetic_moments()
->>>>>>> 59d9908f
 
     if not restart:
         atoms.calc.write(f'gsq{n}.gpw')
