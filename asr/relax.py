--- conflicted
+++ resolved
@@ -254,19 +254,18 @@
         if world.rank == 0 and not Path(state).is_dir():
             Path(state).mkdir()
 
-<<<<<<< HEAD
         name = state + '/start.json'
         if not Path(name).is_file():
             # Write start.traj file to folder
             write(name, slab)
-=======
+
     # Save to results-relax.json
-    data = {'nm-HOF': hform1, 'fm-HOF': hform2, 'afm-HOF': hform3}
+    data = {'toten_nm': toten_nm,
+            'toten_fm': toten_fm,
+            'toten_afm': toten_afm}
     Path('results-relax.json').write_text(json.dumps(data))
 
->>>>>>> 667bdc94
-
-    
+
 group = 'Structure'
 resources = '8:xeon8:10h'
 creates = ['results-relax.json']
