from pathlib import Path
import numpy as np
from ase.io import read, write, Trajectory
from ase.io.formats import UnknownFileTypeError
from ase import Atoms
from ase.optimize.bfgs import BFGS

from asr.core import command, option
from math import sqrt
import time

Uvalues = {}

# From [acs comb sci 2.011, 13, 383-390, Setyawan et al.]
UTM = {'Ti': 4.4, 'V': 2.7, 'Cr': 3.5, 'Mn': 4.0, 'Fe': 4.6,
       'Co': 5.0, 'Ni': 5.1, 'Cu': 4.0, 'Zn': 7.5, 'Ga': 3.9,
       'Nb': 2.1, 'Mo': 2.4, 'Tc': 2.7, 'Ru': 3.0, 'Rh': 3.3,
       'Pd': 3.6, 'Cd': 2.1, 'In': 1.9,
       'Ta': 2.0, 'W': 2.2, 'Re': 2.4, 'Os': 2.6, 'Ir': 2.8, 'Pt': 3.0}

for key, value in UTM.items():
    Uvalues[key] = ':d,{},0'.format(value)


def is_relax_done(atoms, fmax=0.01, smax=0.002,
                  smask=np.array([1, 1, 1, 1, 1, 1])):
    f = atoms.get_forces()
    s = atoms.get_stress() * smask
    done = (f**2).sum(1).max() <= fmax**2 and abs(s).max() <= smax

    return done


class SpgAtoms(Atoms):

    @classmethod
    def from_atoms(cls, atoms):
        # Due to technicalities we cannot mess with the __init__ constructor
        # -> therefore we make our own
        return cls(atoms)

    def set_symmetries(self, symmetries, translations):
        self.t_sc = translations
        self.op_svv = [np.linalg.inv(self.cell).dot(op_cc.T).dot(self.cell) for
                       op_cc in symmetries]
        self.nsym = len(symmetries)
        tolerance = 1e-4
        spos_ac = self.get_scaled_positions()
        a_sa = []

        for op_cc, t_c in zip(symmetries, self.t_sc):
            symspos_ac = np.dot(spos_ac, op_cc.T) + t_c

            a_a = []
            for s_c in symspos_ac:
                diff_ac = spos_ac - s_c
                diff_ac -= np.round(diff_ac)
                mask_c = np.all(np.abs(diff_ac) < tolerance, axis=1)
                assert np.sum(mask_c) == 1, f'Bad symmetry, {mask_c}'
                ind = np.argwhere(mask_c)[0][0]
                assert ind not in a_a, f'Bad symmetry {ind}, {diff_ac}'
                a_a.append(ind)
            a_sa.append(a_a)

        self.a_sa = np.array(a_sa)

    def get_stress(self, voigt=True, *args, **kwargs):
        sigma0_vv = Atoms.get_stress(self, voigt=False, *args, **kwargs)

        sigma_vv = np.zeros((3, 3))
        for op_vv in self.op_svv:
            sigma_vv += np.dot(np.dot(op_vv, sigma0_vv), op_vv.T)
        sigma_vv /= self.nsym

        if voigt:
            return sigma_vv.flat[[0, 4, 8, 5, 2, 1]]

        return sigma_vv

    def get_forces(self, *args, **kwargs):
        f0_av = Atoms.get_forces(self, *args, **kwargs)
        f_av = np.zeros_like(f0_av)
        for map_a, op_vv in zip(self.a_sa, self.op_svv):
            for a1, a2 in enumerate(map_a):
                f_av[a2] += np.dot(f0_av[a1], op_vv)
        f_av /= self.nsym
        return f_av


class myBFGS(BFGS):

    def log(self, forces=None, stress=None):
        if forces is None:
            forces = self.atoms.atoms.get_forces()
        if stress is None:
            stress = self.atoms.atoms.get_stress()
        fmax = sqrt((forces**2).sum(axis=1).max())
        smax = abs(stress).max()
        e = self.atoms.get_potential_energy(
            force_consistent=self.force_consistent)
        T = time.localtime()
        if self.logfile is not None:
            name = self.__class__.__name__
            if self.nsteps == 0:
                self.logfile.write(' ' * len(name) +
                                   '  {:<4} {:<8} {:<10} '.format('Step',
                                                                  'Time',
                                                                  'Energy') +
                                   '{:<10} {:<10}\n'.format('fmax',
                                                            'smax'))
                if self.force_consistent:
                    self.logfile.write(
                        '*Force-consistent energies used in optimization.\n')
            fc = '*' if self.force_consistent else ''
            self.logfile.write(f'{name}: {self.nsteps:<4} '
                               f'{T[3]:02d}:{T[4]:02d}:{T[5]:02d} '
                               f'{e:<10.6f}{fc} {fmax:<10.4f} {smax:<10.4f}\n')
            self.logfile.flush()


def relax(atoms, name, emin=-np.inf, smask=None, dftd3=True,
          fixcell=False, allow_symmetry_breaking=False, dft=None):
    import spglib

    if dftd3:
        from ase.calculators.dftd3 import DFTD3

    nd = int(np.sum(atoms.get_pbc()))
    if smask is None:
        if fixcell:
            smask = [0, 0, 0, 0, 0, 0]
        elif nd == 3:
            smask = [1, 1, 1, 1, 1, 1]
        elif nd == 2:
            smask = [1, 1, 0, 0, 0, 1]
        else:
            msg = 'Relax recipe not implemented for 1D structures'
            raise NotImplementedError(msg)

    from asr.setup.symmetrize import atomstospgcell as ats
    dataset = spglib.get_symmetry_dataset(ats(atoms),
                                          symprec=1e-4,
                                          angle_tolerance=0.1)
    atoms = SpgAtoms.from_atoms(atoms)
    atoms.set_symmetries(symmetries=dataset['rotations'],
                         translations=dataset['translations'])
    if dftd3:
        calc = DFTD3(dft=dft)
    else:
        calc = dft
    atoms.calc = calc

    spgname, number = spglib.get_spacegroup(ats(read('unrelaxed.json',
                                                     parallel=False)),
                                            symprec=1e-4,
                                            angle_tolerance=0.1).split()

    # We are fixing atom=0 to reduce computational effort
    from ase.constraints import ExpCellFilter
    filter = ExpCellFilter(atoms, mask=smask)
    opt = myBFGS(filter,
                 logfile=name + '.log',
                 trajectory=Trajectory(name + '.traj', 'a', atoms))

    # fmax=0 here because we have implemented our own convergence criteria
    runner = opt.irun(fmax=0)
    for _ in runner:
        # Check that the symmetry has not been broken
        spgname2, number2 = spglib.get_spacegroup(ats(atoms),
                                                  symprec=1e-4,
                                                  angle_tolerance=0.1).split()

<<<<<<< HEAD
        # if not number == number2:
        #     # Log the last step
        #     opt.log()
        #     opt.call_observers()
        #     msg = ('The symmetry was broken during the relaxation! '
        #            f'The initial spacegroup was {spgname} {number} '
        #            f'but it changed to {spgname2} {number2} during '
        #            'the relaxation.')
        #    raise AssertionError(msg)
=======
        if not (allow_symmetry_breaking or number == number2):
            # Log the last step
            opt.log()
            opt.call_observers()
            msg = ('The symmetry was broken during the relaxation! '
                   f'The initial spacegroup was {spgname} {number} '
                   f'but it changed to {spgname2} {number2} during '
                   'the relaxation.')
            raise AssertionError(msg)
>>>>>>> 18a42a4b

        if is_relax_done(atoms, fmax=0.01, smax=0.002, smask=smask):
            opt.log()
            opt.call_observers()
            break

    return atoms


def BN_check():
    # Check that 2D-BN doesn't relax to its 3D form
    from asr.core import read_json
    results = read_json('results-asr.relax.json')
    assert results['c'] > 5


tests = []
testargs = '''+{'mode':{'ecut':300},'kpts':{'density':2,'gamma':True}}'''
tests.append({'description': 'Test relaxation of Si.',
              'tags': ['gitlab-ci'],
              'cli': ['asr run "setup.materials -s Si2"',
                      'ase convert materials.json unrelaxed.json',
                      f'asr run "relax -c {testargs}"',
                      'asr run database.fromtree',
                      'asr run "browser --only-figures"'],
              'results': [{'file': 'results-asr.relax.json',
                           'c': (3.88, 0.001)}]})
tests.append({'description': 'Test relaxation of Si (cores=2).',
              'cli': ['asr run "setup.materials -s Si2"',
                      'ase convert materials.json unrelaxed.json',
                      f'asr run -p 2 "relax -c {testargs}"',
                      'asr run database.fromtree',
                      'asr run "browser --only-figures"'],
              'results': [{'file': 'results-asr.relax.json',
                           'c': (3.88, 0.001)}]})
tests.append({'description': 'Test relaxation of 2D-BN.',
              'name': 'test_asr.relax_2DBN',
              'cli': ['asr run "setup.materials -s BN,natoms=2"',
                      'ase convert materials.json unrelaxed.json',
                      f'asr run "relax -c {testargs}"',
                      'asr run database.fromtree',
                      'asr run "browser --only-figures"'],
              'test': BN_check})


@command('asr.relax',
         tests=tests,
         resources='24:10h',
         requires=['unrelaxed.json'],
         creates=['structure.json'])
@option('-c', '--calculator', help='Calculator and its parameters.')
@option('--d3/--nod3', help='Relax with vdW D3')
<<<<<<< HEAD
@option('--width', help='Fermi-Dirac smearing temperature')
@option('--charge', type=float,
        help='Chargestate of the system')
def main(plusu=False, ecut=800, kptdensity=6.0, xc='PBE', d3=True, width=0.05,
         charge=0.01):
=======
@option('--fixcell', is_flag=True, help='Don\'t relax stresses')
@option('--allow-symmetry-breaking', is_flag=True,
        help='Allow symmetries to be broken during relaxation')
def main(calculator={'name': 'gpaw',
                     'mode': {'name': 'pw', 'ecut': 800,
                              'dedecut': 'estimate'},
                     'xc': 'PBE',
                     'kpts': {'density': 6.0, 'gamma': True},
                     'basis': 'dzp',
                     'symmetry': {'symmorphic': False},
                     'convergence': {'forces': 1e-4},
                     'txt': 'relax.txt',
                     'occupations': {'name': 'fermi-dirac',
                                     'width': 0.05},
                     'charge': 0},
         d3=False, fixcell=False, allow_symmetry_breaking=False):
>>>>>>> 18a42a4b
    """Relax atomic positions and unit cell.
    By default, this recipe takes the atomic structure in 'unrelaxed.json'

    and relaxes the structure including the DFTD3 van der Waals
    correction. The relaxed structure is saved to `structure.json` which can be
    processed by other recipes.

    Installation
    ------------
    To install DFTD3 do::

      $ mkdir ~/DFTD3 && cd ~/DFTD3
      $ wget chemie.uni-bonn.de/pctc/mulliken-center/software/dft-d3/dftd3.tgz
      $ tar -zxf dftd3.tgz
      $ make
      $ echo 'export ASE_DFTD3_COMMAND=$HOME/DFTD3/dftd3' >> ~/.bashrc
      $ source ~/.bashrc

    Examples
    --------
    Relax without using DFTD3::

      $ ase build -x diamond Si unrelaxed.json
      $ asr run "relax --nod3"

    Relax using the LDA exchange-correlation functional::

      $ ase build -x diamond Si unrelaxed.json
      $ asr run "relax --xc LDA"
    """
<<<<<<< HEAD

=======
>>>>>>> 18a42a4b
    msg = ('You cannot already have a structure.json file '
           'when you relax a structure, because this is '
           'what the relax recipe is supposed to produce. You should '
           'name your original/start structure "unrelaxed.json!"')
    assert not Path('structure.json').is_file(), msg
    try:
        atoms = read('relax.traj')
    except (IOError, UnknownFileTypeError):
        atoms = read('unrelaxed.json', parallel=False)

<<<<<<< HEAD
    charge = int(charge)
    # Relax the structure
    atoms, calc, dft, kwargs = relax(atoms, name='relax', ecut=ecut,
                                     kptdensity=kptdensity, xc=xc,
                                     plusu=plusu, dftd3=d3, width=width,
                                     chargestate=charge)
=======
    from ase.calculators.calculator import get_calculator_class
    calculatorname = calculator.pop('name')
    Calculator = get_calculator_class(calculatorname)

    calc = Calculator(**calculator)
    # Relax the structure
    atoms = relax(atoms, name='relax', dftd3=d3,
                  fixcell=fixcell,
                  allow_symmetry_breaking=allow_symmetry_breaking,
                  dft=calc)
>>>>>>> 18a42a4b

    edft = calc.get_potential_energy(atoms)
    etot = atoms.get_potential_energy()

    # Save atomic structure
    write('structure.json', atoms)

    # Get setup fingerprints
    fingerprint = {}
    for setup in calc.setups:
        fingerprint[setup.symbol] = setup.fingerprint

    cellpar = atoms.cell.cellpar()
    results = {'etot': etot,
               'edft': edft,
               'a': cellpar[0],
               'b': cellpar[1],
               'c': cellpar[2],
               'alpha': cellpar[3],
               'beta': cellpar[4],
               'gamma': cellpar[5],
               'spos': atoms.get_scaled_positions(),
               'symbols': atoms.get_chemical_symbols(),
               '__key_descriptions__':
               {'etot': 'Total energy [eV]',
                'edft': 'DFT total energy [eV]',
                'spos': 'Array: Scaled positions',
                'symbols': 'Array: Chemical symbols',
                'a': 'Cell parameter a [Ang]',
                'b': 'Cell parameter b [Ang]',
                'c': 'Cell parameter c [Ang]',
                'alpha': 'Cell parameter alpha [deg]',
                'beta': 'Cell parameter beta [deg]',
                'gamma': 'Cell parameter gamma [deg]'},
               '__setup_fingerprints__': fingerprint}
    return results


if __name__ == '__main__':
    main.cli()<|MERGE_RESOLUTION|>--- conflicted
+++ resolved
@@ -170,17 +170,6 @@
                                                   symprec=1e-4,
                                                   angle_tolerance=0.1).split()
 
-<<<<<<< HEAD
-        # if not number == number2:
-        #     # Log the last step
-        #     opt.log()
-        #     opt.call_observers()
-        #     msg = ('The symmetry was broken during the relaxation! '
-        #            f'The initial spacegroup was {spgname} {number} '
-        #            f'but it changed to {spgname2} {number2} during '
-        #            'the relaxation.')
-        #    raise AssertionError(msg)
-=======
         if not (allow_symmetry_breaking or number == number2):
             # Log the last step
             opt.log()
@@ -190,7 +179,6 @@
                    f'but it changed to {spgname2} {number2} during '
                    'the relaxation.')
             raise AssertionError(msg)
->>>>>>> 18a42a4b
 
         if is_relax_done(atoms, fmax=0.01, smax=0.002, smask=smask):
             opt.log()
@@ -243,13 +231,6 @@
          creates=['structure.json'])
 @option('-c', '--calculator', help='Calculator and its parameters.')
 @option('--d3/--nod3', help='Relax with vdW D3')
-<<<<<<< HEAD
-@option('--width', help='Fermi-Dirac smearing temperature')
-@option('--charge', type=float,
-        help='Chargestate of the system')
-def main(plusu=False, ecut=800, kptdensity=6.0, xc='PBE', d3=True, width=0.05,
-         charge=0.01):
-=======
 @option('--fixcell', is_flag=True, help='Don\'t relax stresses')
 @option('--allow-symmetry-breaking', is_flag=True,
         help='Allow symmetries to be broken during relaxation')
@@ -266,7 +247,6 @@
                                      'width': 0.05},
                      'charge': 0},
          d3=False, fixcell=False, allow_symmetry_breaking=False):
->>>>>>> 18a42a4b
     """Relax atomic positions and unit cell.
     By default, this recipe takes the atomic structure in 'unrelaxed.json'
 
@@ -297,10 +277,6 @@
       $ ase build -x diamond Si unrelaxed.json
       $ asr run "relax --xc LDA"
     """
-<<<<<<< HEAD
-
-=======
->>>>>>> 18a42a4b
     msg = ('You cannot already have a structure.json file '
            'when you relax a structure, because this is '
            'what the relax recipe is supposed to produce. You should '
@@ -311,14 +287,6 @@
     except (IOError, UnknownFileTypeError):
         atoms = read('unrelaxed.json', parallel=False)
 
-<<<<<<< HEAD
-    charge = int(charge)
-    # Relax the structure
-    atoms, calc, dft, kwargs = relax(atoms, name='relax', ecut=ecut,
-                                     kptdensity=kptdensity, xc=xc,
-                                     plusu=plusu, dftd3=d3, width=width,
-                                     chargestate=charge)
-=======
     from ase.calculators.calculator import get_calculator_class
     calculatorname = calculator.pop('name')
     Calculator = get_calculator_class(calculatorname)
@@ -329,7 +297,6 @@
                   fixcell=fixcell,
                   allow_symmetry_breaking=allow_symmetry_breaking,
                   dft=calc)
->>>>>>> 18a42a4b
 
     edft = calc.get_potential_energy(atoms)
     etot = atoms.get_potential_energy()
