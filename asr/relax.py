--- conflicted
+++ resolved
@@ -212,21 +212,12 @@
     # We are fixing atom=0 to reduce computational effort
     from ase.constraints import ExpCellFilter
     filter = ExpCellFilter(atoms, mask=smask)
-<<<<<<< HEAD
-    name = Path(tmp_atoms_file).with_suffix('').name
-    try:
-        trajfile = Trajectory(tmp_atoms_file, 'a', atoms)
-        opt = myBFGS(filter,
-                     logfile=name,
-                     trajectory=trajfile)
-=======
     logfile = Path(tmp_atoms_file).with_suffix('.log').name
 
     with Trajectory(tmp_atoms_file, 'a', atoms) as trajfile, \
          myBFGS(filter,
                 logfile=logfile,
                 trajectory=trajfile) as opt:
->>>>>>> 7e7a8d5b
 
         # fmax=0 here because we have implemented our own convergence criteria
         runner = opt.irun(fmax=0)
@@ -427,15 +418,8 @@
         atoms.set_initial_magnetic_moments([0] * len(atoms))
         calc = Calculator(**calculator)
         # Relax the structure
-<<<<<<< HEAD
-        atoms = relax(atoms, tmp_atoms_file=tmp_atoms_file, dftd3=d3,
-                      fixcell=fixcell,
-                      allow_symmetry_breaking=allow_symmetry_breaking,
-                      dft=calc, fmax=fmax, enforce_symmetry=enforce_symmetry)
+        atoms = do_relax()
         magmoms = np.zeros(len(atoms))
-=======
-        atoms = do_relax()
->>>>>>> 7e7a8d5b
 
     edft = calc.get_potential_energy(atoms)
     etot = atoms.get_potential_energy()
@@ -444,23 +428,10 @@
 
     cellpar = atoms.cell.cellpar()
 
-<<<<<<< HEAD
-    trajectory = Trajectory(tmp_atoms_file, 'r')
-    images = []
-    for image in trajectory:
-        image.calc = None
-        images.append(image)
-=======
-    # XXX
-    # metadata = calc.get_metadata()
-
-    # Save atomic structure
-    write('structure.json', atoms)
-
     with Trajectory(tmp_atoms_file, 'r') as trajectory:
-        images = list(trajectory)
-
->>>>>>> 7e7a8d5b
+        # (Copy discards the singlepoint calculator)
+        images = [atoms.copy() for atoms in trajectory]
+
     return Result.fromdata(
         atoms=Atoms(atoms.copy()),
         etot=etot,
