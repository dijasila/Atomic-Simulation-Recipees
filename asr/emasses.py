from asr.core import command, option


class NoGapError(Exception):
    pass


@command('asr.emasses',
         requires=['gs.gpw', 'results-asr.magnetic_anisotropy.json'],
         dependencies=['asr.structureinfo',
                       'asr.magnetic_anisotropy'],
         creates=['em_circle_vb_nosoc.gpw', 'em_circle_cb_nosoc.gpw',
                  'em_circle_vb_soc.gpw', 'em_circle_cb_soc.gpw'])
@option('--gpwfilename', type=str,
        help='GS Filename')
def refine(gpwfilename='gs.gpw'):
    '''
    Take a bandstructure and calculate more kpts around
    the vbm and cbm
    '''
    from asr.utils.gpw2eigs import gpw2eigs
    from ase.dft.bandgap import bandgap
    from asr.magnetic_anisotropy import get_spin_axis
    import os.path
    socs = [True, False]

    for soc in socs:
        theta, phi = get_spin_axis()
        eigenvalues, efermi = gpw2eigs(gpw=gpwfilename, soc=soc,
                                       theta=theta, phi=phi)
        gap, _, _ = bandgap(eigenvalues=eigenvalues, efermi=efermi,
                            output=None)
        for bt in ['vb', 'cb']:
            name = get_name(soc=soc, bt=bt)
            gpw2 = name + '.gpw'

            if not gap > 0:
                raise NoGapError('Gap was zero')
            if os.path.exists(gpw2):
                continue
            nonsc_sphere(gpw=gpwfilename, soc=soc, bandtype=bt)


def get_name(soc, bt):
    return 'em_circle_{}_{}'.format(bt, ['nosoc', 'soc'][soc])


def nonsc_sphere(gpw='gs.gpw', soc=False, bandtype=None):
    """non sc calculation based for kpts in a sphere around the
        valence band maximum and conduction band minimum.
        writes the files:
            em_circle_vb_soc.gpw
            em_circle_cb_soc.gpw
            em_circle_vb_nosoc.gpw
            em_circle_cb_nosoc.gpw
        Parameters:
            gpw: str
                gpw filename
            soc: bool
                spinorbit coupling
            bandtype: None or 'cb' or 'vb'
                which bandtype do we do calculations for, if None is done for
                for both cb and vb

    """
    from gpaw import GPAW
    import numpy as np
    from asr.utils.gpw2eigs import gpw2eigs
    from ase.dft.bandgap import bandgap
    from asr.magnetic_anisotropy import get_spin_axis
    calc = GPAW(gpw, txt=None)
    ndim = calc.atoms.pbc.sum()

    # Check that 1D: Only z-axis, 2D: Only x- and y-axis
    if ndim == 1:
        pbc = calc.atoms.pbc
        assert not pbc[0] and not pbc[1] and pbc[2]
    elif ndim == 2:
        pbc = calc.atoms.pbc
        assert pbc[0] and pbc[1] and not pbc[2]

    k_kc = calc.get_ibz_k_points()
    cell_cv = calc.atoms.get_cell()

    kcirc_kc = kptsinsphere(cell_cv, dimensionality=ndim)

    theta, phi = get_spin_axis()
    e_skn, efermi = gpw2eigs(gpw, soc=soc, theta=theta, phi=phi)
    if e_skn.ndim == 2:
        e_skn = e_skn[np.newaxis]

    _, (s1, k1, n1), (s2, k2, n2) = bandgap(eigenvalues=e_skn, efermi=efermi,
                                            output=None)

    k1_c = k_kc[k1]
    k2_c = k_kc[k2]

    bandtypes, ks = get_bt_ks(bandtype, k1_c, k2_c)

    for bt, k_c in zip(bandtypes, ks):
        name = get_name(soc=soc, bt=bt)
        calc.set(kpts=kcirc_kc + k_c,
                 symmetry='off',
                 txt=name + '.txt')
        atoms = calc.get_atoms()
        atoms.get_potential_energy()
        calc.write(name + '.gpw')


def kptsinsphere(cell_cv, npoints=9, erange=1e-3, m=1.0, dimensionality=3):
    import numpy as np
    from ase.units import Hartree, Bohr
    from ase.dft.kpoints import kpoint_convert

    a = np.linspace(-1, 1, npoints)
    X, Y, Z = np.meshgrid(a, a, a)

    na = np.logical_and
    if dimensionality == 2:
        indices = na(X**2 + Y**2 <= 1.0, Z == 0)
    elif dimensionality == 1:
        indices = na(Z**2 <= 1.0, na(X == 0, Y == 0))
    else:
        indices = X**2 + Y**2 + Z**2 <= 1.0

    x, y, z = X[indices], Y[indices], Z[indices]
    kpts_kv = np.vstack([x, y, z]).T
    kr = np.sqrt(2 * m * erange / Hartree)
    kpts_kv *= kr
    kpts_kv /= Bohr
    kpts_kc = kpoint_convert(cell_cv=cell_cv, ckpts_kv=kpts_kv)
    return kpts_kc

    # print(kpts_kv)

    # a = np.linspace(-1, 1, npoints)
    # X, Y, Z = np.meshgrid(a, a, a)
    # indices = X**2 + Y**2 + Z**2 <= 1.0
    # sh = X.shape
    # x, y, z = X[indices], Y[indices], Z[indices]
    # kpts_kv = np.vstack([x, y * yfactor, z * zfactor]).T


def get_bt_ks(bandtype, k1_c, k2_c):
    if bandtype is None:
        bandtypes = ('vb', 'cb')
        ks = (k1_c, k2_c)
    elif bandtype == 'vb':
        bandtypes = ('vb',)
        ks = (k1_c, )
    elif bandtype == 'cb':
        bandtypes = ('cb', )
        ks = (k2_c, )
    return bandtypes, ks


def get_ndims_from_row(row):
    import numpy as np
    results = row.data.get('results-asr.emasses.json')

    for k in results.keys():
        if '(' in k and ')' in k:
            count_dirs = 0
            for k2 in results[k].keys():
                if 'effmass' in k2:
                    value = results[k][k2]
                    if not (value is None) and not np.isnan(value):
                        count_dirs += 1
            break
    return count_dirs


def convert_key_to_tuple(key):
    k = key.replace("(", "").replace(")", "")
    ks = k.split(",")
    ks = [k.strip() for k in ks]
    ks = [int(k) for k in ks]
    return tuple(ks)


def get_emass_dict_from_row(row):
    import numpy as np
    results = row.data.get('results-asr.emasses.json')

    cb_indices = []
    vb_indices = []
    for k in results.keys():
        if '(' in k and ')' in k:
            for k2 in results[k].keys():
                if 'nosoc' in k2:
                    break

                if 'vb_soc_effmass' in k2:
                    vb_indices.append(k)
                    break
                elif 'cb_soc_effmass' in k2:
                    cb_indices.append(k)
                    break

    cb_indices = [(k, convert_key_to_tuple(k)[1]) for k in cb_indices]
    vb_indices = [(k, convert_key_to_tuple(k)[1]) for k in vb_indices]

    ordered_cb_indices = sorted(cb_indices, key=lambda el: el[1])
    ordered_vb_indices = sorted(vb_indices, key=lambda el: -el[1])

    def get_the_dict(ordered_indices, name, offset_sym):
        my_dict = {}
        for offset_num, (key, band_number) in enumerate(ordered_indices):
            data = results[key]
            direction = 0
            for k in data.keys():
                if 'effmass' in k:
                    mass = data[k]
                    if mass is not None and not np.isnan(mass):
                        direction += 1
                        mass_str = str(round(abs(mass) * 100) / 100)
                        if offset_num == 0:
                            my_dict[f'{name}, direction {direction}'] = \
                                '{}'.format(mass_str)
                        else:
                            my_dict['{} {} {}, direction {}'.format(
                                name, offset_sym,
                                offset_num, direction)] = mass_str
        return my_dict

    electron_dict = get_the_dict(ordered_cb_indices, 'CB', '+')
    hole_dict = get_the_dict(ordered_vb_indices, 'VB', '-')

    return electron_dict, hole_dict


def make_the_plots(row, *args):
    from ase.dft.kpoints import kpoint_convert, labels_from_kpts
    from ase.units import Bohr, Ha
    import matplotlib.pyplot as plt
    import numpy as np
    from asr.database.browser import fig as asrfig

    results = row.data.get('results-asr.emasses.json')
    efermi = row.efermi
    sdir = row.get('spin_axis', 'z')
    cell_cv = row.cell

    reference = row.get('evac', efermi)
    label = r'E_\mathrm{vac}' if 'evac' in row else r'E_\mathrm{F}'
    columns = []
    cb_fnames = []
    vb_fnames = []

    vb_indices = []
    cb_indices = []

    for spin_band_str, data in results.items():
        if '__' in spin_band_str or not isinstance(data, dict):
            continue
        is_w_soc = check_soc(data)
        if not is_w_soc:
            continue
        for k in data.keys():
            if 'effmass' in k and 'vb' in k:
                vb_indices.append(spin_band_str)
                break
            if 'effmass' in k and 'cb' in k:
                cb_indices.append(spin_band_str)
                break

    cb_masses = {}
    vb_masses = {}

    for cb_key in cb_indices:
        data = results[cb_key]
        masses = []
        for k in data.keys():
            if 'effmass' in k:
                masses.append(data[k])
        tuple_key = convert_key_to_tuple(cb_key)
        cb_masses[tuple_key] = masses

    for vb_key in vb_indices:
        data = results[vb_key]
        masses = []
        for k in data.keys():
            if 'effmass' in k:
                masses.append(data[k])
        tuple_key = convert_key_to_tuple(vb_key)
        vb_masses[tuple_key] = masses

    erange = 0.05

    def get_range(mass, _erange):
        return (2 * mass * _erange / Ha) ** 0.5 / Bohr

    plt_count = 0
    for direction in range(3):
        y1 = None
        y2 = None
        my_range = None
        # CB plots
        fig, axes = plt.subplots(nrows=1, ncols=1, figsize=(6.4, 2.8),
                                 sharey=True,
                                 gridspec_kw={'width_ratios': [1]})

        should_plot = True
        for cb_key in cb_indices:
            cb_tuple = convert_key_to_tuple(cb_key)
            # Save something
            data = results[cb_key]
            fit_data_list = data['cb_soc_bzcuts']
            if direction >= len(fit_data_list):
                should_plot = False
                continue

            mass = cb_masses[cb_tuple][direction]
            fit_data = fit_data_list[direction]
            ks = fit_data['kpts_kc']
            bt = fit_data['bt']
            xk, _, _ = labels_from_kpts(kpts=ks, cell=cell_cv)
            xk -= xk[-1] / 2
            kpts_kv = kpoint_convert(cell_cv=cell_cv, skpts_kc=ks)
            kpts_kv *= Bohr

            e_k = fit_data['e_k'] - reference
            sz_k = fit_data['spin_k']
            emodel_k = (xk * Bohr) ** 2 / (2 * mass) * Ha - reference
            emodel_k += np.min(e_k) - np.min(emodel_k)

            things = axes.scatter(xk, e_k, c=sz_k, vmin=-1, vmax=1)
            axes.plot(xk, emodel_k, c='r', ls='--')

            if y1 is None or y2 is None or my_range is None:
                y1 = np.min(emodel_k) - erange * 0.25
                y2 = np.min(emodel_k) + erange * 0.75
                axes.set_ylim(y1, y2)

                my_range = get_range(abs(mass), erange)
                axes.set_xlim(-my_range, my_range)

                cbar = fig.colorbar(things, ax=axes)
                cbar.set_label(rf'$\langle S_{sdir} \rangle$')
                cbar.set_ticks([-1, -0.5, 0, 0.5, 1])
                cbar.update_ticks()
            plt.locator_params(axis='x', nbins=3)
            axes.set_ylabel(r'$E-{}$ [eV]'.format(label))
            axes.set_title(f'{bt.upper()}, direction {direction + 1}')
            axes.set_xlabel(r'$\Delta k$ [1/$\mathrm{\AA}$]')
            plt.tight_layout()
        if should_plot:
            fname = args[plt_count]
            plt.savefig(fname)
            plt.close()

        # axes.clear()
        # VB plots
        y1 = None
        y2 = None
        my_range = None
        fig, axes = plt.subplots(nrows=1, ncols=1, figsize=(6.4, 2.8),
                                 sharey=True,
                                 gridspec_kw={'width_ratios': [1]})

        for vb_key in vb_indices:
            # Save something
            vb_tuple = convert_key_to_tuple(vb_key)
            data = results[vb_key]
            fit_data_list = data['vb_soc_bzcuts']
            if direction >= len(fit_data_list):
                continue

            mass = vb_masses[vb_tuple][direction]
            fit_data = fit_data_list[direction]
            ks = fit_data['kpts_kc']
            bt = fit_data['bt']
            xk2, _, _ = labels_from_kpts(kpts=ks, cell=cell_cv)
            xk2 -= xk2[-1] / 2
            kpts_kv = kpoint_convert(cell_cv=cell_cv, skpts_kc=ks)
            kpts_kv *= Bohr

            e_k = fit_data['e_k'] - reference
            sz_k = fit_data['spin_k']

            emodel_k = (xk2 * Bohr) ** 2 / (2 * mass) * Ha - reference
            emodel_k += np.max(e_k) - np.max(emodel_k)

            things = axes.scatter(xk2, e_k, c=sz_k, vmin=-1, vmax=1)
            axes.plot(xk2, emodel_k, c='r', ls='--')

            if y1 is None or y2 is None or my_range is None:
                y1 = np.max(emodel_k) - erange * 0.75
                y2 = np.max(emodel_k) + erange * 0.25
                axes.set_ylim(y1, y2)

                my_range = get_range(abs(mass), erange)
                axes.set_xlim(-my_range, my_range)

                cbar = fig.colorbar(things, ax=axes)
                cbar.set_label(rf'$\langle S_{sdir} \rangle$')
                cbar.set_ticks([-1, -0.5, 0, 0.5, 1])
                cbar.update_ticks()
            plt.locator_params(axis='x', nbins=3)
            axes.set_ylabel(r'$E-{}$ [eV]'.format(label))
            axes.set_title(f'{bt.upper()}, direction {direction + 1}')
            axes.set_xlabel(r'$\Delta k$ [1/$\mathrm{\AA}$]')
            plt.tight_layout()
        if should_plot:
            nplts = len(args)
            fname = args[plt_count + nplts // 2]
            plt.savefig(fname)
            plt.close()
        plt_count += 1
    # Make final column with table of numerical vals

    # Make table

    # Algo:
    # Loop through directions, each direction is a column
    # For direction i, loop through cbs and plot on fig
    # -- Plot also quadratic fit from curvature/effective mass value
    # For direction i, loop through vbs and plot on fig
    # Make a final column containing a table with the numerical values
    # for the effective masses
    assert len(cb_fnames) == len(vb_fnames), \
        'Num cb plots: {}\nNum vb plots: {}'.format(
        len(cb_fnames), len(vb_fnames))

    num_cols = len(cb_fnames)

    for j in range(num_cols):
        cb_fname = cb_fnames[j]
        vb_fname = vb_fnames[j]
        col = [asrfig(cb_fname), asrfig(vb_fname)]
        columns.append(col)

    return


def custom_table(values_dict, title):
    table = {'type': 'table',
             'header': [title, 'Value']}

    rows = []
    for k in values_dict.keys():
        rows.append((k, values_dict[k]))

    table['rows'] = rows
    return table


def webpanel(row, key_descriptions):
    # from asr.database.browser import table

    columns, fnames = create_columns_fnames(row)

    electron_dict, hole_dict = get_emass_dict_from_row(row)

    electron_table = custom_table(electron_dict, 'Electron effective mass')
    hole_table = custom_table(hole_dict, 'Hole effective mass')
    columns[0].append(electron_table)
    columns[1].append(hole_table)

    panel = {'title': 'Effective masses (PBE)',
             'columns': columns,
             'plot_descriptions':
             [{'function': make_the_plots,
               'filenames': fnames
               }],
             'sort': 12}
    return [panel]


def create_columns_fnames(row):
    from asr.database.browser import fig as asrfig

    results = row.data.get('results-asr.emasses.json')

    cb_fnames = []
    vb_fnames = []

    vb_indices = []
    cb_indices = []

    for spin_band_str, data in results.items():
        if '__' in spin_band_str or not isinstance(data, dict):
            continue
        is_w_soc = check_soc(data)
        if not is_w_soc:
            continue
        for k in data.keys():
            if 'effmass' in k and 'vb' in k:
                vb_indices.append(spin_band_str)
                break
            if 'effmass' in k and 'cb' in k:
                cb_indices.append(spin_band_str)
                break

    cb_masses = {}
    vb_masses = {}

    for cb_key in cb_indices:
        data = results[cb_key]
        masses = []
        for k in data.keys():
            if 'effmass' in k:
                masses.append(data[k])
        tuple_key = convert_key_to_tuple(cb_key)
        cb_masses[tuple_key] = masses

    for vb_key in vb_indices:
        data = results[vb_key]
        masses = []
        for k in data.keys():
            if 'effmass' in k:
                masses.append(data[k])
        tuple_key = convert_key_to_tuple(vb_key)
        vb_masses[tuple_key] = masses

    for direction in range(3):
        should_plot = True
        for cb_key in cb_indices:
            data = results[cb_key]
            fit_data_list = data['cb_soc_bzcuts']
            if direction >= len(fit_data_list):
                should_plot = False
                continue
        if should_plot:
            fname = 'cb_dir_{}.png'.format(direction)
            cb_fnames.append(fname)

            fname = 'vb_dir_{}.png'.format(direction)
            vb_fnames.append(fname)

    assert len(cb_fnames) == len(vb_fnames), \
        'Num cb plots: {}\nNum vb plots: {}'.format(
        len(cb_fnames), len(vb_fnames))

    num_figs = len(cb_fnames)

    columns = [[], []]
    for j in range(num_figs):
        cb_fname = cb_fnames[j]
        vb_fname = vb_fnames[j]

        columns[0].append(asrfig(cb_fname))
        columns[1].append(asrfig(vb_fname))

    return columns, cb_fnames + vb_fnames


def check_soc(spin_band_dict):
    for k in spin_band_dict.keys():
        if 'effmass' in k and 'nosoc' in k:
            return False

    return True


@command('asr.emasses',
         requires=['em_circle_vb_nosoc.gpw', 'em_circle_cb_nosoc.gpw',
                   'em_circle_vb_soc.gpw', 'em_circle_cb_soc.gpw',
                   'gs.gpw', 'results-asr.structureinfo.json',
                   'results-asr.gs.json',
                   'results-asr.magnetic_anisotropy.json'],
         dependencies=['asr.emasses@refine',
                       'asr.gs@calculate',
                       'asr.gs',
                       'asr.structureinfo',
                       'asr.magnetic_anisotropy'],
         webpanel=webpanel)
@option('--gpwfilename', type=str,
        help='GS Filename')
def main(gpwfilename='gs.gpw'):
    from asr.utils.gpw2eigs import gpw2eigs
    from ase.dft.bandgap import bandgap
    from asr.magnetic_anisotropy import get_spin_axis
    import traceback
    socs = [True]

    good_results = {}
    for soc in socs:
        theta, phi = get_spin_axis()
        eigenvalues, efermi = gpw2eigs(gpw=gpwfilename, soc=soc,
                                       theta=theta, phi=phi)
        gap, _, _ = bandgap(eigenvalues=eigenvalues, efermi=efermi,
                            output=None)
        if not gap > 0:
            raise NoGapError('Gap was zero')
        for bt in ['vb', 'cb']:
            name = get_name(soc=soc, bt=bt)
            gpw2 = name + '.gpw'
            try:
                masses = embands(gpw2,
                                 soc=soc,
                                 bandtype=bt,
                                 efermi=efermi)

                # This function modifies the last argument
                unpack_masses(masses, soc, bt, good_results)
            except ValueError:
                tb = traceback.format_exc()
                print(gpw2 + ':\n' + '=' * len(gpw2) + '\n', tb)
            # else:
            #     _savemass(soc=soc, bt=bt, mass=masses)

    return good_results


def unpack_masses(masses, soc, bt, results_dict):
    # Structure of 'masses' object:
    # There is an 'indices' key which tells you at which spin-k indices
    # effective masses have been calculated
    # At a given index there is saved the dict returned by the em function:
    # out = dict(mass_u=masses, eigenvectors_vu=vecs,
    #            ke_v=kmax,
    #            c=c,
    #            r=r)
    # We want to flatten this structure so that results_dict contains
    # the masses directly
    import numpy as np
    
    for ind in masses['indices']:
        out_dict = masses[ind]
        index = str(ind)
        socpre = 'soc' if soc else 'nosoc'
        prefix = bt + '_' + socpre + '_'
        offset = out_dict['offset']
        
        results_dict[index] = {}

        mass_u = list(out_dict['mass_u'])

        for u, m in enumerate(mass_u):
            if np.isnan(m):
                mass_u[u] = None

        results_dict[index][prefix + 'effmass_dir1'] = mass_u[0]
        results_dict[index][prefix + 'effmass_dir2'] = mass_u[1]
        results_dict[index][prefix + 'effmass_dir3'] = mass_u[2]

        if offset == 0:
            results_dict[f'emass_{bt}_dir1'] = mass_u[0]
            results_dict[f'emass_{bt}_dir2'] = mass_u[1]
            results_dict[f'emass_{bt}_dir3'] = mass_u[2]

        vecs = out_dict['eigenvectors_vu']
        results_dict[index][prefix + 'eigenvectors_vdir1'] = vecs[:, 0]
        results_dict[index][prefix + 'eigenvectors_vdir2'] = vecs[:, 1]
        results_dict[index][prefix + 'eigenvectors_vdir3'] = vecs[:, 2]
        results_dict[index][prefix + 'spin'] = ind[0]
        results_dict[index][prefix + 'bandindex'] = ind[1]
        results_dict[index][prefix + 'kpt_v'] = out_dict['ke_v']
        results_dict[index][prefix + 'fitcoeff'] = out_dict['c']
        results_dict[index][prefix + '2ndOrderFit'] = out_dict['c2']
        results_dict[index][prefix + 'mass_u'] = mass_u
        results_dict[index][prefix + 'bzcuts'] = out_dict['bs_along_emasses']
        results_dict[index][prefix + 'fitkpts_kv'] = out_dict['fitkpts_kv']
        results_dict[index][prefix + 'fite_k'] = out_dict['fite_k']
        results_dict[index][prefix + '2ndOrderr2'] = out_dict['r2']
        results_dict[index][prefix + '3rdOrderr2'] = out_dict['r']
        results_dict[index][prefix + '2ndOrderMAE'] = out_dict['mae2']
        results_dict[index][prefix + '3rdOrderMAE'] = out_dict['mae3']



def embands(gpw, soc, bandtype, efermi=None, delta=0.1):
    """effective masses for bands within delta of extrema
    Parameters:
        gpw: str
            name of gpw filename
        soc: bool
            include spin-orbit coupling
        bandtype: 'vb' or 'cb'
            type of band
        efermi: float, optional
            fermi level (takes it from gpw if None)
        delta: float, optional
            bands within this value (in eV) is included in the em fit
            default is 0.1 eV
    """
    from gpaw import GPAW
    from asr.utils.gpw2eigs import gpw2eigs
    import numpy as np
    from ase.dft.kpoints import kpoint_convert
    from ase.units import Bohr, Hartree
    from asr.magnetic_anisotropy import get_spin_axis
    calc = GPAW(gpw, txt=None)
    ndim = calc.atoms.pbc.sum()

    theta, phi = get_spin_axis()
    e_skn, efermi2 = gpw2eigs(gpw, soc=soc, theta=theta, phi=phi)
    if efermi is None:
        efermi = efermi2
    if e_skn.ndim == 2:
        e_skn = e_skn[np.newaxis]
    vb_ind, cb_ind = get_vb_cb_indices(e_skn=e_skn, efermi=efermi, delta=delta)

    indices = vb_ind if bandtype == 'vb' else cb_ind
    atoms = calc.get_atoms()
    cell_cv = atoms.get_cell()
    ibz_kc = calc.get_ibz_k_points()

    ibz_kv = kpoint_convert(cell_cv=cell_cv, skpts_kc=ibz_kc)
    masses = {'indices': indices}
    for offset, b in enumerate(indices):
        e_k = e_skn[b[0], :, b[1]]
        masses[b] = em(kpts_kv=ibz_kv * Bohr,
                       eps_k=e_k / Hartree, bandtype=bandtype, ndim=ndim)

        calc_bs = calculate_bs_along_emass_vecs
        masses[b]['bs_along_emasses'] = calc_bs(masses[b],
                                                soc, bandtype, calc,
                                                spin=b[0],
                                                band=b[1])
<<<<<<< HEAD
=======
        masses[b]['offset'] = offset

>>>>>>> b9b15778
    return masses


def calculate_bs_along_emass_vecs(masses_dict, soc,
                                  bt, calc,
                                  spin, band,
                                  erange=500e-3, npoints=91):
    from pathlib import Path
    from ase.units import Hartree, Bohr
    from ase.dft.kpoints import kpoint_convert
    from asr.utils.gpw2eigs import calc2eigs
    from asr.magnetic_anisotropy import get_spin_axis, get_spin_index
    from gpaw import GPAW
    from gpaw.mpi import serial_comm
    import numpy as np
    cell_cv = calc.get_atoms().get_cell()

    results_dicts = []
    for u, mass in enumerate(masses_dict['mass_u']):
        if mass is np.nan or np.isnan(mass) or mass is None:
            continue
        identity = f'em_bs_spin={spin}_band={band}_bt={bt}_dir={u}_soc={soc}'
        name = f'{identity}.gpw'

        if not Path(name).is_file():
            # embzcut stuff
            kmax = np.sqrt(2 * abs(mass) * erange / Hartree)
            assert not np.isnan(kmax)
            kd_v = masses_dict['eigenvectors_vu'][:, u]
            assert not (np.isnan(kd_v)).any()
            k_kv = (np.linspace(-1, 1, npoints) * kmax * kd_v.reshape(3, 1)).T
            k_kv += masses_dict['ke_v']
            k_kv /= Bohr
            assert not (np.isnan(k_kv)).any()
            k_kc = kpoint_convert(cell_cv=cell_cv, ckpts_kv=k_kv)
            assert not (np.isnan(k_kc)).any()
            atoms = calc.get_atoms()
            for i, pb in enumerate(atoms.pbc):
                if not pb:
                    k_kc[:, i] = 0
            assert not (np.isnan(k_kc)).any()
            calc.set(kpts=k_kc, symmetry='off',
                     txt=f'{identity}.txt', fixdensity=True)
            atoms.get_potential_energy()
            calc.write(name)

        calc_serial = GPAW(name, txt=None, communicator=serial_comm)
        k_kc = calc_serial.get_bz_k_points()
        theta, phi = get_spin_axis()
        e_km, _, s_kvm = calc2eigs(calc_serial, [0], soc=soc, return_spin=True,
                                   theta=theta, phi=phi)

        sz_km = s_kvm[:, get_spin_index(), :]

        results_dicts.append(dict(bt=bt,
                                  kpts_kc=k_kc,
                                  e_k=e_km[:, band],
                                  spin_k=sz_km[:, band]))

    return results_dicts


def get_vb_cb_indices(e_skn, efermi, delta):
    """
    find CB and VB within a distance of delta of the CB and VB extrema
    Parameters:
        e_skn: (ns, nk, nb)-shape ndarray
            eigenvalues
        efermi: float
            fermi level
        delta: float
            bands within delta of the extrema are included
    Returns:
        vb_indices, cb_indices: [(spin, band), ..], [(spin, band), ...]
            spin and band indices (aka as SBandex) for VB and CB, respectively
    """
    import numpy as np
    from ase.dft.bandgap import bandgap
    if e_skn.ndim == 2:
        e_skn = e_skn[np.newaxis]
    gap, (s1, k1, n1), (s2, k2, n2) = bandgap(eigenvalues=e_skn,
                                              efermi=efermi, output=None)

    if not gap > 0:
        raise ValueError('Band gap is zero')

    cbm = e_skn[s2, k2, n2]
    vbm = e_skn[s1, k1, n1]

    cb_sn = e_skn[:, k2, n2:]
    vb_sn = e_skn[:, k1, :n1 + 1]
    cbs, cbn = np.where(cb_sn <= cbm + delta)
    cbn += n2
    cb_indices = list(zip(cbs, cbn))

    vbs, vbn = np.where(vb_sn >= vbm - delta)
    vb_indices = list(reversed(list(zip(vbs, vbn))))
    return vb_indices, cb_indices


def em(kpts_kv, eps_k, bandtype=None, ndim=3):
    """
    Parameters:
        kpts_kv: (nk, 3)-shape ndarray
            k-points in cartesian coordinates (in units of 1 / Bohr)
        eps_k: (nk,)-shape ndarray
            eigenvalues (in units of Hartree)
    Returns:
        out: dct
            - effective masses in units of m_e
            - eigenvectors in cartesian coordinates
            - k-pot extremum in cartesian coordinates (units of 1 / Bohr)

    """
    import numpy as np
    c, r, rank, s, = fit(kpts_kv, eps_k, thirdorder=False)
    dxx = 2 * c[0]
    dyy = 2 * c[1]
    dzz = 2 * c[2]
    dxy = c[3]
    dxz = c[4]
    dyz = c[5]

    mae2 = np.mean(np.abs(eps_k - evalmodel(kpts_kv, c, thirdorder=False)))

    xm, ym, zm = get_2nd_order_extremum(c, ndim=ndim)
    ke2_v = np.array([xm, ym, zm])

    c3, r3, rank3, s3 = fit(kpts_kv, eps_k, thirdorder=True)

    mae3 = np.mean(np.abs(eps_k - evalmodel(kpts_kv, c3, thirdorder=True)))

    f3xx, f3yy, f3zz, f3xy = c3[:4]
    f3xz, f3yz, f3x, f3y = c3[4:8]
    f3z, f30, f3xxx, f3yyy = c3[8:12]
    f3zzz, f3xxy, f3xxz, f3yyx, f3yyz, f3zzx, f3zzy, f3xyz = c3[12:]

    if ndim == 2:
        def check_zero(v, i):
            assert np.allclose(v, 0), "Value was {} for index {}".format(v, i)

        zeros = [f3zz, f3xz, f3yz, f3z, f3zzz, f3xxz,
                 f3yyz, f3zzx, f3zzy, f3xyz]
        for i, z in enumerate(zeros):
            check_zero(z, i)

    extremum_type = get_extremum_type(dxx, dyy, dzz, dxy, dxz, dyz, ndim=ndim)
    # if bandtype == 'vb':
    #     assert extremum_type == 'max'
    # elif bandtype == 'cb':
    #     assert extremum_type == 'min'
    # else:
    #     raise NotImplementedError("Incorrect bandtype: {}".format(bandtype))
    xm, ym, zm = get_3rd_order_extremum(xm, ym, zm, c3,
                                        extremum_type, ndim=ndim)
    ke_v = np.array([xm, ym, zm])

    assert not (np.isnan(ke_v)).any()
    if ndim == 2:
        assert np.allclose(zm, 0), zm

    d3xx = (2 * f3xx) + (6 * f3xxx * xm) + (2 * f3xxy * ym) + (2 * f3xxz * zm)
    d3yy = (2 * f3yy) + (6 * f3yyy * ym) + (2 * f3yyx * xm) + (2 * f3yyz * zm)
    d3zz = (2 * f3zz) + (6 * f3zzz * zm) + (2 * f3zzx * xm) + (2 * f3zzy * ym)
    d3xy = f3xy + (2 * f3xxy * xm) + (2 * f3yyx * ym) + (f3xyz * zm)
    d3xz = f3xz + (2 * f3xxz * xm) + (2 * f3zzx * zm) + (f3xyz * ym)
    d3yz = f3yz + (2 * f3yyz * ym) + (2 * f3zzy * zm) + (f3xyz * xm)

    hessian3 = np.array([[d3xx, d3xy, d3xz],
                         [d3xy, d3yy, d3yz],
                         [d3xz, d3yz, d3zz]])

    v3_n, w3_vn = np.linalg.eigh(hessian3)
    assert not (np.isnan(w3_vn)).any()

    hessian = np.array([[dxx, dxy, dxz],
                        [dxy, dyy, dyz],
                        [dxz, dyz, dzz]])
    v2_n, vecs = np.linalg.eigh(hessian)

    mass_u = 1 / v3_n
    for u, v3 in enumerate(v3_n):
        if np.allclose(v3, 0):
            mass_u[u] = np.nan

    sort_args = np.argsort(mass_u)

    mass_u = mass_u[sort_args]
    w3_vn = w3_vn[sort_args, :]

    out = dict(mass_u=mass_u,
               eigenvectors_vu=w3_vn,
               ke_v=ke_v,
               c=c3,
               r=r3,
               mass2_u=1 / v2_n,
               eigenvectors2_vu=vecs,
               ke2_v=ke2_v,
               c2=c,
               r2=r,
               fitkpts_kv=kpts_kv,
               fite_k=eps_k,
               mae2=mae2,
               mae3=mae3)

    return out


def get_extremum_type(dxx, dyy, dzz, dxy, dxz, dyz, ndim=3):
    # Input: 2nd order derivatives at the extremum point
    import numpy as np
    if ndim == 3:
        hessian = np.array([[dxx, dxy, dxz],
                            [dxy, dyy, dyz],
                            [dxz, dyz, dzz]])
        vals, vecs = np.linalg.eigh(hessian)
        saddlepoint = not (np.sign(vals[0]) == np.sign(vals[1])
                           and np.sign(vals[0]) == np.sign(vals[2]))

        if saddlepoint:
            etype = 'saddlepoint'
        elif (vals < 0).all():
            etype = 'max'
        elif (vals > 0).all():
            etype = 'min'
        else:
            msg = 'Extremum type could not be' \
                  + 'found for hessian: {}'.format(hessian)
            raise ValueError(msg)
        return etype
    elif ndim == 2:
        # Assume x and y axis are the periodic directions
        hessian = np.array([[dxx, dxy],
                            [dxy, dyy]])
        det = np.linalg.det(hessian)
        if det < 0:
            etype = 'saddlepoint'
        elif dxx < 0 and dyy < 0:
            etype = 'max'
        elif dxx > 0 and dyy > 0:
            etype = 'min'
        else:
            raise ValueError('Extremum type could not'
                             + 'be determined for hessian: {}'.format(hessian))
        return etype
    elif ndim == 1:
        # Assume z axis is the periodic direction
        if dzz < 0:
            etype = 'max'
        else:
            etype = 'min'
        return etype


def get_2nd_order_extremum(c, ndim=3):
    import numpy as np
    # fit is
    # fxx x^2 + fyy y^2 + fzz z^2 +
    # fxy xy + fxz xz + fyz yz + fx x + fy y + fz z + f0
    assert len(c) == 10
    fxx, fyy, fzz, fxy, fxz, fyz, fx, fy, fz, f0 = c

    if ndim == 3:
        ma = np.array([[2 * fxx, fxy, fxz],
                       [fxy, 2 * fyy, fyz],
                       [fxz, fyz, 2 * fzz]])

        v = np.array([-fx, -fy, -fz])

        min_pos = np.linalg.solve(ma, v)

        return min_pos

    elif ndim == 2:
        # Assume x and y are periodic directions
        ma = np.array([[2 * fxx, fxy],
                       [fxy, 2 * fyy]])
        v = np.array([-fx, -fy])
        min_pos = np.linalg.solve(ma, v)

        return np.array([min_pos[0], min_pos[1], 0.0])

    elif ndim == 1:
        # Assume z is periodic direction
        return np.array([0.0, 0.0, -fz / (2 * fzz)])


def get_3rd_order_extremum(xm, ym, zm, c, extremum_type, ndim=3):
    if extremum_type == 'saddlepoint':
        return xm, ym, zm

    import numpy as np
    from scipy import optimize

    assert len(c) == 20

    if ndim == 3:
        def get_v(kpts):
            k = np.asarray(kpts)
            if k.ndim == 1:
                k = k[np.newaxis]
            return model(k)
    elif ndim == 2:
        # Assume x and y are periodic
        # Remove z-dependence
        def get_v(kpts):
            k = np.asarray(kpts)
            if k.ndim == 1:
                k = k[np.newaxis]
            m = model(k)
            return m
    elif ndim == 1:
        # Assume z is periodic
        # Remove x, y - dependence
        def get_v(kpts):
            k = np.asarray(kpts)
            if k.ndim == 1:
                k = k[np.newaxis]
            m = model(k)
            return m

    # We want to use a minimization function from scipy
    # so if the extremum type is a 'max' we need to multiply
    # the function by - 1
    if extremum_type == 'max':
        def func(v):
            return -1 * np.dot(get_v(v), c)
    else:
        def func(v):
            return np.dot(get_v(v), c)

    x0 = np.array([xm, ym, zm])
    x, y, z = optimize.fmin(func, x0=x0,
                            xtol=1.0e-15, ftol=1.0e-15, disp=False)

    model_deltaE = np.abs(func(np.array([x, y, z])) - func(x0))

    if model_deltaE > 1e-3:
        x = xm
        y = ym
        z = zm

    if ndim == 2:
        return x, y, 0
    elif ndim == 1:
        return 0, 0, z
    else:
        return x, y, z


def fit(kpts_kv, eps_k, thirdorder=False):
    import numpy.linalg as la
    A_kp = model(kpts_kv)
    if not thirdorder:
        A_kp = A_kp[:, :10]
    return la.lstsq(A_kp, eps_k, rcond=-1)


def model(kpts_kv):
    """ simple third order model
        Parameters:
            kpts_kv: (nk, 3)-shape ndarray
                units of (1 / Bohr)
    """
    import numpy as np
    k_kx, k_ky, k_kz = kpts_kv[:, 0], kpts_kv[:, 1], kpts_kv[:, 2]

    ones = np.ones(len(k_kx))

    A_dp = np.array([k_kx**2,
                     k_ky**2,
                     k_kz**2,
                     k_kx * k_ky,
                     k_kx * k_kz,
                     k_ky * k_kz,
                     k_kx,
                     k_ky,
                     k_kz,
                     ones,
                     k_kx**3,
                     k_ky**3,
                     k_kz**3,
                     k_kx**2 * k_ky,
                     k_kx**2 * k_kz,
                     k_ky**2 * k_kx,
                     k_ky**2 * k_kz,
                     k_kz**2 * k_kx,
                     k_kz**2 * k_ky,
                     k_kx * k_ky * k_kz]).T

    return A_dp


def evalmodel(kpts_kv, c_p, thirdorder=True):
    import numpy as np
    kpts_kv = np.asarray(kpts_kv)
    if kpts_kv.ndim == 1:
        kpts_kv = kpts_kv[np.newaxis]
    A_kp = model(kpts_kv)
    if not thirdorder:
        A_kp = A_kp[:, :10]
    return np.dot(A_kp, c_p)


if __name__ == '__main__':
    main.cli()<|MERGE_RESOLUTION|>--- conflicted
+++ resolved
@@ -709,11 +709,8 @@
                                                 soc, bandtype, calc,
                                                 spin=b[0],
                                                 band=b[1])
-<<<<<<< HEAD
-=======
         masses[b]['offset'] = offset
 
->>>>>>> b9b15778
     return masses
 
 
