"""Effective masses."""
import numpy as np
from ase import Atoms
import asr

from asr.core import (
    command, option, DictStr, ASRResult, calcopt, atomsopt, prepare_result,
    make_migration_generator,
)
from asr.database.browser import make_panel_description, describe_entry
<<<<<<< HEAD
from asr.gs import calculate as gscalculate
=======
import numpy as np
>>>>>>> c9b00636

panel_description = make_panel_description(
    """
The effective mass tensor represents the second derivative of the band energy
w.r.t. wave vector at a band extremum. The effective masses of the valence
bands (VB) and conduction bands (CB) are obtained as the eigenvalues of the
mass tensor. The latter is determined by fitting a 2nd order polynomium to the
band energies on a fine k-point mesh around the band extrema. Spin–orbit
interactions are included. The fit curve is shown for the highest VB and
lowest CB. The “parabolicity” of the band is quantified by the
mean absolute relative error (MARE) of the fit to the band energy in an energy
range of 25 meV.
""",
    articles=[
        'C2DB',
    ],
)


class NoGapError(Exception):
    pass


# More that 90% of masses are less than this
# This mass is only used to limit bandstructure plots
MAXMASS = 10


def set_default(settings):
    if 'erange1' not in settings:
        settings['erange1'] = 250e-3
    if 'nkpts1' not in settings:
        settings['nkpts1'] = 19
    if 'erange2' not in settings:
        settings['erange2'] = 1e-3
    if 'nkpts2' not in settings:
        settings['nkpts2'] = 9


sel = asr.Selector()
sel.name = sel.EQ('asr.emasses:refine')
sel.version = sel.EQ(-1)
sel.parameters = sel.AND(
    sel.NOT(sel.CONTAINS('settings')),
    sel.CONTAINS('gpwfilename')
)


@asr.migration(selector=sel)
def add_settings_parameter_remove_gpwfilename(record):
    """Add settings parameter and remove gpwfilename."""
    record.parameters.settings = {
        'erange1': 250e-3,
        'nkpts1': 19,
        'erange2': 1e-3,
        'nkpts2': 9,
    }
    del record.parameters.gpwfilename
    return record


@command(
    module='asr.emasses',
    migrations=[add_settings_parameter_remove_gpwfilename],
)
@atomsopt
@calcopt
@option('-s', '--settings', help='Settings for the two refinements',
        type=DictStr())
def refine(
        atoms: Atoms,
        calculator: dict = gscalculate.defaults.calculator,
        settings: dict = {
            'erange1': 250e-3,
            'nkpts1': 19,
            'erange2': 1e-3,
            'nkpts2': 9,
        }
) -> dict:
    """Take a bandstructure and calculate more kpts around the vbm and cbm."""
    from asr.utils.gpw2eigs import calc2eigs
    from ase.dft.bandgap import bandgap
    from asr.magnetic_anisotropy import get_spin_axis
    from gpaw import GPAW
    import os.path
    set_default(settings)
    socs = [True]
    res = gscalculate(atoms=atoms, calculator=calculator)
    for soc in socs:
<<<<<<< HEAD
        theta, phi = get_spin_axis(atoms=atoms, calculator=calculator)
        eigenvalues, efermi = calc2eigs(
            res.calculation.load(parallel=False),
            soc=soc,
            theta=theta,
            phi=phi,
        )
=======
        theta, phi = get_spin_axis()
        calc = GPAW(gpwfilename, txt=None)
        eigenvalues, efermi = calc2eigs(calc=calc, soc=soc,
                                        theta=theta, phi=phi)
>>>>>>> c9b00636
        gap, _, _ = bandgap(eigenvalues=eigenvalues, efermi=efermi,
                            output=None)
        if not gap > 0:
            raise NoGapError('Gap was zero: {}'.format(gap))

        calculations = {}
        for bt in ['vb', 'cb']:
            name = get_name(soc=soc, bt=bt)
            gpw2 = name + '.gpw'

            if os.path.exists(gpw2):
                continue
            refined_calculation = preliminary_refine(
                atoms,
                calculator,
                calc=res.calculation.load(),
                soc=soc,
                bandtype=bt,
                settings=settings,
            )
            calculations.update(
                nonsc_sphere(
                    atoms,
                    calculator,
                    calculation=refined_calculation,
                    fallback_calculation=res.calculation,
                    soc=soc,
                    bandtype=bt,
                    settings=settings,
                )
            )
    return calculations


def get_name(soc, bt):
    return 'em_circle_{}_{}'.format(bt, ['nosoc', 'soc'][soc])


<<<<<<< HEAD
def preliminary_refine(atoms, calculator, calc, soc=True, bandtype=None,
                       settings=None):
=======
def preliminary_refine(gpw='gs.gpw', soc=True, bandtype=None, settings=None):
    from gpaw import GPAW
    import numpy as np
>>>>>>> c9b00636
    from asr.utils.gpw2eigs import calc2eigs
    from ase.dft.bandgap import bandgap
    from asr.magnetic_anisotropy import get_spin_axis
    # Get calc and current kpts
    ndim = calc.atoms.pbc.sum()

    k_kc = calc.get_bz_k_points()
    cell_cv = calc.atoms.get_cell()

    # Find energies and VBM/CBM
<<<<<<< HEAD
    theta, phi = get_spin_axis(
        atoms=atoms,
        calculator=calculator,
    )
=======
    theta, phi = get_spin_axis()
>>>>>>> c9b00636
    e_skn, efermi = calc2eigs(calc, soc=soc, theta=theta, phi=phi)
    if e_skn.ndim == 2:
        e_skn = e_skn[np.newaxis]
    gap, (s1, k1, n1), (s2, k2, n2) = bandgap(eigenvalues=e_skn, efermi=efermi,
                                              output=None)
    # Make a sphere of kpts of high density
    erange = settings['erange1']
    nkpts = settings['nkpts1']
    nkpts = nkpts + (1 - (nkpts % 2))
    # Ensure that we include the found VBM/CBM
    assert nkpts % 2 != 0
    ksphere = kptsinsphere(cell_cv, npoints=nkpts,
                           erange=erange, m=1.0,
                           dimensionality=ndim)

    # Position sphere around VBM if bandtype == vb
    # Else around CBM
    if bandtype == 'vb':
        newk_kc = k_kc[k1] + ksphere
    elif bandtype == 'cb':
        newk_kc = k_kc[k2] + ksphere
    else:
        raise ValueError(f'Bandtype "{bandtype}" not recognized')

    # Calculate energies for new k-grid
    fname = '_refined'
    calc.set(kpts=newk_kc,
             symmetry='off',
             txt=fname + '.txt',
             fixdensity=True)
    atoms = calc.get_atoms()
    atoms.get_potential_energy()
    calculation = calc.save(fname)
    return calculation


<<<<<<< HEAD
def get_gapskn(
        atoms, calculator, calculation, fallback_calculation=None, soc=True):
=======
def get_gapskn(calc, fallback=None, soc=True):
    import numpy as np
>>>>>>> c9b00636
    from ase.dft.bandgap import bandgap
    from asr.magnetic_anisotropy import get_spin_axis
    from asr.utils.gpw2eigs import calc2eigs
    from ase.parallel import parprint

<<<<<<< HEAD
    calc = calculation.load()
    theta, phi = get_spin_axis(atoms=atoms, calculator=calculator)
=======
    theta, phi = get_spin_axis()
>>>>>>> c9b00636
    e_skn, efermi = calc2eigs(calc, soc=soc, theta=theta, phi=phi)
    if e_skn.ndim == 2:
        e_skn = e_skn[np.newaxis, :, :]

    gap, (s1, k1, n1), (s2, k2, n2) = bandgap(eigenvalues=e_skn, efermi=efermi,
                                              output=None)

    if np.allclose(gap, 0) and fallback_calculation is not None:
        parprint("Something went wrong. Using fallback calc.")
        theta, phi = get_spin_axis()
<<<<<<< HEAD
        e_skn, efermi = calc2eigs(
            fallback_calculation.load(), soc=soc, theta=theta, phi=phi)
=======
        e_skn, efermi = calc2eigs(fallback, soc=soc, theta=theta, phi=phi)
>>>>>>> c9b00636
        if e_skn.ndim == 2:
            e_skn = e_skn[np.newaxis, :, :]

        gap, (s1, k1, n1), (s2, k2, n2) = bandgap(
            eigenvalues=e_skn,
            efermi=efermi,
            output=None)

    if np.allclose(gap, 0):
        raise ValueError("Gap is still zero!")

    return gap, (s1, k1, n1), (s2, k2, n2)


def nonsc_sphere(
        atoms, calculator,
        calculation, fallback_calculation, soc=False,
        bandtype=None, settings=None):
    """Non sc calculation for kpts in a sphere around the VBM/CBM.

    Writes the files:

    * em_circle_vb_soc.gpw
    * em_circle_cb_soc.gpw
    * em_circle_vb_nosoc.gpw
    * em_circle_cb_nosoc.gpw

    Parameters
    ----------
    gpw: str
        gpw filename
    soc: bool
        spinorbit coupling
    bandtype: None or 'cb' or 'vb'
        Which bandtype do we do calculations for, if None is done for
        for both cb and vb
    """
    calc = calculation.load()
    ndim = calc.atoms.pbc.sum()

    # Check that 1D: Only z-axis, 2D: Only x- and y-axis
    if ndim == 1:
        pbc = calc.atoms.pbc
        assert not pbc[0] and not pbc[1] and pbc[2]
    elif ndim == 2:
        pbc = calc.atoms.pbc
        assert pbc[0] and pbc[1] and not pbc[2]

    k_kc = calc.get_bz_k_points()
    cell_cv = calc.atoms.get_cell()

    nkpts = settings['nkpts2']
    erange = settings['erange2']
    kcirc_kc = kptsinsphere(cell_cv, dimensionality=ndim,
                            erange=erange, npoints=nkpts)

<<<<<<< HEAD
    gap, (s1, k1, n1), (s2, k2, n2) = get_gapskn(
        atoms, calculator,
        calculation,
        fallback_calculation, soc=soc)
=======
    gap, (s1, k1, n1), (s2, k2, n2) = get_gapskn(calc, fallback=None, soc=soc)
>>>>>>> c9b00636

    k1_c = k_kc[k1]
    k2_c = k_kc[k2]

    bandtypes, ks = get_bt_ks(bandtype, k1_c, k2_c)

    calculations = {}
    for bt, k_c in zip(bandtypes, ks):
        name = get_name(soc=soc, bt=bt)
        calc.set(kpts=kcirc_kc + k_c,
                 symmetry='off',
                 txt=name + '.txt',
                 fixdensity=True)
        atoms = calc.get_atoms()
        atoms.get_potential_energy()
        calculation = calc.save(name)
        calculations[name] = calculation

    return calculations


def kptsinsphere(cell_cv, npoints=9, erange=1e-3, m=1.0, dimensionality=3):
    from ase.units import Hartree, Bohr
    from ase.dft.kpoints import kpoint_convert

    a = np.linspace(-1, 1, npoints)
    X, Y, Z = np.meshgrid(a, a, a)

    na = np.logical_and
    if dimensionality == 2:
        indices = na(X**2 + Y**2 <= 1.0, Z == 0)
    elif dimensionality == 1:
        indices = na(Z**2 <= 1.0, na(X == 0, Y == 0))
    else:
        indices = X**2 + Y**2 + Z**2 <= 1.0

    x, y, z = X[indices], Y[indices], Z[indices]
    kpts_kv = np.vstack([x, y, z]).T
    kr = np.sqrt(2 * m * erange / Hartree)
    kpts_kv *= kr
    kpts_kv /= Bohr
    kpts_kc = kpoint_convert(cell_cv=cell_cv, ckpts_kv=kpts_kv)
    return kpts_kc


def get_bt_ks(bandtype, k1_c, k2_c):
    if bandtype is None:
        bandtypes = ('vb', 'cb')
        ks = (k1_c, k2_c)
    elif bandtype == 'vb':
        bandtypes = ('vb',)
        ks = (k1_c, )
    elif bandtype == 'cb':
        bandtypes = ('cb', )
        ks = (k2_c, )
    return bandtypes, ks


def convert_key_to_tuple(key):
    k = key.replace("(", "").replace(")", "")
    ks = k.split(",")
    ks = [k.strip() for k in ks]
    ks = [int(k) for k in ks]
    return tuple(ks)


def mareformat(mare):
    return str(round(mare, 3)) + " %"


def maeformat(mae):
    f10 = np.log(mae) / np.log(10)
    f10 = round(f10)
    mae = mae / 10**(f10)
    if mae < 1:
        f10 -= 1
        mae *= 10

    maestr = round(mae, 2)

    maestr = str(maestr) + f'e{f10}'
    return maestr


def get_emass_dict_from_context(context, has_mae=False):
    if has_mae:
        resultname = 'asr.emasses:validate'
    else:
        resultname = 'asr.emasses'

    results = context.get_record(resultname).result

    cb_indices = []
    vb_indices = []
    for k in results:
        if '(' in k and ')' in k:
            for k2 in results[k]:
                if 'nosoc' in k2:
                    break

                if 'vb_soc_effmass' in k2:
                    vb_indices.append(k)
                    break
                elif 'cb_soc_effmass' in k2:
                    cb_indices.append(k)
                    break

    cb_indices = [(k, convert_key_to_tuple(k)[1]) for k in cb_indices]
    vb_indices = [(k, convert_key_to_tuple(k)[1]) for k in vb_indices]

    ordered_cb_indices = sorted(cb_indices, key=lambda el: el[1])
    ordered_vb_indices = sorted(vb_indices, key=lambda el: -el[1])

    def get_the_dict(ordered_indices, name, offset_sym):
        # Write a dictionary that will be turned into a table
        # The dict keys are the table row name
        # and the dict values are the effective masses
        # key: name offset_sym(bol) offset_num direction i
        # E.g. key: VB -2 direction 2
        # value: <number> m_e
        # E.g. value: 0.41 m_e
        my_dict = {}
        for offset_num, (key, band_number) in enumerate(ordered_indices):
            data = results[key]
            direction = 0
            marekey = name.lower() + '_soc_wideareaPARAMARE'
<<<<<<< HEAD
            mares = data[marekey] if has_mae else None
=======
            if marekey not in data:
                print(f'WARNING: Your data is outdated. Please rerun emasses@validate.')
                mares = None
                has_mae = False
            else:
                mares = data[marekey] if has_mae else None
>>>>>>> c9b00636

            for k in data.keys():
                if 'effmass' in k:
                    mass = data[k]
                    if mass is not None and not np.isnan(mass):
                        direction += 1
                        expectedsign = 1 if name == "CB" else -1
                        if abs(mass) > 3000 or np.sign(mass) != expectedsign:
                            mass_str = "N/A"
                        else:
                            mass_str = str(round(abs(mass) * 100)
                                           / 100) + " m<sub>0</sub>"

                        if has_mae:
                            mare = mares[direction - 1]
                            marestr = mareformat(mare)

                            if offset_num == 0:
                                my_dict[f'{name}, direction {direction}'] = \
                                    (f'{mass_str}', marestr)
                            else:
                                my_dict['{} {} {}, direction {}'.format(
                                    name, offset_sym,
                                    offset_num, direction)] = \
                                    (f'{mass_str}', marestr)

                        else:
                            if offset_num == 0:
                                my_dict[f'{name}, direction {direction}'] = \
                                    f'{mass_str}'
                            else:
                                my_dict['{} {} {}, direction {}'.format(
                                    name, offset_sym,
                                    offset_num, direction)] = \
                                    f'{mass_str}'

        return my_dict

    electron_dict = get_the_dict(ordered_cb_indices, 'CB', '+')
    hole_dict = get_the_dict(ordered_vb_indices, 'VB', '-')

    return electron_dict, hole_dict


def get_range(mass, _erange):
    from ase.units import Ha, Bohr
    return (2 * mass * _erange / Ha) ** 0.5 / Bohr


<<<<<<< HEAD
def make_the_plots(context, *args):
=======
def plot_fit(axes, mass, reference, cell_cv,
             xk2, kpts_kv, fit_coeffs):
    from ase.units import Ha
    emodel_k = evalmodel(kpts_kv,
                         fit_coeffs,
                         thirdorder=False) * Ha - reference
    axes.plot(xk2, emodel_k, c='r', ls='--')


def plot_band(fig, axes, mass, reference, cell_cv,
              xk2, kpts_kv, e_km, sz_km,
              cbarlabel, xlabel, ylabel, title,
              bandtype,
              adjust_view=True, spin_degenerate=False):
    import matplotlib.pyplot as plt
    shape = e_km.shape
    perm = (-sz_km).argsort(axis=None)
    repeated_xcoords = np.vstack([xk2] * shape[1]).T
    flat_energies = e_km.ravel()[perm]
    flat_xcoords = repeated_xcoords.ravel()[perm]

    if spin_degenerate:
        colors = np.zeros_like(flat_energies)
    else:
        colors = sz_km.ravel()[perm]

    scatterdata = axes.scatter(flat_xcoords, flat_energies,
                               c=colors, vmin=-1, vmax=1)

    if adjust_view:
        erange = 0.05  # 50 meV
        if bandtype == 'cb':
            y1 = np.min(e_km[:, -1]) - erange * 0.25
            y2 = np.min(e_km[:, -1]) + erange * 0.75
        else:
            y1 = np.max(e_km[:, -1]) - erange * 0.75
            y2 = np.max(e_km[:, -1]) + erange * 0.25
        axes.set_ylim(y1, y2)

        my_range = get_range(min(MAXMASS, abs(mass)), erange)
        axes.set_xlim(-my_range, my_range)

        cbar = fig.colorbar(scatterdata, ax=axes)
        cbar.set_label(cbarlabel)
        cbar.set_ticks([-1, -0.5, 0, 0.5, 1])
        cbar.update_ticks()
    plt.locator_params(axis='x', nbins=3)
    axes.set_ylabel(ylabel)
    axes.set_title(title)
    axes.set_xlabel(xlabel)
    plt.tight_layout()


def get_plot_data(fit_data, reference, cell_cv):
    from ase.units import Bohr
    from ase.dft.kpoints import kpoint_convert, labels_from_kpts
    ks = fit_data['kpts_kc']
    e_km = fit_data['e_km'] - reference
    sz_km = fit_data['spin_km']
    xk, y, y2 = labels_from_kpts(kpts=ks, cell=cell_cv, eps=1)
    xk -= xk[-1] / 2

    kpts_kv = kpoint_convert(cell_cv=cell_cv, skpts_kc=ks)
    kpts_kv *= Bohr

    return kpts_kv, xk, e_km, sz_km


def make_the_plots(row, *args):
>>>>>>> c9b00636
    # Loop through directions, each direction is a column
    # For direction i, loop through cbs and plot on fig
    # -- Plot also quadratic fit from curvature/effective mass value
    # For direction i, loop through vbs and plot on fig
    # Make a final column containing a table with the numerical values
    # for the effective masses
    import matplotlib.pyplot as plt
    from asr.database.browser import fig as asrfig

    results = context.get_record('asr.emasses').result
    ref = context.energy_reference()
    sdir = context.spin_axis
    cell_cv = context.atoms.cell

    reference = ref.value

    # Check whether material necessarily has no spin-degeneracy
    # magstate = context.magstate().result['magstate']
    spin_degenerate = False  # magstate == 'NM' and row.has_inversion_symmetry
    # XXX Do we call spglib to decide whether we are spin degenerate?

<<<<<<< HEAD
=======
    # Check whether material necessarily has no spin-degeneracy
    spin_degenerate = row.magstate == 'NM' and row.has_inversion_symmetry

    label = r'E_\mathrm{vac}' if 'evac' in row else r'E_\mathrm{F}'
>>>>>>> c9b00636
    columns = []
    cb_fnames = []
    vb_fnames = []

    vb_indices = []
    cb_indices = []

    for spin_band_str, data in results.items():
        if '__' in spin_band_str or not isinstance(data, dict):
            continue
        is_w_soc = check_soc(data)
        if not is_w_soc:
            continue
        for k in data.keys():
            if 'effmass' in k and 'vb' in k:
                vb_indices.append(spin_band_str)
                break
            if 'effmass' in k and 'cb' in k:
                cb_indices.append(spin_band_str)
                break

    cb_masses = {}
    vb_masses = {}

    for cb_key in cb_indices:
        data = results[cb_key]
        masses = []
        for k in data.keys():
            if 'effmass' in k:
                masses.append(data[k])
        tuple_key = convert_key_to_tuple(cb_key)
        cb_masses[tuple_key] = masses

    for vb_key in vb_indices:
        data = results[vb_key]
        masses = []
        for k in data.keys():
            if 'effmass' in k:
                masses.append(data[k])
        tuple_key = convert_key_to_tuple(vb_key)
        vb_masses[tuple_key] = masses

    plt_count = 0
    for direction in range(3):
        # CB plots
        fig, axes = plt.subplots(nrows=1, ncols=1, figsize=(6.4, 2.8),
                                 sharey=True,
                                 gridspec_kw={'width_ratios': [1]})

        should_plot = True
        for i, cb_key in enumerate(cb_indices):
            cb_tuple = convert_key_to_tuple(cb_key)
            data = results[cb_key]
            fit_data_list = data['cb_soc_bzcuts']

            # Hacky handling of different dimensionalities
            if direction >= len(fit_data_list):
                should_plot = False
                continue

            mass = cb_masses[cb_tuple][direction]
            fit_data = fit_data_list[direction]
<<<<<<< HEAD
            ks = fit_data['kpts_kc']
            bt = fit_data['bt']
            xk, _, _ = labels_from_kpts(kpts=ks, cell=cell_cv)
            xk -= xk[-1] / 2
            kpts_kv = kpoint_convert(cell_cv=cell_cv, skpts_kc=ks)
            kpts_kv *= Bohr

            e_km = fit_data['e_km'] - ref.value
            sz_km = fit_data['spin_km']
            emodel_k = (xk * Bohr) ** 2 / (2 * mass) * Ha - reference
            if mass > 0.0:
                emodel_k += np.min(e_km[:, 0]) - np.min(emodel_k)
            else:
                emodel_k += np.max(e_km[:, 0]) - np.max(emodel_k)

            shape = e_km.shape
            perm = (-sz_km).argsort(axis=None)
            repeated_xcoords = np.vstack([xk] * shape[1]).T
            flat_energies = e_km.ravel()[perm]
            flat_xcoords = repeated_xcoords.ravel()[perm]
            flat_spins = sz_km.ravel()[perm]

            if spin_degenerate:
                things = axes.scatter(flat_xcoords, flat_energies,
                                      c=0, vmin=-1, vmax=1)
            else:
                things = axes.scatter(flat_xcoords, flat_energies,
                                      c=flat_spins, vmin=-1, vmax=1)

            axes.plot(xk, emodel_k, c='r', ls='--')

            if y1 is None or y2 is None or my_range is None:
                y1 = np.min(emodel_k) - erange * 0.25
                y2 = np.min(emodel_k) + erange * 0.75
                axes.set_ylim(y1, y2)

                my_range = get_range(min(MAXMASS, abs(mass)), erange)
                axes.set_xlim(-my_range, my_range)

                cbar = fig.colorbar(things, ax=axes)
                cbar.set_label(rf'$\langle S_{sdir} \rangle$')
                cbar.set_ticks([-1, -0.5, 0, 0.5, 1])
                cbar.update_ticks()
            plt.locator_params(axis='x', nbins=3)
            axes.set_ylabel(ref.mpl_plotlabel())
            axes.set_title(f'{bt.upper()}, direction {direction + 1}')
            axes.set_xlabel(r'$\Delta k$ [1/$\mathrm{\AA}$]')
            plt.tight_layout()
=======

            kpts_kv, xk, e_km, sz_km = get_plot_data(fit_data, reference,
                                                     cell_cv)

            plot_fit(axes, mass, reference, cell_cv,
                     xk, kpts_kv, data['cb_soc_2ndOrderFit'])

            if i != 0:
                continue

            plot_band(fig, axes, mass, reference, cell_cv,
                      xk, kpts_kv, e_km, sz_km,
                      cbarlabel=rf'$\langle S_{sdir} \rangle$',
                      xlabel=r'$\Delta k$ [1/$\mathrm{\AA}$]',
                      ylabel=r'$E-{}$ [eV]'.format(label),
                      title=f'CB, direction {direction + 1}',
                      bandtype='cb',
                      adjust_view=True, spin_degenerate=spin_degenerate)

>>>>>>> c9b00636
        if should_plot:
            fname = args[plt_count]
            plt.savefig(fname)
        plt.close()

        # VB plots
        fig, axes = plt.subplots(nrows=1, ncols=1, figsize=(6.4, 2.8),
                                 sharey=True,
                                 gridspec_kw={'width_ratios': [1]})

        for i, vb_key in enumerate(vb_indices):
            vb_tuple = convert_key_to_tuple(vb_key)
            data = results[vb_key]
            fit_data_list = data['vb_soc_bzcuts']
            if direction >= len(fit_data_list):
                continue

            mass = vb_masses[vb_tuple][direction]
            fit_data = fit_data_list[direction]
<<<<<<< HEAD
            ks = fit_data['kpts_kc']
            bt = fit_data['bt']
            e_km = fit_data['e_km'] - ref.value
            sz_km = fit_data['spin_km']
            xk2, y, y2 = labels_from_kpts(kpts=ks, cell=cell_cv, eps=1)
            xk2 -= xk2[-1] / 2

            kpts_kv = kpoint_convert(cell_cv=cell_cv, skpts_kc=ks)
            kpts_kv *= Bohr

            emodel_k = (xk2 * Bohr) ** 2 / (2 * mass) * Ha - reference
            if mass > 0.0:
                emodel_k += np.min(e_km[:, -1]) - np.min(emodel_k)
            else:
                emodel_k += np.max(e_km[:, -1]) - np.max(emodel_k)

            shape = e_km.shape
            perm = (-sz_km).argsort(axis=None)
            repeated_xcoords = np.vstack([xk2] * shape[1]).T
            flat_energies = e_km.ravel()[perm]
            flat_xcoords = repeated_xcoords.ravel()[perm]
            flat_spins = sz_km.ravel()[perm]

            if spin_degenerate:
                things = axes.scatter(flat_xcoords, flat_energies,
                                      c=0, vmin=-1, vmax=1)
            else:
                things = axes.scatter(flat_xcoords, flat_energies,
                                      c=flat_spins, vmin=-1, vmax=1)

            axes.plot(xk2, emodel_k, c='r', ls='--')

            if y1 is None or y2 is None or my_range is None:
                y1 = np.max(emodel_k) - erange * 0.75
                y2 = np.max(emodel_k) + erange * 0.25
                axes.set_ylim(y1, y2)

                my_range = get_range(min(MAXMASS, abs(mass)), erange)
                axes.set_xlim(-my_range, my_range)

                cbar = fig.colorbar(things, ax=axes)
                cbar.set_label(rf'$\langle S_{sdir} \rangle$')
                cbar.set_ticks([-1, -0.5, 0, 0.5, 1])
                cbar.update_ticks()
            plt.locator_params(axis='x', nbins=3)
            axes.set_ylabel(ref.mpl_plotlabel())
            axes.set_title(f'{bt.upper()}, direction {direction + 1}')
            axes.set_xlabel(r'$\Delta k$ [1/$\mathrm{\AA}$]')
            plt.tight_layout()
=======

            kpts_kv, xk, e_km, sz_km = get_plot_data(fit_data, reference,
                                                     cell_cv)

            plot_fit(axes, mass, reference, cell_cv,
                     xk, kpts_kv, data['vb_soc_2ndOrderFit'])

            if i != 0:
                continue

            plot_band(fig, axes, mass, reference, cell_cv,
                      xk, kpts_kv, e_km, sz_km,
                      cbarlabel=rf'$\langle S_{sdir} \rangle$',
                      xlabel=r'$\Delta k$ [1/$\mathrm{\AA}$]',
                      ylabel=r'$E-{}$ [eV]'.format(label),
                      title=f'VB, direction {direction + 1}',
                      bandtype='vb',
                      adjust_view=True, spin_degenerate=spin_degenerate)

>>>>>>> c9b00636
        if should_plot:
            nplts = len(args)
            fname = args[plt_count + nplts // 2]
            plt.savefig(fname)
        plt.close()

        plt_count += 1

    assert len(cb_fnames) == len(vb_fnames), \
        'Num cb plots: {}\nNum vb plots: {}'.format(
        len(cb_fnames), len(vb_fnames))

    num_cols = len(cb_fnames)

    for j in range(num_cols):
        cb_fname = cb_fnames[j]
        vb_fname = vb_fnames[j]
        col = [asrfig(cb_fname), asrfig(vb_fname)]
        columns.append(col)

    return


def custom_table(values_dict, title, has_mae=False):
    rows = []
    for k in values_dict:
        if has_mae:
            rows.append((k, values_dict[k][0], values_dict[k][1]))
        else:
            rows.append((k, values_dict[k]))

    if has_mae:
        table = {'type': 'table',
                 'header': [title, 'Value', 'MARE (25 meV)']}
    else:
        table = {'type': 'table',
                 'header': [title, 'Value']}

    table['rows'] = rows
    return table


def webpanel(result, context):
    from asr.core.datacontext import RecordNotFound
    try:
        context.get_record('asr.emasses:validate')
    except RecordNotFound:
        has_mae = False
    else:
        has_mae = True

    columns, fnames = create_columns_fnames(context)

    electron_dict, hole_dict = get_emass_dict_from_context(context, has_mae)

    electron_table = custom_table(electron_dict, 'Electron effective mass',
                                  has_mae)
    hole_table = custom_table(hole_dict, 'Hole effective mass', has_mae)
    columns[0].append(electron_table)
    columns[1].append(hole_table)

    xcname = context.xcname

    panel = {'title': describe_entry(f'Effective masses ({xcname})',
                                     panel_description),
             'columns': columns,
             'plot_descriptions':
             [{'function': make_the_plots,
               'filenames': fnames
               }],
             'sort': 14}
    return [panel]


def create_columns_fnames(context):
    from asr.database.browser import fig as asrfig

    results = context.get_record('asr.emasses').result

    cb_fnames = []
    vb_fnames = []

    vb_indices = []
    cb_indices = []

    for spin_band_str, data in results.items():
        if '__' in spin_band_str or not isinstance(data, dict):
            continue
        is_w_soc = check_soc(data)
        if not is_w_soc:
            continue
        for k in data.keys():
            if 'effmass' in k and 'vb' in k:
                vb_indices.append(spin_band_str)
                break
            if 'effmass' in k and 'cb' in k:
                cb_indices.append(spin_band_str)
                break

    cb_masses = {}
    vb_masses = {}

    for cb_key in cb_indices:
        data = results[cb_key]
        masses = []
        for k in data.keys():
            if 'effmass' in k:
                masses.append(data[k])
        tuple_key = convert_key_to_tuple(cb_key)
        cb_masses[tuple_key] = masses

    for vb_key in vb_indices:
        data = results[vb_key]
        masses = []
        for k in data.keys():
            if 'effmass' in k:
                masses.append(data[k])
        tuple_key = convert_key_to_tuple(vb_key)
        vb_masses[tuple_key] = masses

    for direction in range(3):
        should_plot = True
        for cb_key in cb_indices:
            data = results[cb_key]
            fit_data_list = data['cb_soc_bzcuts']
            if direction >= len(fit_data_list):
                should_plot = False
                continue
        if should_plot:
            fname = 'cb_dir_{}.png'.format(direction)
            cb_fnames.append(fname)

            fname = 'vb_dir_{}.png'.format(direction)
            vb_fnames.append(fname)

    assert len(cb_fnames) == len(vb_fnames), \
        'Num cb plots: {}\nNum vb plots: {}'.format(
        len(cb_fnames), len(vb_fnames))

    num_figs = len(cb_fnames)

    columns = [[], []]
    for j in range(num_figs):
        cb_fname = cb_fnames[j]
        vb_fname = vb_fnames[j]

        columns[0].append(asrfig(cb_fname))
        columns[1].append(asrfig(vb_fname))

    return columns, cb_fnames + vb_fnames


def check_soc(spin_band_dict):
    for k in spin_band_dict.keys():
        if 'effmass' in k and 'nosoc' in k:
            return False

    return True


class Result(ASRResult):
    pass


def prepare_parameters_for_version_0_migration(record):
    record.parameters.settings = {
        'erange1': 250e-3,
        'nkpts1': 19,
        'erange2': 1e-3,
        'nkpts2': 9,
    }

    if 'gpwfilename' in record.parameters:
        del record.parameters.gpwfilename

    for dep_params in record.parameters.dependency_parameters.values():
        if 'gpwfilename' in dep_params:
            del dep_params['gpwfilename']
    return record


make_migrations = make_migration_generator(
    selector=dict(version=-1, name='asr.emasses:main'),
    uid='e1b731cd00c041ad99260b58b95a3df8',
    function=prepare_parameters_for_version_0_migration,
    description='Prepare record for version 0 migration.',
)


@command('asr.emasses', migrations=[make_migrations])
@atomsopt
@calcopt
@option('-s', '--settings', help='Settings for the two refinements',
        type=DictStr())
def main(
        atoms: Atoms,
        calculator: dict = gscalculate.defaults.calculator,
        settings: dict = {
            'erange1': 250e-3,
            'nkpts1': 19,
            'erange2': 1e-3,
            'nkpts2': 9,
        }
) -> ASRResult:
    from asr.utils.gpw2eigs import calc2eigs
    from ase.dft.bandgap import bandgap
    from asr.magnetic_anisotropy import get_spin_axis
    import traceback
    res = gscalculate(atoms=atoms, calculator=calculator)

    calculations = refine(atoms=atoms, calculator=calculator, settings=settings)
    socs = [True]

    good_results = {}
    for soc in socs:
        theta, phi = get_spin_axis(atoms=atoms, calculator=calculator)
        eigenvalues, efermi = calc2eigs(
            res.calculation.load(),
            soc=soc,
            theta=theta,
            phi=phi,
        )
        gap, _, _ = bandgap(eigenvalues=eigenvalues, efermi=efermi,
                            output=None)
        if not gap > 0:
            raise NoGapError('Gap was zero')
        for bt in ['vb', 'cb']:
            name = get_name(soc=soc, bt=bt)
            calculation = calculations[name]
            gpw2 = calculation.paths[0]
            try:
                masses = embands(
                    atoms=atoms,
                    calculator=calculator,
                    gpw=gpw2,
                    soc=soc,
                    bandtype=bt)

                # This function modifies the last argument
                unpack_masses(masses, soc, bt, good_results)
            except ValueError:
                tb = traceback.format_exc()
                print(gpw2 + ':\n' + '=' * len(gpw2) + '\n', tb)

    return good_results


def unpack_masses(masses, soc, bt, results_dict):
    # Structure of 'masses' object:
    # There is an 'indices' key which tells you at which spin-k indices
    # effective masses have been calculated
    # At a given index there is saved the dict returned by the em function:
    # out = dict(mass_u=masses, eigenvectors_vu=vecs,
    #            ke_v=kmax,
    #            c=c,
    #            r=r)
    # We want to flatten this structure so that results_dict contains
    # the masses directly

    for ind in masses['indices']:
        out_dict = masses[ind]
        index = str(ind)
        socpre = 'soc' if soc else 'nosoc'
        prefix = bt + '_' + socpre + '_'
        offset = out_dict['offset']

        results_dict[index] = {}

        mass_u = list(out_dict['mass_u'])

        for u, m in enumerate(mass_u):
            if np.isnan(m):
                mass_u[u] = None

        results_dict[index][prefix + 'effmass_dir1'] = mass_u[0]
        results_dict[index][prefix + 'effmass_dir2'] = mass_u[1]
        results_dict[index][prefix + 'effmass_dir3'] = mass_u[2]

        if offset == 0:
            results_dict[f'emass_{bt}_dir1'] = mass_u[0]
            results_dict[f'emass_{bt}_dir2'] = mass_u[1]
            results_dict[f'emass_{bt}_dir3'] = mass_u[2]

        vecs = out_dict['eigenvectors_vu']
        results_dict[index][prefix + 'eigenvectors_vdir1'] = vecs[:, 0]
        results_dict[index][prefix + 'eigenvectors_vdir2'] = vecs[:, 1]
        results_dict[index][prefix + 'eigenvectors_vdir3'] = vecs[:, 2]
        results_dict[index][prefix + 'spin'] = ind[0]
        results_dict[index][prefix + 'bandindex'] = ind[1]
        results_dict[index][prefix + 'kpt_v'] = out_dict['ke_v']
        results_dict[index][prefix + 'fitcoeff'] = out_dict['c']
        results_dict[index][prefix + '2ndOrderFit'] = out_dict['c2']
        results_dict[index][prefix + 'mass_u'] = mass_u
        results_dict[index][prefix + 'bzcuts'] = out_dict['bs_along_emasses']
        results_dict[index][prefix + 'fitkpts_kv'] = out_dict['fitkpts_kv']
        results_dict[index][prefix + 'fite_k'] = out_dict['fite_k']
        results_dict[index][prefix + '2ndOrderr2'] = out_dict['r2']
        results_dict[index][prefix + '3rdOrderr2'] = out_dict['r']
        results_dict[index][prefix + '2ndOrderMAE'] = out_dict['mae2']
        results_dict[index][prefix + '3rdOrderMAE'] = out_dict['mae3']
        results_dict[index][prefix + 'wideareaMAE'] = out_dict['wideareaMAE']


def embands(atoms, calculator, gpw, soc, bandtype, delta=0.1):
    """Effective masses for bands within delta of extrema.

    Parameters
    ----------
        gpw: str
            name of gpw filename
        soc: bool
            include spin-orbit coupling
        bandtype: 'vb' or 'cb'
            type of band
        efermi: float, optional
            fermi level (takes it from gpw if None)
        delta: float, optional
            bands within this value (in eV) is included in the em fit
            default is 0.1 eV

    """
    from gpaw import GPAW
    from asr.utils.gpw2eigs import gpw2eigs
    from ase.dft.kpoints import kpoint_convert
    from ase.units import Bohr, Hartree
    from asr.magnetic_anisotropy import get_spin_axis
    calc = GPAW(gpw, txt=None)
    ndim = calc.atoms.pbc.sum()

    theta, phi = get_spin_axis(atoms=atoms, calculator=calculator)
    e_skn, efermi = gpw2eigs(gpw, soc=soc, theta=theta, phi=phi)
    if e_skn.ndim == 2:
        e_skn = e_skn[np.newaxis]

    vb_ind, cb_ind = get_vb_cb_indices(e_skn=e_skn, efermi=efermi, delta=delta)

    indices = vb_ind if bandtype == 'vb' else cb_ind
    atoms = calc.get_atoms()
    cell_cv = atoms.get_cell()
    bz_kc = calc.get_bz_k_points()

    bz_kv = kpoint_convert(cell_cv=cell_cv, skpts_kc=bz_kc)
    masses = {'indices': indices}
    for offset, b in enumerate(indices):
        e_k = e_skn[b[0], :, b[1]]
        masses[b] = em(kpts_kv=bz_kv * Bohr,
                       eps_k=e_k / Hartree, bandtype=bandtype, ndim=ndim)

        calc_bs = calculate_bs_along_emass_vecs
        if offset == 0:
            nbands = len(indices)
        else:
            nbands = 1
        masses[b]['bs_along_emasses'] = calc_bs(
            atoms,
            calculator,
            masses[b],
            soc, bandtype, calc,
            spin=b[0],
            band=b[1],
            nbands=nbands,
        )
        masses[b]['wideareaMAE'] = wideMAE(masses[b], bandtype,
                                           cell_cv)
        masses[b]['offset'] = offset

    return masses


def calculate_bs_along_emass_vecs(
        atoms, calculator,
        masses_dict, soc,
        bt, calc,
        spin, band,
        erange=250e-3, npoints=91,
        nbands=1,
):
    from pathlib import Path
    from ase.units import Hartree, Bohr
    from ase.dft.kpoints import kpoint_convert
    from asr.utils.gpw2eigs import calc2eigs
    from asr.magnetic_anisotropy import get_spin_axis, get_spin_index
    from asr.core import file_barrier
    from gpaw import GPAW
    from gpaw.mpi import serial_comm
    cell_cv = calc.get_atoms().get_cell()

    results_dicts = []
    for u, mass in enumerate(masses_dict['mass_u']):
        if mass is np.nan or np.isnan(mass) or mass is None:
            continue
        identity = f'em_bs_spin={spin}_band={band}_bt={bt}_dir={u}_soc={soc}'
        name = f'{identity}.gpw'

        if not Path(name).is_file():
            with file_barrier([name]):
                kmax = np.sqrt(2 * abs(mass) * erange / Hartree)
                _max = np.sqrt(2 * MAXMASS * erange / Hartree)
                if kmax > _max:
                    kmax = _max
                assert not np.isnan(kmax)
                kd_v = masses_dict['eigenvectors_vu'][:, u]
                assert not (np.isnan(kd_v)).any()
                k_kv = (np.linspace(-1, 1, npoints) * kmax * kd_v.reshape(3, 1)).T
                k_kv += masses_dict['ke_v']
                k_kv /= Bohr
                assert not (np.isnan(k_kv)).any()
                k_kc = kpoint_convert(cell_cv=cell_cv, ckpts_kv=k_kv)
                assert not (np.isnan(k_kc)).any()
                atoms = calc.get_atoms()
                for i, pb in enumerate(atoms.pbc):
                    if not pb:
                        k_kc[:, i] = 0
                assert not (np.isnan(k_kc)).any()
                calc.set(kpts=k_kc, symmetry='off',
                         txt=f'{identity}.txt', fixdensity=True)
                atoms.get_potential_energy()
                calc.write(name)

        calc_serial = GPAW(name, txt=None, communicator=serial_comm)
        k_kc = calc_serial.get_bz_k_points()
        theta, phi = get_spin_axis(atoms=atoms, calculator=calculator)
        e_km, _, s_kvm = calc2eigs(calc_serial, soc=soc, return_spin=True,
                                   theta=theta, phi=phi)

        sz_km = s_kvm[:, get_spin_index(atoms=atoms, calculator=calculator), :]

        dct = dict(bt=bt,
                   kpts_kc=k_kc,
                   e_k=e_km[:, band],
                   spin_k=sz_km[:, band])
        if bt == "vb":
            dct['e_km'] = e_km[:, band - nbands + 1:band + 1]
            dct['spin_km'] = sz_km[:, band - nbands + 1:band + 1]
        else:
            dct['e_km'] = e_km[:, band:band + nbands]
            dct['spin_km'] = sz_km[:, band:band + nbands]

        results_dicts.append(dct)

    return results_dicts


def get_vb_cb_indices(e_skn, efermi, delta):
    """Find CB and VB within a distance of delta of the CB and VB extrema.

    Parameters
    ----------
        e_skn: (ns, nk, nb)-shape ndarray
            eigenvalues
        efermi: float
            fermi level
        delta: float
            bands within delta of the extrema are included
    Returns
    -------
        vb_indices, cb_indices: [(spin, band), ..], [(spin, band), ...]
            spin and band indices (aka as SBandex) for VB and CB, respectively

    """
    from ase.dft.bandgap import bandgap
    if e_skn.ndim == 2:
        e_skn = e_skn[np.newaxis]
    gap, (s1, k1, n1), (s2, k2, n2) = bandgap(eigenvalues=e_skn,
                                              efermi=efermi, output=None)

    if not gap > 0:
        raise ValueError('Band gap is zero')

    cbm = e_skn[s2, k2, n2]
    vbm = e_skn[s1, k1, n1]

    cb_sn = e_skn[:, k2, n2:]
    vb_sn = e_skn[:, k1, :n1 + 1]
    cbs, cbn = np.where(cb_sn <= cbm + delta)
    cbn += n2
    cb_indices = list(zip(cbs, cbn))

    vbs, vbn = np.where(vb_sn >= vbm - delta)
    vb_indices = list(reversed(list(zip(vbs, vbn))))
    return vb_indices, cb_indices


def em(kpts_kv, eps_k, bandtype=None, ndim=3):
    """Fit 2nd and 3rd order polynomial to eps_k.

    Parameters
    ----------
        kpts_kv: (nk, 3)-shape ndarray
            k-points in cartesian coordinates (in units of 1 / Bohr)
        eps_k: (nk,)-shape ndarray
            eigenvalues (in units of Hartree)

    Returns
    -------
        out: dct
            - effective masses in units of m_e
            - eigenvectors in cartesian coordinates
            - k-pot extremum in cartesian coordinates (units of 1 / Bohr)

    """
    from ase.parallel import parprint
    c, r, rank, s, = fit(kpts_kv, eps_k, thirdorder=False)
    assert (r < 1e-3).all()
    dxx = 2 * c[0]
    dyy = 2 * c[1]
    dzz = 2 * c[2]
    dxy = c[3]
    dxz = c[4]
    dyz = c[5]

    mae2 = np.mean(np.abs(eps_k - evalmodel(kpts_kv, c, thirdorder=False)))

    xm, ym, zm = get_2nd_order_extremum(c, ndim=ndim)
    ke2_v = np.array([xm, ym, zm])

    c3, r3, rank3, s3 = fit(kpts_kv, eps_k, thirdorder=True)

    mae3 = np.mean(np.abs(eps_k - evalmodel(kpts_kv, c3, thirdorder=True)))

    f3xx, f3yy, f3zz, f3xy = c3[:4]
    f3xz, f3yz, f3x, f3y = c3[4:8]
    f3z, f30, f3xxx, f3yyy = c3[8:12]
    f3zzz, f3xxy, f3xxz, f3yyx, f3yyz, f3zzx, f3zzy, f3xyz = c3[12:]

    extremum_type = get_extremum_type(dxx, dyy, dzz, dxy, dxz, dyz, ndim=ndim)
    if extremum_type == 'saddlepoint':
        parprint(f'Found a saddlepoint for bandtype {bandtype}')
    xm, ym, zm = get_3rd_order_extremum(xm, ym, zm, c3,
                                        extremum_type, ndim=ndim)
    ke_v = np.array([xm, ym, zm])

    assert not (np.isnan(ke_v)).any()

    d3xx = (2 * f3xx) + (6 * f3xxx * xm) + (2 * f3xxy * ym) + (2 * f3xxz * zm)
    d3yy = (2 * f3yy) + (6 * f3yyy * ym) + (2 * f3yyx * xm) + (2 * f3yyz * zm)
    d3zz = (2 * f3zz) + (6 * f3zzz * zm) + (2 * f3zzx * xm) + (2 * f3zzy * ym)
    d3xy = f3xy + (2 * f3xxy * xm) + (2 * f3yyx * ym) + (f3xyz * zm)
    d3xz = f3xz + (2 * f3xxz * xm) + (2 * f3zzx * zm) + (f3xyz * ym)
    d3yz = f3yz + (2 * f3yyz * ym) + (2 * f3zzy * zm) + (f3xyz * xm)

    hessian3 = np.array([[d3xx, d3xy, d3xz],
                         [d3xy, d3yy, d3yz],
                         [d3xz, d3yz, d3zz]])

    v3_n, w3_vn = np.linalg.eigh(hessian3)
    assert not (np.isnan(w3_vn)).any()

    hessian = np.array([[dxx, dxy, dxz],
                        [dxy, dyy, dyz],
                        [dxz, dyz, dzz]])
    v2_n, vecs = np.linalg.eigh(hessian)
    mass2_u = np.zeros_like(v2_n)
    npis = np.isclose

    v3_n[npis(v3_n, 0)] = np.nan
    v2_n[npis(v2_n, 0)] = np.nan

    mass2_u = 1 / v2_n
    mass_u = 1 / v3_n

    sort_args = np.argsort(mass_u)

    mass_u = mass_u[sort_args]
    w3_vn = w3_vn[:, sort_args]

    out = dict(mass_u=mass_u,
               eigenvectors_vu=w3_vn,
               ke_v=ke_v,
               c=c3,
               r=r3,
               mass2_u=mass2_u,
               eigenvectors2_vu=vecs,
               ke2_v=ke2_v,
               c2=c,
               r2=r,
               fitkpts_kv=kpts_kv,
               fite_k=eps_k,
               mae2=mae2,
               mae3=mae3)

    return out


def get_extremum_type(dxx, dyy, dzz, dxy, dxz, dyz, ndim=3):
    # Input: 2nd order derivatives at the extremum point
    if ndim == 3:
        hessian = np.array([[dxx, dxy, dxz],
                            [dxy, dyy, dyz],
                            [dxz, dyz, dzz]])
        vals, vecs = np.linalg.eigh(hessian)
        saddlepoint = not (np.sign(vals[0]) == np.sign(vals[1])
                           and np.sign(vals[0]) == np.sign(vals[2]))

        if saddlepoint:
            etype = 'saddlepoint'
        elif (vals < 0).all():
            etype = 'max'
        elif (vals > 0).all():
            etype = 'min'
        else:
            msg = 'Extremum type could not be' \
                  + 'found for hessian: {}'.format(hessian)
            raise ValueError(msg)
        return etype
    elif ndim == 2:
        # Assume x and y axis are the periodic directions
        hessian = np.array([[dxx, dxy],
                            [dxy, dyy]])
        det = np.linalg.det(hessian)
        if det < 0:
            etype = 'saddlepoint'
        elif dxx < 0 and dyy < 0:
            etype = 'max'
        elif dxx > 0 and dyy > 0:
            etype = 'min'
        else:
            raise ValueError('Extremum type could not'
                             + 'be determined for hessian: {}'.format(hessian))
        return etype
    elif ndim == 1:
        # Assume z axis is the periodic direction
        if dzz < 0:
            etype = 'max'
        else:
            etype = 'min'
        return etype


def get_2nd_order_extremum(c, ndim=3):
    # fit is
    # fxx x^2 + fyy y^2 + fzz z^2 +
    # fxy xy + fxz xz + fyz yz + fx x + fy y + fz z + f0
    assert len(c) == 10
    fxx, fyy, fzz, fxy, fxz, fyz, fx, fy, fz, f0 = c

    if ndim == 3:
        ma = np.array([[2 * fxx, fxy, fxz],
                       [fxy, 2 * fyy, fyz],
                       [fxz, fyz, 2 * fzz]])

        v = np.array([-fx, -fy, -fz])

        min_pos = np.linalg.solve(ma, v)

        return min_pos

    elif ndim == 2:
        # Assume x and y are periodic directions
        ma = np.array([[2 * fxx, fxy],
                       [fxy, 2 * fyy]])
        v = np.array([-fx, -fy])
        min_pos = np.linalg.solve(ma, v)

        return np.array([min_pos[0], min_pos[1], 0.0])

    elif ndim == 1:
        # Assume z is periodic direction
        return np.array([0.0, 0.0, -fz / (2 * fzz)])


def get_3rd_order_extremum(xm, ym, zm, c, extremum_type, ndim=3):
    if extremum_type == 'saddlepoint':
        return xm, ym, zm

    from scipy import optimize

    assert len(c) == 20

    if ndim == 3:
        def get_v(kpts):
            k = np.asarray(kpts)
            if k.ndim == 1:
                k = k[np.newaxis]
            return model(k)
    elif ndim == 2:
        # Assume x and y are periodic
        # Remove z-dependence
        def get_v(kpts):
            k = np.asarray(kpts)
            if k.ndim == 1:
                k = k[np.newaxis]
            m = model(k)
            return m
    elif ndim == 1:
        # Assume z is periodic
        # Remove x, y - dependence
        def get_v(kpts):
            k = np.asarray(kpts)
            if k.ndim == 1:
                k = k[np.newaxis]
            m = model(k)
            return m

    # We want to use a minimization function from scipy
    # so if the extremum type is a 'max' we need to multiply
    # the function by - 1
    if extremum_type == 'max':
        def func(v):
            return -1 * np.dot(get_v(v), c)
    else:
        def func(v):
            return np.dot(get_v(v), c)

    x0 = np.array([xm, ym, zm])
    x, y, z = optimize.fmin(func, x0=x0,
                            xtol=1.0e-15, ftol=1.0e-15, disp=False)

    model_deltaE = np.abs(func(np.array([x, y, z])) - func(x0))

    if model_deltaE > 1e-3:
        x = xm
        y = ym
        z = zm

    if ndim == 2:
        return x, y, 0
    elif ndim == 1:
        return 0, 0, z
    else:
        return x, y, z


def fit(kpts_kv, eps_k, thirdorder=False):
    A_kp = model(kpts_kv)
    if not thirdorder:
        A_kp = A_kp[:, :10]
    return np.linalg.lstsq(A_kp, eps_k, rcond=-1)


def model(kpts_kv):
    """Calculate simple third order model.

    Parameters
    ----------
        kpts_kv: (nk, 3)-shape ndarray
            units of (1 / Bohr)

    """
    k_kx, k_ky, k_kz = kpts_kv[:, 0], kpts_kv[:, 1], kpts_kv[:, 2]

    ones = np.ones(len(k_kx))

    A_dp = np.array([k_kx**2,
                     k_ky**2,
                     k_kz**2,
                     k_kx * k_ky,
                     k_kx * k_kz,
                     k_ky * k_kz,
                     k_kx,
                     k_ky,
                     k_kz,
                     ones,
                     k_kx**3,
                     k_ky**3,
                     k_kz**3,
                     k_kx**2 * k_ky,
                     k_kx**2 * k_kz,
                     k_ky**2 * k_kx,
                     k_ky**2 * k_kz,
                     k_kz**2 * k_kx,
                     k_kz**2 * k_ky,
                     k_kx * k_ky * k_kz]).T

    return A_dp


def evalmodel(kpts_kv, c_p, thirdorder=True):
    kpts_kv = np.asarray(kpts_kv)
    if kpts_kv.ndim == 1:
        kpts_kv = kpts_kv[np.newaxis]
    A_kp = model(kpts_kv)
    if not thirdorder:
        A_kp = A_kp[:, :10]
    return np.dot(A_kp, c_p)


def wideMAE(masses, bt, cell_cv, erange=1e-3):
    from ase.dft.kpoints import kpoint_convert
    from ase.units import Ha
    import numpy as np

    erange = erange / Ha

    maes = []
    for i, mass in enumerate(masses['mass_u']):
        if mass is np.nan or np.isnan(mass) or mass is None:
            continue

        fit_data = masses['bs_along_emasses'][i]
        c = masses['c']
        k_kc = fit_data['kpts_kc']
        k_kv = kpoint_convert(cell_cv=cell_cv, skpts_kc=k_kc)
        e_k = fit_data['e_k'] / Ha
        assert bt == fit_data['bt']

        if bt == "vb":
            ks = np.where(np.abs(e_k - np.max(e_k)) < erange)
            assert (np.abs(e_k[ks] - np.max(e_k)) < erange).all()
            sk_kv = k_kv[ks]
        else:
            ks = np.where(np.abs(e_k - np.min(e_k)) < erange)
            sk_kv = k_kv[ks]
            assert (np.abs(e_k[ks] - np.min(e_k)) < erange).all()

        emodel_k = evalmodel(sk_kv, c, thirdorder=True)
        mae = np.mean(np.abs(emodel_k - e_k[ks])) * Ha  # eV
        maes.append(mae)

    return maes


def parsekey(k):
    if "(" not in k or ")" not in k:
        return k, k
    else:
        return k, tuple(int(x) for x in k.replace("(", "").replace(")", "").split(", "))


def iterateresults(results):
    for bk, k in map(parsekey, results):
        if type(k) != tuple:
            continue
        else:
            key_prefix = next(x for x in results[bk].keys())
            key_prefix = '_'.join(key_prefix.split('_')[:2])
            newdct = {'info': key_prefix}
            for key in results[bk].keys():
                newkey = key.replace(key_prefix + '_', '')
                newdct[newkey] = results[bk][key]
            yield k, newdct


def evalmae(cell_cv, k_kc, e_k, bt, c, erange=25e-3):
    from ase.dft.kpoints import kpoint_convert
    from ase.units import Ha, Bohr
    import numpy as np

    erange = erange / Ha

    k_kv = kpoint_convert(cell_cv=cell_cv, skpts_kc=k_kc)
    e_k = e_k.copy() / Ha

    if bt == 'vb':
        k_inds = np.where(np.abs(e_k - np.max(e_k)) < erange)[0]
        sk_kv = k_kv[k_inds, :] * Bohr
    else:
        k_inds = np.where(np.abs(e_k - np.min(e_k)) < erange)[0]
        sk_kv = k_kv[k_inds, :] * Bohr

    emodel_k = evalmodel(sk_kv, c, thirdorder=True)
    mae = np.mean(np.abs(emodel_k - e_k[k_inds])) * Ha

    return mae


def evalmare(cell_cv, k_kc, e_k, bt, c, erange=25e-3):
    from ase.dft.kpoints import kpoint_convert
    from ase.units import Ha, Bohr
    import numpy as np

    erange = erange / Ha

    k_kv = kpoint_convert(cell_cv=cell_cv, skpts_kc=k_kc)
    e_k = e_k.copy() / Ha

    if bt == 'vb':
        k_inds = np.where(np.abs(e_k - np.max(e_k)) < erange)[0]
        sk_kv = k_kv[k_inds, :] * Bohr
    else:
        k_inds = np.where(np.abs(e_k - np.min(e_k)) < erange)[0]
        sk_kv = k_kv[k_inds, :] * Bohr

    emodel_k = evalmodel(sk_kv, c, thirdorder=True)
    mare = np.mean(np.abs((emodel_k - e_k[k_inds]) / emodel_k)) * 100

    return mare


<<<<<<< HEAD
def evalparamare(mass, bt, cell, k_kc, e_k):
    from ase.dft.kpoints import labels_from_kpts
=======
def evalparamare(fitinfo, bt, cell, k_kc, e_k):
    from ase.dft.kpoints import labels_from_kpts, kpoint_convert
>>>>>>> c9b00636
    from ase.units import Bohr, Ha
    import numpy as np

    xk, _, _ = labels_from_kpts(kpts=k_kc, cell=cell)
    xk -= xk[-1] / 2.0
<<<<<<< HEAD

    emodel_k = (xk * Bohr)**2 / (2 * mass) * Ha
    if bt == "vb":
        emodel_k += np.max(e_k) - np.max(emodel_k)
    else:
        assert bt == "cb"
        emodel_k += np.min(e_k) - np.min(emodel_k)

    if bt == 'vb':
        indices = np.where(np.abs(e_k - np.max(e_k)) < 25e-3)[0]
    else:
        indices = np.where(np.abs(e_k - np.min(e_k)) < 25e-3)[0]


    mean_e = np.mean(e_k[indices] - np.max(e_k[indices]))
=======
    kpts_kv = kpoint_convert(cell_cv=cell, skpts_kc=k_kc)
    kpts_kv *= Bohr
    emodel_k = evalmodel(kpts_kv, fitinfo, thirdorder=False) * Ha

    if bt == 'vb':
        indices = np.where(np.abs(e_k - np.max(e_k)) < 25e-3)[0]
        mean_e = np.mean(np.abs(e_k[indices] - np.max(e_k[indices])))
    else:
        indices = np.where(np.abs(e_k - np.min(e_k)) < 25e-3)[0]
        mean_e = np.mean(np.abs(e_k[indices] - np.min(e_k[indices])))
>>>>>>> c9b00636

    paramare = np.mean(np.abs((emodel_k[indices] - e_k[indices]) / mean_e) * 100)

    return paramare


@prepare_result
class ValidateResult(ASRResult):

    formats = {'webpanel2': webpanel}


sel = asr.Selector()
sel.version = sel.EQ(-1)
sel.name = sel.EQ('asr.emasses:validate')
sel.parameters = sel.NOT(sel.CONTAINS('settings'))


@asr.migration(selector=sel)
def add_settings_parameter(record):
    """Add settings parameter."""
    record.parameters.settings = {
        'erange1': 250e-3,
        'nkpts1': 19,
        'erange2': 1e-3,
        'nkpts2': 9,
    }
    return record


sel = asr.Selector()
sel.version = sel.EQ(-1)
sel.name = sel.EQ('asr.emasses:validate')
sel.parameters.dependency_parameters = \
    lambda value: bool(val for val in value.values()
                       if 'gpwname' in val)


@asr.migration(selector=sel)
def remove_gpwname_from_dependency_parameters(record):
    """Remove gpwfilename from dependency parameters."""
    dep_params = record.parameters.dependency_parameters
    for name, params in dep_params.items():
        if 'gpwfilename' in params:
            del params['gpwfilename']
    return record


@command(
    module='asr.emasses',
    migrations=[add_settings_parameter,
                remove_gpwname_from_dependency_parameters],
)
@atomsopt
@calcopt
@option('-s', '--settings', help='Settings for the two refinements',
        type=DictStr())
def validate(
        atoms: Atoms,
        calculator: dict = gscalculate.defaults.calculator,
        settings: dict = {
            'erange1': 250e-3,
            'nkpts1': 19,
            'erange2': 1e-3,
            'nkpts2': 9,
        }
) -> ValidateResult:
    """Calculate MARE of fits over 25 meV.

    Perform a calculation for each to validate it
    over an energy range of 25 meV.

    We evaluate the MAE only along the emass directions,
    i.e. the directions shown in the plots on the website.
    """
    results = main(
        atoms=atoms,
        calculator=calculator,
        settings=settings,
    )
    myresults = results.copy()

    for (sindex, kindex), data in iterateresults(results):
        # Get info on fit at this point in bandstructure
        fitinfo = data['fitcoeff']
        fitinfo2 = data['2ndOrderFit']
        bt = data['info'].split('_')[0]
        maes = []
        mares = []
        paramares = []

        for i, cutdata in enumerate(data['bzcuts']):
            k_kc = cutdata['kpts_kc']
            e_k = cutdata['e_k']
            mae = evalmae(atoms.get_cell(), k_kc, e_k, bt, fitinfo)
            maes.append(mae)
            mare = evalmare(atoms.get_cell(), k_kc, e_k, bt, fitinfo)
            mares.append(mare)

<<<<<<< HEAD
            mass = data[f"effmass_dir{i+1}"]
            paramare = evalparamare(mass, bt, atoms.get_cell(), k_kc, e_k)
=======
            paramare = evalparamare(fitinfo2, bt, atoms.get_cell(), k_kc, e_k)
>>>>>>> c9b00636
            paramares.append(paramare)

        prefix = data['info'] + '_'
        myresults[f'({sindex}, {kindex})'][prefix + 'wideareaMAE'] = maes
        myresults[f'({sindex}, {kindex})'][prefix + 'wideareaMARE'] = mares
        myresults[f'({sindex}, {kindex})'][prefix + 'wideareaPARAMARE'] = paramares

        prefix = data['info'] + '_'
        myresults[f'({sindex}, {kindex})'][prefix + 'wideareaMAE'] = maes

    return ValidateResult(myresults, strict=False)


if __name__ == '__main__':
    validate.cli()<|MERGE_RESOLUTION|>--- conflicted
+++ resolved
@@ -8,11 +8,7 @@
     make_migration_generator,
 )
 from asr.database.browser import make_panel_description, describe_entry
-<<<<<<< HEAD
 from asr.gs import calculate as gscalculate
-=======
-import numpy as np
->>>>>>> c9b00636
 
 panel_description = make_panel_description(
     """
@@ -102,7 +98,6 @@
     socs = [True]
     res = gscalculate(atoms=atoms, calculator=calculator)
     for soc in socs:
-<<<<<<< HEAD
         theta, phi = get_spin_axis(atoms=atoms, calculator=calculator)
         eigenvalues, efermi = calc2eigs(
             res.calculation.load(parallel=False),
@@ -110,12 +105,6 @@
             theta=theta,
             phi=phi,
         )
-=======
-        theta, phi = get_spin_axis()
-        calc = GPAW(gpwfilename, txt=None)
-        eigenvalues, efermi = calc2eigs(calc=calc, soc=soc,
-                                        theta=theta, phi=phi)
->>>>>>> c9b00636
         gap, _, _ = bandgap(eigenvalues=eigenvalues, efermi=efermi,
                             output=None)
         if not gap > 0:
@@ -154,14 +143,8 @@
     return 'em_circle_{}_{}'.format(bt, ['nosoc', 'soc'][soc])
 
 
-<<<<<<< HEAD
 def preliminary_refine(atoms, calculator, calc, soc=True, bandtype=None,
                        settings=None):
-=======
-def preliminary_refine(gpw='gs.gpw', soc=True, bandtype=None, settings=None):
-    from gpaw import GPAW
-    import numpy as np
->>>>>>> c9b00636
     from asr.utils.gpw2eigs import calc2eigs
     from ase.dft.bandgap import bandgap
     from asr.magnetic_anisotropy import get_spin_axis
@@ -172,14 +155,10 @@
     cell_cv = calc.atoms.get_cell()
 
     # Find energies and VBM/CBM
-<<<<<<< HEAD
     theta, phi = get_spin_axis(
         atoms=atoms,
         calculator=calculator,
     )
-=======
-    theta, phi = get_spin_axis()
->>>>>>> c9b00636
     e_skn, efermi = calc2eigs(calc, soc=soc, theta=theta, phi=phi)
     if e_skn.ndim == 2:
         e_skn = e_skn[np.newaxis]
@@ -216,24 +195,15 @@
     return calculation
 
 
-<<<<<<< HEAD
 def get_gapskn(
         atoms, calculator, calculation, fallback_calculation=None, soc=True):
-=======
-def get_gapskn(calc, fallback=None, soc=True):
-    import numpy as np
->>>>>>> c9b00636
     from ase.dft.bandgap import bandgap
     from asr.magnetic_anisotropy import get_spin_axis
     from asr.utils.gpw2eigs import calc2eigs
     from ase.parallel import parprint
 
-<<<<<<< HEAD
     calc = calculation.load()
     theta, phi = get_spin_axis(atoms=atoms, calculator=calculator)
-=======
-    theta, phi = get_spin_axis()
->>>>>>> c9b00636
     e_skn, efermi = calc2eigs(calc, soc=soc, theta=theta, phi=phi)
     if e_skn.ndim == 2:
         e_skn = e_skn[np.newaxis, :, :]
@@ -244,12 +214,8 @@
     if np.allclose(gap, 0) and fallback_calculation is not None:
         parprint("Something went wrong. Using fallback calc.")
         theta, phi = get_spin_axis()
-<<<<<<< HEAD
         e_skn, efermi = calc2eigs(
             fallback_calculation.load(), soc=soc, theta=theta, phi=phi)
-=======
-        e_skn, efermi = calc2eigs(fallback, soc=soc, theta=theta, phi=phi)
->>>>>>> c9b00636
         if e_skn.ndim == 2:
             e_skn = e_skn[np.newaxis, :, :]
 
@@ -306,14 +272,10 @@
     kcirc_kc = kptsinsphere(cell_cv, dimensionality=ndim,
                             erange=erange, npoints=nkpts)
 
-<<<<<<< HEAD
     gap, (s1, k1, n1), (s2, k2, n2) = get_gapskn(
         atoms, calculator,
         calculation,
         fallback_calculation, soc=soc)
-=======
-    gap, (s1, k1, n1), (s2, k2, n2) = get_gapskn(calc, fallback=None, soc=soc)
->>>>>>> c9b00636
 
     k1_c = k_kc[k1]
     k2_c = k_kc[k2]
@@ -440,16 +402,12 @@
             data = results[key]
             direction = 0
             marekey = name.lower() + '_soc_wideareaPARAMARE'
-<<<<<<< HEAD
-            mares = data[marekey] if has_mae else None
-=======
             if marekey not in data:
                 print(f'WARNING: Your data is outdated. Please rerun emasses@validate.')
                 mares = None
                 has_mae = False
             else:
                 mares = data[marekey] if has_mae else None
->>>>>>> c9b00636
 
             for k in data.keys():
                 if 'effmass' in k:
@@ -499,9 +457,6 @@
     return (2 * mass * _erange / Ha) ** 0.5 / Bohr
 
 
-<<<<<<< HEAD
-def make_the_plots(context, *args):
-=======
 def plot_fit(axes, mass, reference, cell_cv,
              xk2, kpts_kv, fit_coeffs):
     from ase.units import Ha
@@ -570,8 +525,7 @@
     return kpts_kv, xk, e_km, sz_km
 
 
-def make_the_plots(row, *args):
->>>>>>> c9b00636
+def make_the_plots(context, *args):
     # Loop through directions, each direction is a column
     # For direction i, loop through cbs and plot on fig
     # -- Plot also quadratic fit from curvature/effective mass value
@@ -593,13 +547,6 @@
     spin_degenerate = False  # magstate == 'NM' and row.has_inversion_symmetry
     # XXX Do we call spglib to decide whether we are spin degenerate?
 
-<<<<<<< HEAD
-=======
-    # Check whether material necessarily has no spin-degeneracy
-    spin_degenerate = row.magstate == 'NM' and row.has_inversion_symmetry
-
-    label = r'E_\mathrm{vac}' if 'evac' in row else r'E_\mathrm{F}'
->>>>>>> c9b00636
     columns = []
     cb_fnames = []
     vb_fnames = []
@@ -662,56 +609,6 @@
 
             mass = cb_masses[cb_tuple][direction]
             fit_data = fit_data_list[direction]
-<<<<<<< HEAD
-            ks = fit_data['kpts_kc']
-            bt = fit_data['bt']
-            xk, _, _ = labels_from_kpts(kpts=ks, cell=cell_cv)
-            xk -= xk[-1] / 2
-            kpts_kv = kpoint_convert(cell_cv=cell_cv, skpts_kc=ks)
-            kpts_kv *= Bohr
-
-            e_km = fit_data['e_km'] - ref.value
-            sz_km = fit_data['spin_km']
-            emodel_k = (xk * Bohr) ** 2 / (2 * mass) * Ha - reference
-            if mass > 0.0:
-                emodel_k += np.min(e_km[:, 0]) - np.min(emodel_k)
-            else:
-                emodel_k += np.max(e_km[:, 0]) - np.max(emodel_k)
-
-            shape = e_km.shape
-            perm = (-sz_km).argsort(axis=None)
-            repeated_xcoords = np.vstack([xk] * shape[1]).T
-            flat_energies = e_km.ravel()[perm]
-            flat_xcoords = repeated_xcoords.ravel()[perm]
-            flat_spins = sz_km.ravel()[perm]
-
-            if spin_degenerate:
-                things = axes.scatter(flat_xcoords, flat_energies,
-                                      c=0, vmin=-1, vmax=1)
-            else:
-                things = axes.scatter(flat_xcoords, flat_energies,
-                                      c=flat_spins, vmin=-1, vmax=1)
-
-            axes.plot(xk, emodel_k, c='r', ls='--')
-
-            if y1 is None or y2 is None or my_range is None:
-                y1 = np.min(emodel_k) - erange * 0.25
-                y2 = np.min(emodel_k) + erange * 0.75
-                axes.set_ylim(y1, y2)
-
-                my_range = get_range(min(MAXMASS, abs(mass)), erange)
-                axes.set_xlim(-my_range, my_range)
-
-                cbar = fig.colorbar(things, ax=axes)
-                cbar.set_label(rf'$\langle S_{sdir} \rangle$')
-                cbar.set_ticks([-1, -0.5, 0, 0.5, 1])
-                cbar.update_ticks()
-            plt.locator_params(axis='x', nbins=3)
-            axes.set_ylabel(ref.mpl_plotlabel())
-            axes.set_title(f'{bt.upper()}, direction {direction + 1}')
-            axes.set_xlabel(r'$\Delta k$ [1/$\mathrm{\AA}$]')
-            plt.tight_layout()
-=======
 
             kpts_kv, xk, e_km, sz_km = get_plot_data(fit_data, reference,
                                                      cell_cv)
@@ -731,7 +628,6 @@
                       bandtype='cb',
                       adjust_view=True, spin_degenerate=spin_degenerate)
 
->>>>>>> c9b00636
         if should_plot:
             fname = args[plt_count]
             plt.savefig(fname)
@@ -751,57 +647,6 @@
 
             mass = vb_masses[vb_tuple][direction]
             fit_data = fit_data_list[direction]
-<<<<<<< HEAD
-            ks = fit_data['kpts_kc']
-            bt = fit_data['bt']
-            e_km = fit_data['e_km'] - ref.value
-            sz_km = fit_data['spin_km']
-            xk2, y, y2 = labels_from_kpts(kpts=ks, cell=cell_cv, eps=1)
-            xk2 -= xk2[-1] / 2
-
-            kpts_kv = kpoint_convert(cell_cv=cell_cv, skpts_kc=ks)
-            kpts_kv *= Bohr
-
-            emodel_k = (xk2 * Bohr) ** 2 / (2 * mass) * Ha - reference
-            if mass > 0.0:
-                emodel_k += np.min(e_km[:, -1]) - np.min(emodel_k)
-            else:
-                emodel_k += np.max(e_km[:, -1]) - np.max(emodel_k)
-
-            shape = e_km.shape
-            perm = (-sz_km).argsort(axis=None)
-            repeated_xcoords = np.vstack([xk2] * shape[1]).T
-            flat_energies = e_km.ravel()[perm]
-            flat_xcoords = repeated_xcoords.ravel()[perm]
-            flat_spins = sz_km.ravel()[perm]
-
-            if spin_degenerate:
-                things = axes.scatter(flat_xcoords, flat_energies,
-                                      c=0, vmin=-1, vmax=1)
-            else:
-                things = axes.scatter(flat_xcoords, flat_energies,
-                                      c=flat_spins, vmin=-1, vmax=1)
-
-            axes.plot(xk2, emodel_k, c='r', ls='--')
-
-            if y1 is None or y2 is None or my_range is None:
-                y1 = np.max(emodel_k) - erange * 0.75
-                y2 = np.max(emodel_k) + erange * 0.25
-                axes.set_ylim(y1, y2)
-
-                my_range = get_range(min(MAXMASS, abs(mass)), erange)
-                axes.set_xlim(-my_range, my_range)
-
-                cbar = fig.colorbar(things, ax=axes)
-                cbar.set_label(rf'$\langle S_{sdir} \rangle$')
-                cbar.set_ticks([-1, -0.5, 0, 0.5, 1])
-                cbar.update_ticks()
-            plt.locator_params(axis='x', nbins=3)
-            axes.set_ylabel(ref.mpl_plotlabel())
-            axes.set_title(f'{bt.upper()}, direction {direction + 1}')
-            axes.set_xlabel(r'$\Delta k$ [1/$\mathrm{\AA}$]')
-            plt.tight_layout()
-=======
 
             kpts_kv, xk, e_km, sz_km = get_plot_data(fit_data, reference,
                                                      cell_cv)
@@ -821,7 +666,6 @@
                       bandtype='vb',
                       adjust_view=True, spin_degenerate=spin_degenerate)
 
->>>>>>> c9b00636
         if should_plot:
             nplts = len(args)
             fname = args[plt_count + nplts // 2]
@@ -1602,7 +1446,6 @@
 def wideMAE(masses, bt, cell_cv, erange=1e-3):
     from ase.dft.kpoints import kpoint_convert
     from ase.units import Ha
-    import numpy as np
 
     erange = erange / Ha
 
@@ -1658,7 +1501,6 @@
 def evalmae(cell_cv, k_kc, e_k, bt, c, erange=25e-3):
     from ase.dft.kpoints import kpoint_convert
     from ase.units import Ha, Bohr
-    import numpy as np
 
     erange = erange / Ha
 
@@ -1681,7 +1523,6 @@
 def evalmare(cell_cv, k_kc, e_k, bt, c, erange=25e-3):
     from ase.dft.kpoints import kpoint_convert
     from ase.units import Ha, Bohr
-    import numpy as np
 
     erange = erange / Ha
 
@@ -1701,35 +1542,12 @@
     return mare
 
 
-<<<<<<< HEAD
-def evalparamare(mass, bt, cell, k_kc, e_k):
-    from ase.dft.kpoints import labels_from_kpts
-=======
 def evalparamare(fitinfo, bt, cell, k_kc, e_k):
     from ase.dft.kpoints import labels_from_kpts, kpoint_convert
->>>>>>> c9b00636
     from ase.units import Bohr, Ha
-    import numpy as np
 
     xk, _, _ = labels_from_kpts(kpts=k_kc, cell=cell)
     xk -= xk[-1] / 2.0
-<<<<<<< HEAD
-
-    emodel_k = (xk * Bohr)**2 / (2 * mass) * Ha
-    if bt == "vb":
-        emodel_k += np.max(e_k) - np.max(emodel_k)
-    else:
-        assert bt == "cb"
-        emodel_k += np.min(e_k) - np.min(emodel_k)
-
-    if bt == 'vb':
-        indices = np.where(np.abs(e_k - np.max(e_k)) < 25e-3)[0]
-    else:
-        indices = np.where(np.abs(e_k - np.min(e_k)) < 25e-3)[0]
-
-
-    mean_e = np.mean(e_k[indices] - np.max(e_k[indices]))
-=======
     kpts_kv = kpoint_convert(cell_cv=cell, skpts_kc=k_kc)
     kpts_kv *= Bohr
     emodel_k = evalmodel(kpts_kv, fitinfo, thirdorder=False) * Ha
@@ -1740,7 +1558,6 @@
     else:
         indices = np.where(np.abs(e_k - np.min(e_k)) < 25e-3)[0]
         mean_e = np.mean(np.abs(e_k[indices] - np.min(e_k[indices])))
->>>>>>> c9b00636
 
     paramare = np.mean(np.abs((emodel_k[indices] - e_k[indices]) / mean_e) * 100)
 
@@ -1840,12 +1657,7 @@
             mare = evalmare(atoms.get_cell(), k_kc, e_k, bt, fitinfo)
             mares.append(mare)
 
-<<<<<<< HEAD
-            mass = data[f"effmass_dir{i+1}"]
-            paramare = evalparamare(mass, bt, atoms.get_cell(), k_kc, e_k)
-=======
             paramare = evalparamare(fitinfo2, bt, atoms.get_cell(), k_kc, e_k)
->>>>>>> c9b00636
             paramares.append(paramare)
 
         prefix = data['info'] + '_'
