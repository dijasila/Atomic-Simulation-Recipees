--- conflicted
+++ resolved
@@ -98,7 +98,6 @@
     socs = [True]
     res = gscalculate(atoms=atoms, calculator=calculator)
     for soc in socs:
-<<<<<<< HEAD
         theta, phi = get_spin_axis(atoms=atoms, calculator=calculator)
         eigenvalues, efermi = calc2eigs(
             res.calculation.load(parallel=False),
@@ -106,12 +105,6 @@
             theta=theta,
             phi=phi,
         )
-=======
-        theta, phi = get_spin_axis()
-        calc = GPAW(gpwfilename, txt=None)
-        eigenvalues, efermi = calc2eigs(calc=calc, soc=soc,
-                                        theta=theta, phi=phi)
->>>>>>> 30160083
         gap, _, _ = bandgap(eigenvalues=eigenvalues, efermi=efermi,
                             output=None)
         if not gap > 0:
@@ -150,14 +143,8 @@
     return 'em_circle_{}_{}'.format(bt, ['nosoc', 'soc'][soc])
 
 
-<<<<<<< HEAD
-def preliminary_refine(
-        atoms, calculator, calc, soc=True, bandtype=None, settings=None):
-=======
-def preliminary_refine(gpw='gs.gpw', soc=True, bandtype=None, settings=None):
-    from gpaw import GPAW
-    import numpy as np
->>>>>>> 30160083
+def preliminary_refine(atoms, calculator, calc, soc=True, bandtype=None,
+                       settings=None):
     from asr.utils.gpw2eigs import calc2eigs
     from ase.dft.bandgap import bandgap
     from asr.magnetic_anisotropy import get_spin_axis
@@ -168,14 +155,10 @@
     cell_cv = calc.atoms.get_cell()
 
     # Find energies and VBM/CBM
-<<<<<<< HEAD
     theta, phi = get_spin_axis(
         atoms=atoms,
         calculator=calculator,
     )
-=======
-    theta, phi = get_spin_axis()
->>>>>>> 30160083
     e_skn, efermi = calc2eigs(calc, soc=soc, theta=theta, phi=phi)
     if e_skn.ndim == 2:
         e_skn = e_skn[np.newaxis]
@@ -212,24 +195,15 @@
     return calculation
 
 
-<<<<<<< HEAD
 def get_gapskn(
         atoms, calculator, calculation, fallback_calculation=None, soc=True):
-=======
-def get_gapskn(calc, fallback=None, soc=True):
-    import numpy as np
->>>>>>> 30160083
     from ase.dft.bandgap import bandgap
     from asr.magnetic_anisotropy import get_spin_axis
     from asr.utils.gpw2eigs import calc2eigs
     from ase.parallel import parprint
 
-<<<<<<< HEAD
     calc = calculation.load()
     theta, phi = get_spin_axis(atoms=atoms, calculator=calculator)
-=======
-    theta, phi = get_spin_axis()
->>>>>>> 30160083
     e_skn, efermi = calc2eigs(calc, soc=soc, theta=theta, phi=phi)
     if e_skn.ndim == 2:
         e_skn = e_skn[np.newaxis, :, :]
@@ -240,12 +214,8 @@
     if np.allclose(gap, 0) and fallback_calculation is not None:
         parprint("Something went wrong. Using fallback calc.")
         theta, phi = get_spin_axis()
-<<<<<<< HEAD
         e_skn, efermi = calc2eigs(
             fallback_calculation.load(), soc=soc, theta=theta, phi=phi)
-=======
-        e_skn, efermi = calc2eigs(fallback, soc=soc, theta=theta, phi=phi)
->>>>>>> 30160083
         if e_skn.ndim == 2:
             e_skn = e_skn[np.newaxis, :, :]
 
@@ -302,14 +272,10 @@
     kcirc_kc = kptsinsphere(cell_cv, dimensionality=ndim,
                             erange=erange, npoints=nkpts)
 
-<<<<<<< HEAD
     gap, (s1, k1, n1), (s2, k2, n2) = get_gapskn(
         atoms, calculator,
         calculation,
         fallback_calculation, soc=soc)
-=======
-    gap, (s1, k1, n1), (s2, k2, n2) = get_gapskn(calc, fallback=None, soc=soc)
->>>>>>> 30160083
 
     k1_c = k_kc[k1]
     k2_c = k_kc[k2]
@@ -503,15 +469,13 @@
     sdir = context.spin_axis
     cell_cv = context.atoms.cell
 
-<<<<<<< HEAD
-=======
-    reference = row.get('evac', efermi)
+    reference = ref.value
 
     # Check whether material necessarily has no spin-degeneracy
-    spin_degenerate = row.magstate == 'NM' and row.has_inversion_symmetry
-
-    label = r'E_\mathrm{vac}' if 'evac' in row else r'E_\mathrm{F}'
->>>>>>> 30160083
+    # magstate = context.magstate().result['magstate']
+    spin_degenerate = False  # magstate == 'NM' and row.has_inversion_symmetry
+    # XXX Do we call spglib to decide whether we are spin degenerate?
+
     columns = []
     cb_fnames = []
     vb_fnames = []
@@ -587,16 +551,11 @@
 
             e_km = fit_data['e_km'] - ref.value
             sz_km = fit_data['spin_km']
-<<<<<<< HEAD
-            emodel_k = (xk * Bohr) ** 2 / (2 * mass) * Ha - ref.value
-            emodel_k += np.min(e_km[:, 0]) - np.min(emodel_k)
-=======
             emodel_k = (xk * Bohr) ** 2 / (2 * mass) * Ha - reference
             if mass > 0.0:
                 emodel_k += np.min(e_km[:, 0]) - np.min(emodel_k)
             else:
                 emodel_k += np.max(e_km[:, 0]) - np.max(emodel_k)
->>>>>>> 30160083
 
             shape = e_km.shape
             perm = (-sz_km).argsort(axis=None)
@@ -604,7 +563,7 @@
             flat_energies = e_km.ravel()[perm]
             flat_xcoords = repeated_xcoords.ravel()[perm]
             flat_spins = sz_km.ravel()[perm]
-            
+
             if spin_degenerate:
                 things = axes.scatter(flat_xcoords, flat_energies,
                                       c=0, vmin=-1, vmax=1)
@@ -664,16 +623,11 @@
             kpts_kv = kpoint_convert(cell_cv=cell_cv, skpts_kc=ks)
             kpts_kv *= Bohr
 
-<<<<<<< HEAD
-            emodel_k = (xk2 * Bohr) ** 2 / (2 * mass) * Ha - ref.value
-            emodel_k += np.max(e_km[:, -1]) - np.max(emodel_k)
-=======
             emodel_k = (xk2 * Bohr) ** 2 / (2 * mass) * Ha - reference
             if mass > 0.0:
                 emodel_k += np.min(e_km[:, -1]) - np.min(emodel_k)
             else:
                 emodel_k += np.max(e_km[:, -1]) - np.max(emodel_k)
->>>>>>> 30160083
 
             shape = e_km.shape
             perm = (-sz_km).argsort(axis=None)
