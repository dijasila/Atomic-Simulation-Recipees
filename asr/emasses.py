--- conflicted
+++ resolved
@@ -771,17 +771,6 @@
                                    theta=theta, phi=phi)
 
         sz_km = s_kvm[:, get_spin_index(), :]
-<<<<<<< HEAD
-=======
-        from gpaw.symmetry import atoms2symmetry
-        op_scc = atoms2symmetry(calc_serial.get_atoms()).op_scc
-
-        magstate = read_json('results-asr.structureinfo.json')['magstate']
-        for idx, kpt in enumerate(calc_serial.get_ibz_k_points()):
-            if (magstate == 'NM' and is_symmetry_protected(kpt, op_scc) or
-                magstate == 'AFM'):
-                sz_km[idx, :] = 0.0
->>>>>>> 3584688f
 
         results_dicts.append(dict(bt=bt,
                                   kpts_kc=k_kc,
