"""Effective masses."""
from asr.core import command, option, DictStr, ASRResult


class NoGapError(Exception):
    pass


# More that 90% of masses are less than this
# This mass is only used to limit bandstructure plots
MAXMASS = 10


def set_default(settings):
    if 'erange1' not in settings:
        settings['erange1'] = 250e-3
    if 'nkpts1' not in settings:
        settings['nkpts1'] = 19
    if 'erange2' not in settings:
        settings['erange2'] = 1e-3
    if 'nkpts2' not in settings:
        settings['nkpts2'] = 9


@command(module='asr.emasses',
         requires=['gs.gpw', 'results-asr.magnetic_anisotropy.json'],
         dependencies=['asr.structureinfo',
                       'asr.magnetic_anisotropy',
                       'asr.gs'],
         creates=['em_circle_vb_soc.gpw', 'em_circle_cb_soc.gpw'])
@option('--gpwfilename', type=str,
        help='GS Filename')
@option('-s', '--settings', help='Settings for the two refinements',
        type=DictStr())
def refine(gpwfilename: str = 'gs.gpw',
           settings: dict = {
               'erange1': 250e-3,
               'nkpts1': 19,
               'erange2': 1e-3,
               'nkpts2': 9}) -> ASRResult:
    """Take a bandstructure and calculate more kpts around the vbm and cbm."""
    from asr.utils.gpw2eigs import gpw2eigs
    from ase.dft.bandgap import bandgap
    from asr.magnetic_anisotropy import get_spin_axis
    import os.path
    set_default(settings)
    socs = [True]

    for soc in socs:
        theta, phi = get_spin_axis()
        eigenvalues, efermi = gpw2eigs(gpw=gpwfilename, soc=soc,
                                       theta=theta, phi=phi)
        gap, _, _ = bandgap(eigenvalues=eigenvalues, efermi=efermi,
                            output=None)
        if not gap > 0:
            raise NoGapError('Gap was zero: {}'.format(gap))

        for bt in ['vb', 'cb']:
            name = get_name(soc=soc, bt=bt)
            gpw2 = name + '.gpw'

            if os.path.exists(gpw2):
                continue
            gpwrefined = preliminary_refine(gpw=gpwfilename, soc=soc,
                                            bandtype=bt, settings=settings)
            nonsc_sphere(gpw=gpwrefined, fallback=gpwfilename, soc=soc,
                         bandtype=bt, settings=settings)


def get_name(soc, bt):
    return 'em_circle_{}_{}'.format(bt, ['nosoc', 'soc'][soc])


def preliminary_refine(gpw='gs.gpw', soc=True, bandtype=None, settings=None):
    from gpaw import GPAW
    import numpy as np
    from asr.utils.gpw2eigs import gpw2eigs
    from ase.dft.bandgap import bandgap
    from asr.magnetic_anisotropy import get_spin_axis
    # Get calc and current kpts
    calc = GPAW(gpw, txt=None)
    ndim = calc.atoms.pbc.sum()

    k_kc = calc.get_ibz_k_points()
    cell_cv = calc.atoms.get_cell()

    # Find energies and VBM/CBM
    theta, phi = get_spin_axis()
    e_skn, efermi = gpw2eigs(gpw, soc=soc, theta=theta, phi=phi)
    if e_skn.ndim == 2:
        e_skn = e_skn[np.newaxis]
    gap, (s1, k1, n1), (s2, k2, n2) = bandgap(eigenvalues=e_skn, efermi=efermi,
                                              output=None)
    # Make a sphere of kpts of high density
    min_nkpts = settings['nkpts1']
    erange = settings['erange1']
    nkpts = max(int(e_skn.shape[1]**(1 / ndim)), min_nkpts)
    nkpts = nkpts + (1 - (nkpts % 2))
    # Ensure that we include the found VBM/CBM
    assert nkpts % 2 != 0
    ksphere = kptsinsphere(cell_cv, npoints=nkpts,
                           erange=erange, m=1.0,
                           dimensionality=ndim)

    # Position sphere around VBM if bandtype == vb
    # Else around CBM
    if bandtype == 'vb':
        newk_kc = k_kc[k1] + ksphere
    elif bandtype == 'cb':
        newk_kc = k_kc[k2] + ksphere
    else:
        raise ValueError(f'Bandtype "{bandtype}" not recognized')

    # Calculate energies for new k-grid
    fname = '_refined'
    calc.set(kpts=newk_kc,
             symmetry='off',
             txt=fname + '.txt',
             fixdensity=True)
    atoms = calc.get_atoms()
    atoms.get_potential_energy()
    calc.write(fname + '.gpw')
    return fname + '.gpw'


def get_gapskn(gpw, fallback=None, soc=True):
    import numpy as np
    from ase.dft.bandgap import bandgap
    from asr.magnetic_anisotropy import get_spin_axis
    from asr.utils.gpw2eigs import gpw2eigs
    from ase.parallel import parprint

    theta, phi = get_spin_axis()
    e_skn, efermi = gpw2eigs(gpw, soc=soc, theta=theta, phi=phi)
    if e_skn.ndim == 2:
        e_skn = e_skn[np.newaxis, :, :]

    gap, (s1, k1, n1), (s2, k2, n2) = bandgap(eigenvalues=e_skn, efermi=efermi,
                                              output=None)

    if np.allclose(gap, 0) and fallback is not None:
        parprint("Something went wrong. Using fallback gpw.")
        theta, phi = get_spin_axis()
        e_skn, efermi = gpw2eigs(fallback, soc=soc, theta=theta, phi=phi)
        if e_skn.ndim == 2:
            e_skn = e_skn[np.newaxis, :, :]

        gap, (s1, k1, n1), (s2, k2, n2) = bandgap(eigenvalues=e_skn, efermi=efermi,
                                                  output=None)
    if np.allclose(gap, 0):
        raise ValueError(f"Gap is still zero!")

    return gap, (s1, k1, n1), (s2, k2, n2)


def nonsc_sphere(gpw='gs.gpw', fallback='gs.gpw', soc=False,
                 bandtype=None, settings=None):
    """Non sc calculation for kpts in a sphere around the VBM/CBM.

    Writes the files:

    * em_circle_vb_soc.gpw
    * em_circle_cb_soc.gpw
    * em_circle_vb_nosoc.gpw
    * em_circle_cb_nosoc.gpw

    Parameters
    ----------
    gpw: str
        gpw filename
    soc: bool
        spinorbit coupling
    bandtype: None or 'cb' or 'vb'
        Which bandtype do we do calculations for, if None is done for
        for both cb and vb
    """
    from gpaw import GPAW
    calc = GPAW(gpw, txt=None)
    ndim = calc.atoms.pbc.sum()

    # Check that 1D: Only z-axis, 2D: Only x- and y-axis
    if ndim == 1:
        pbc = calc.atoms.pbc
        assert not pbc[0] and not pbc[1] and pbc[2]
    elif ndim == 2:
        pbc = calc.atoms.pbc
        assert pbc[0] and pbc[1] and not pbc[2]

    k_kc = calc.get_ibz_k_points()
    cell_cv = calc.atoms.get_cell()

    nkpts = settings['nkpts2']
    erange = settings['erange2']
    kcirc_kc = kptsinsphere(cell_cv, dimensionality=ndim,
                            erange=erange, npoints=nkpts)

    gap, (s1, k1, n1), (s2, k2, n2) = get_gapskn(gpw, fallback, soc=soc)

    k1_c = k_kc[k1]
    k2_c = k_kc[k2]

    bandtypes, ks = get_bt_ks(bandtype, k1_c, k2_c)

    for bt, k_c in zip(bandtypes, ks):
        name = get_name(soc=soc, bt=bt)
        calc.set(kpts=kcirc_kc + k_c,
                 symmetry='off',
                 txt=name + '.txt',
                 fixdensity=True)
        atoms = calc.get_atoms()
        atoms.get_potential_energy()
        calc.write(name + '.gpw')


def kptsinsphere(cell_cv, npoints=9, erange=1e-3, m=1.0, dimensionality=3):
    import numpy as np
    from ase.units import Hartree, Bohr
    from ase.dft.kpoints import kpoint_convert

    a = np.linspace(-1, 1, npoints)
    X, Y, Z = np.meshgrid(a, a, a)

    na = np.logical_and
    if dimensionality == 2:
        indices = na(X**2 + Y**2 <= 1.0, Z == 0)
    elif dimensionality == 1:
        indices = na(Z**2 <= 1.0, na(X == 0, Y == 0))
    else:
        indices = X**2 + Y**2 + Z**2 <= 1.0

    x, y, z = X[indices], Y[indices], Z[indices]
    kpts_kv = np.vstack([x, y, z]).T
    kr = np.sqrt(2 * m * erange / Hartree)
    kpts_kv *= kr
    kpts_kv /= Bohr
    kpts_kc = kpoint_convert(cell_cv=cell_cv, ckpts_kv=kpts_kv)
    return kpts_kc


def get_bt_ks(bandtype, k1_c, k2_c):
    if bandtype is None:
        bandtypes = ('vb', 'cb')
        ks = (k1_c, k2_c)
    elif bandtype == 'vb':
        bandtypes = ('vb',)
        ks = (k1_c, )
    elif bandtype == 'cb':
        bandtypes = ('cb', )
        ks = (k2_c, )
    return bandtypes, ks


def convert_key_to_tuple(key):
    k = key.replace("(", "").replace(")", "")
    ks = k.split(",")
    ks = [k.strip() for k in ks]
    ks = [int(k) for k in ks]
    return tuple(ks)


def get_emass_dict_from_row(row, has_mae=False):
    import numpy as np
    from asr.core import read_json
    if has_mae:
        results = read_json('results-asr.emasses@validate.json')
    else:
        results = row.data.get('results-asr.emasses.json')

    cb_indices = []
    vb_indices = []
    for k in results.keys():
        if '(' in k and ')' in k:
            for k2 in results[k].keys():
                if 'nosoc' in k2:
                    break

                if 'vb_soc_effmass' in k2:
                    vb_indices.append(k)
                    break
                elif 'cb_soc_effmass' in k2:
                    cb_indices.append(k)
                    break

    cb_indices = [(k, convert_key_to_tuple(k)[1]) for k in cb_indices]
    vb_indices = [(k, convert_key_to_tuple(k)[1]) for k in vb_indices]

    ordered_cb_indices = sorted(cb_indices, key=lambda el: el[1])
    ordered_vb_indices = sorted(vb_indices, key=lambda el: -el[1])

    def get_the_dict(ordered_indices, name, offset_sym):
        # Write a dictionary that will be turned into a table
        # The dict keys are the table row name
        # and the dict values are the effective masses
        # key: name offset_sym(bol) offset_num direction i
        # E.g. key: VB -2 direction 2
        # value: <number> m_e
        # E.g. value: 0.41 m_e
        my_dict = {}
        for offset_num, (key, band_number) in enumerate(ordered_indices):
            data = results[key]
            direction = 0
            maekey = name.lower() + '_soc_wideareaMAE'
            maes = data[maekey] if has_mae else None

            for k in data.keys():
                if 'effmass' in k:
                    mass = data[k]
                    if mass is not None and not np.isnan(mass):
                        direction += 1
                        expectedsign = 1 if name == "CB" else -1
                        if abs(mass) > 3000 or np.sign(mass) != expectedsign:
                            mass_str = "N/A"
                        else:
                            mass_str = str(round(abs(mass) * 100)
                                           / 100) + " m<sub>e</sub>"

                        if has_mae:
                            mae = maes[direction - 1]
                            f10 = np.log(mae) / np.log(10)
<<<<<<< HEAD
                            f10 = round(f10)
=======
                            f10 = int(round(f10))
>>>>>>> fef8a0ce
                            mae = mae / 10**(f10)
                            if mae < 1:
                                f10 -= 1
                                mae *= 10
<<<<<<< HEAD
                            maestr = round(mae, 2)
=======
                            maestr = round(mae, 1)
>>>>>>> fef8a0ce
                            maestr = str(maestr) + f'e{f10}'

                            if offset_num == 0:
                                my_dict[f'{name}, direction {direction}'] = \
                                    (f'{mass_str}', maestr)
                            else:
                                my_dict['{} {} {}, direction {}'.format(
                                    name, offset_sym,
                                    offset_num, direction)] = \
                                    (f'{mass_str}', maestr)

                        else:
                            if offset_num == 0:
                                my_dict[f'{name}, direction {direction}'] = \
                                    f'{mass_str}'
                            else:
                                my_dict['{} {} {}, direction {}'.format(
                                    name, offset_sym,
                                    offset_num, direction)] = \
                                    f'{mass_str}'

        return my_dict

    electron_dict = get_the_dict(ordered_cb_indices, 'CB', '+')
    hole_dict = get_the_dict(ordered_vb_indices, 'VB', '-')

    return electron_dict, hole_dict


def get_range(mass, _erange):
    from ase.units import Ha, Bohr
    return (2 * mass * _erange / Ha) ** 0.5 / Bohr


def make_the_plots(row, *args):
    # Loop through directions, each direction is a column
    # For direction i, loop through cbs and plot on fig
    # -- Plot also quadratic fit from curvature/effective mass value
    # For direction i, loop through vbs and plot on fig
    # Make a final column containing a table with the numerical values
    # for the effective masses
    from ase.dft.kpoints import kpoint_convert, labels_from_kpts
    from ase.units import Bohr, Ha
    import matplotlib.pyplot as plt
    import numpy as np
    from asr.database.browser import fig as asrfig

    results = row.data.get('results-asr.emasses.json')
    efermi = row.efermi
    sdir = row.get('spin_axis', 'z')
    cell_cv = row.cell

    reference = row.get('evac', efermi)

    label = r'E_\mathrm{vac}' if 'evac' in row else r'E_\mathrm{F}'
    columns = []
    cb_fnames = []
    vb_fnames = []

    vb_indices = []
    cb_indices = []

    for spin_band_str, data in results.items():
        if '__' in spin_band_str or not isinstance(data, dict):
            continue
        is_w_soc = check_soc(data)
        if not is_w_soc:
            continue
        for k in data.keys():
            if 'effmass' in k and 'vb' in k:
                vb_indices.append(spin_band_str)
                break
            if 'effmass' in k and 'cb' in k:
                cb_indices.append(spin_band_str)
                break

    cb_masses = {}
    vb_masses = {}

    for cb_key in cb_indices:
        data = results[cb_key]
        masses = []
        for k in data.keys():
            if 'effmass' in k:
                masses.append(data[k])
        tuple_key = convert_key_to_tuple(cb_key)
        cb_masses[tuple_key] = masses

    for vb_key in vb_indices:
        data = results[vb_key]
        masses = []
        for k in data.keys():
            if 'effmass' in k:
                masses.append(data[k])
        tuple_key = convert_key_to_tuple(vb_key)
        vb_masses[tuple_key] = masses

    erange = 0.05

    plt_count = 0
    for direction in range(3):
        y1 = None
        y2 = None
        my_range = None
        # CB plots
        fig, axes = plt.subplots(nrows=1, ncols=1, figsize=(6.4, 2.8),
                                 sharey=True,
                                 gridspec_kw={'width_ratios': [1]})

        should_plot = True
        for cb_key in cb_indices[0:1]:
            cb_tuple = convert_key_to_tuple(cb_key)
            # Save something
            data = results[cb_key]
            fit_data_list = data['cb_soc_bzcuts']
            if direction >= len(fit_data_list):
                should_plot = False
                continue

            mass = cb_masses[cb_tuple][direction]
            fit_data = fit_data_list[direction]
            ks = fit_data['kpts_kc']
            bt = fit_data['bt']
            xk, _, _ = labels_from_kpts(kpts=ks, cell=cell_cv)
            xk -= xk[-1] / 2
            kpts_kv = kpoint_convert(cell_cv=cell_cv, skpts_kc=ks)
            kpts_kv *= Bohr

            e_km = fit_data['e_km'] - reference
            sz_km = fit_data['spin_km']
            emodel_k = (xk * Bohr) ** 2 / (2 * mass) * Ha - reference
            emodel_k += np.min(e_km[:, 0]) - np.min(emodel_k)

            shape = e_km.shape
            perm = (-sz_km).argsort(axis=None)
            repeated_xcoords = np.vstack([xk] * shape[1]).T
            flat_energies = e_km.ravel()[perm]
            flat_xcoords = repeated_xcoords.ravel()[perm]
            flat_spins = sz_km.ravel()[perm]
            things = axes.scatter(flat_xcoords, flat_energies,
                                  c=flat_spins, vmin=-1, vmax=1)
            axes.plot(xk, emodel_k, c='r', ls='--')

            if y1 is None or y2 is None or my_range is None:
                y1 = np.min(emodel_k) - erange * 0.25
                y2 = np.min(emodel_k) + erange * 0.75
                axes.set_ylim(y1, y2)

                my_range = get_range(min(MAXMASS, abs(mass)), erange)
                axes.set_xlim(-my_range, my_range)

                cbar = fig.colorbar(things, ax=axes)
                cbar.set_label(rf'$\langle S_{sdir} \rangle$')
                cbar.set_ticks([-1, -0.5, 0, 0.5, 1])
                cbar.update_ticks()
            plt.locator_params(axis='x', nbins=3)
            axes.set_ylabel(r'$E-{}$ [eV]'.format(label))
            axes.set_title(f'{bt.upper()}, direction {direction + 1}')
            axes.set_xlabel(r'$\Delta k$ [1/$\mathrm{\AA}$]')
            plt.tight_layout()
        if should_plot:
            fname = args[plt_count]
            plt.savefig(fname)
        plt.close()

        # VB plots
        y1 = None
        y2 = None
        my_range = None
        fig, axes = plt.subplots(nrows=1, ncols=1, figsize=(6.4, 2.8),
                                 sharey=True,
                                 gridspec_kw={'width_ratios': [1]})

        for vb_key in vb_indices[0:1]:
            # Save something
            vb_tuple = convert_key_to_tuple(vb_key)
            data = results[vb_key]
            fit_data_list = data['vb_soc_bzcuts']
            if direction >= len(fit_data_list):
                continue

            mass = vb_masses[vb_tuple][direction]
            fit_data = fit_data_list[direction]
            ks = fit_data['kpts_kc']
            bt = fit_data['bt']
            e_km = fit_data['e_km'] - reference
            sz_km = fit_data['spin_km']
            xk2, y, y2 = labels_from_kpts(kpts=ks, cell=cell_cv, eps=1)
            xk2 -= xk2[-1] / 2

            kpts_kv = kpoint_convert(cell_cv=cell_cv, skpts_kc=ks)
            kpts_kv *= Bohr

            emodel_k = (xk2 * Bohr) ** 2 / (2 * mass) * Ha - reference
            emodel_k += np.max(e_km[:, -1]) - np.max(emodel_k)

            shape = e_km.shape
            perm = (-sz_km).argsort(axis=None)
            repeated_xcoords = np.vstack([xk2] * shape[1]).T
            flat_energies = e_km.ravel()[perm]
            flat_xcoords = repeated_xcoords.ravel()[perm]
            flat_spins = sz_km.ravel()[perm]
            things = axes.scatter(flat_xcoords, flat_energies,
                                  c=flat_spins, vmin=-1, vmax=1)
            axes.plot(xk2, emodel_k, c='r', ls='--')

            if y1 is None or y2 is None or my_range is None:
                y1 = np.max(emodel_k) - erange * 0.75
                y2 = np.max(emodel_k) + erange * 0.25
                axes.set_ylim(y1, y2)

                my_range = get_range(min(MAXMASS, abs(mass)), erange)
                axes.set_xlim(-my_range, my_range)

                cbar = fig.colorbar(things, ax=axes)
                cbar.set_label(rf'$\langle S_{sdir} \rangle$')
                cbar.set_ticks([-1, -0.5, 0, 0.5, 1])
                cbar.update_ticks()
            plt.locator_params(axis='x', nbins=3)
            axes.set_ylabel(r'$E-{}$ [eV]'.format(label))
            axes.set_title(f'{bt.upper()}, direction {direction + 1}')
            axes.set_xlabel(r'$\Delta k$ [1/$\mathrm{\AA}$]')
            plt.tight_layout()
        if should_plot:
            nplts = len(args)
            fname = args[plt_count + nplts // 2]
            plt.savefig(fname)
        plt.close()

        plt_count += 1

    assert len(cb_fnames) == len(vb_fnames), \
        'Num cb plots: {}\nNum vb plots: {}'.format(
        len(cb_fnames), len(vb_fnames))

    num_cols = len(cb_fnames)

    for j in range(num_cols):
        cb_fname = cb_fnames[j]
        vb_fname = vb_fnames[j]
        col = [asrfig(cb_fname), asrfig(vb_fname)]
        columns.append(col)

    return


def custom_table(values_dict, title, has_mae=False):
    rows = []
    for k in values_dict.keys():
        if has_mae:
            rows.append((k, values_dict[k][0], values_dict[k][1]))
        else:
            rows.append((k, values_dict[k]))

    if has_mae:
        table = {'type': 'table',
                 'header': [title, 'Value', 'MAE (25 meV)']}
    else:
        table = {'type': 'table',
                 'header': [title, 'Value']}

    table['rows'] = rows
    return table


<<<<<<< HEAD
def webpanel(row, key_descriptions):
    import os
    has_mae = os.path.exists('results-asr.emasses@validate.json')

=======
def webpanel(result, row, key_descriptions):
    has_mae = 'results-asr.emasses@validate.json' in row.data
>>>>>>> fef8a0ce
    columns, fnames = create_columns_fnames(row)

    electron_dict, hole_dict = get_emass_dict_from_row(row, has_mae)

    electron_table = custom_table(electron_dict, 'Electron effective mass', has_mae)
    hole_table = custom_table(hole_dict, 'Hole effective mass', has_mae)
    columns[0].append(electron_table)
    columns[1].append(hole_table)

    panel = {'title': 'Effective masses (PBE)',
             'columns': columns,
             'plot_descriptions':
             [{'function': make_the_plots,
               'filenames': fnames
               }],
             'sort': 14}
    return [panel]


def create_columns_fnames(row):
    from asr.database.browser import fig as asrfig

    results = row.data.get('results-asr.emasses.json')

    cb_fnames = []
    vb_fnames = []

    vb_indices = []
    cb_indices = []

    for spin_band_str, data in results.items():
        if '__' in spin_band_str or not isinstance(data, dict):
            continue
        is_w_soc = check_soc(data)
        if not is_w_soc:
            continue
        for k in data.keys():
            if 'effmass' in k and 'vb' in k:
                vb_indices.append(spin_band_str)
                break
            if 'effmass' in k and 'cb' in k:
                cb_indices.append(spin_band_str)
                break

    cb_masses = {}
    vb_masses = {}

    for cb_key in cb_indices:
        data = results[cb_key]
        masses = []
        for k in data.keys():
            if 'effmass' in k:
                masses.append(data[k])
        tuple_key = convert_key_to_tuple(cb_key)
        cb_masses[tuple_key] = masses

    for vb_key in vb_indices:
        data = results[vb_key]
        masses = []
        for k in data.keys():
            if 'effmass' in k:
                masses.append(data[k])
        tuple_key = convert_key_to_tuple(vb_key)
        vb_masses[tuple_key] = masses

    for direction in range(3):
        should_plot = True
        for cb_key in cb_indices:
            data = results[cb_key]
            fit_data_list = data['cb_soc_bzcuts']
            if direction >= len(fit_data_list):
                should_plot = False
                continue
        if should_plot:
            fname = 'cb_dir_{}.png'.format(direction)
            cb_fnames.append(fname)

            fname = 'vb_dir_{}.png'.format(direction)
            vb_fnames.append(fname)

    assert len(cb_fnames) == len(vb_fnames), \
        'Num cb plots: {}\nNum vb plots: {}'.format(
        len(cb_fnames), len(vb_fnames))

    num_figs = len(cb_fnames)

    columns = [[], []]
    for j in range(num_figs):
        cb_fname = cb_fnames[j]
        vb_fname = vb_fnames[j]

        columns[0].append(asrfig(cb_fname))
        columns[1].append(asrfig(vb_fname))

    return columns, cb_fnames + vb_fnames


def check_soc(spin_band_dict):
    for k in spin_band_dict.keys():
        if 'effmass' in k and 'nosoc' in k:
            return False

    return True


class Result(ASRResult):

    formats = {"ase_webpanel": webpanel}


@command('asr.emasses',
         requires=['em_circle_vb_soc.gpw', 'em_circle_cb_soc.gpw',
                   'gs.gpw', 'results-asr.structureinfo.json',
                   'results-asr.gs.json',
                   'results-asr.magnetic_anisotropy.json'],
         dependencies=['asr.emasses@refine',
                       'asr.gs@calculate',
                       'asr.gs',
                       'asr.structureinfo',
                       'asr.magnetic_anisotropy'],
         returns=Result)
@option('--gpwfilename', type=str,
        help='GS Filename')
def main(gpwfilename: str = 'gs.gpw') -> Result:
    from asr.utils.gpw2eigs import gpw2eigs
    from ase.dft.bandgap import bandgap
    from asr.magnetic_anisotropy import get_spin_axis
    import traceback
    socs = [True]

    good_results = {}
    for soc in socs:
        theta, phi = get_spin_axis()
        eigenvalues, efermi = gpw2eigs(gpw=gpwfilename, soc=soc,
                                       theta=theta, phi=phi)
        gap, _, _ = bandgap(eigenvalues=eigenvalues, efermi=efermi,
                            output=None)
        if not gap > 0:
            raise NoGapError('Gap was zero')
        for bt in ['vb', 'cb']:
            name = get_name(soc=soc, bt=bt)
            gpw2 = name + '.gpw'
            try:
                masses = embands(gpw2,
                                 soc=soc,
                                 bandtype=bt)

                # This function modifies the last argument
                unpack_masses(masses, soc, bt, good_results)
            except ValueError:
                tb = traceback.format_exc()
                print(gpw2 + ':\n' + '=' * len(gpw2) + '\n', tb)

    return good_results


def unpack_masses(masses, soc, bt, results_dict):
    # Structure of 'masses' object:
    # There is an 'indices' key which tells you at which spin-k indices
    # effective masses have been calculated
    # At a given index there is saved the dict returned by the em function:
    # out = dict(mass_u=masses, eigenvectors_vu=vecs,
    #            ke_v=kmax,
    #            c=c,
    #            r=r)
    # We want to flatten this structure so that results_dict contains
    # the masses directly
    import numpy as np

    for ind in masses['indices']:
        out_dict = masses[ind]
        index = str(ind)
        socpre = 'soc' if soc else 'nosoc'
        prefix = bt + '_' + socpre + '_'
        offset = out_dict['offset']

        results_dict[index] = {}

        mass_u = list(out_dict['mass_u'])

        for u, m in enumerate(mass_u):
            if np.isnan(m):
                mass_u[u] = None

        results_dict[index][prefix + 'effmass_dir1'] = mass_u[0]
        results_dict[index][prefix + 'effmass_dir2'] = mass_u[1]
        results_dict[index][prefix + 'effmass_dir3'] = mass_u[2]

        if offset == 0:
            results_dict[f'emass_{bt}_dir1'] = mass_u[0]
            results_dict[f'emass_{bt}_dir2'] = mass_u[1]
            results_dict[f'emass_{bt}_dir3'] = mass_u[2]

        vecs = out_dict['eigenvectors_vu']
        results_dict[index][prefix + 'eigenvectors_vdir1'] = vecs[:, 0]
        results_dict[index][prefix + 'eigenvectors_vdir2'] = vecs[:, 1]
        results_dict[index][prefix + 'eigenvectors_vdir3'] = vecs[:, 2]
        results_dict[index][prefix + 'spin'] = ind[0]
        results_dict[index][prefix + 'bandindex'] = ind[1]
        results_dict[index][prefix + 'kpt_v'] = out_dict['ke_v']
        results_dict[index][prefix + 'fitcoeff'] = out_dict['c']
        results_dict[index][prefix + '2ndOrderFit'] = out_dict['c2']
        results_dict[index][prefix + 'mass_u'] = mass_u
        results_dict[index][prefix + 'bzcuts'] = out_dict['bs_along_emasses']
        results_dict[index][prefix + 'fitkpts_kv'] = out_dict['fitkpts_kv']
        results_dict[index][prefix + 'fite_k'] = out_dict['fite_k']
        results_dict[index][prefix + '2ndOrderr2'] = out_dict['r2']
        results_dict[index][prefix + '3rdOrderr2'] = out_dict['r']
        results_dict[index][prefix + '2ndOrderMAE'] = out_dict['mae2']
        results_dict[index][prefix + '3rdOrderMAE'] = out_dict['mae3']
        results_dict[index][prefix + 'wideareaMAE'] = out_dict['wideareaMAE']


def embands(gpw, soc, bandtype, delta=0.1):
    """Effective masses for bands within delta of extrema.

    Parameters
    ----------
        gpw: str
            name of gpw filename
        soc: bool
            include spin-orbit coupling
        bandtype: 'vb' or 'cb'
            type of band
        efermi: float, optional
            fermi level (takes it from gpw if None)
        delta: float, optional
            bands within this value (in eV) is included in the em fit
            default is 0.1 eV

    """
    from gpaw import GPAW
    from asr.utils.gpw2eigs import gpw2eigs
    import numpy as np
    from ase.dft.kpoints import kpoint_convert
    from ase.units import Bohr, Hartree
    from asr.magnetic_anisotropy import get_spin_axis
    calc = GPAW(gpw, txt=None)
    ndim = calc.atoms.pbc.sum()

    theta, phi = get_spin_axis()
    e_skn, efermi = gpw2eigs(gpw, soc=soc, theta=theta, phi=phi)
    if e_skn.ndim == 2:
        e_skn = e_skn[np.newaxis]

    vb_ind, cb_ind = get_vb_cb_indices(e_skn=e_skn, efermi=efermi, delta=delta)

    indices = vb_ind if bandtype == 'vb' else cb_ind
    atoms = calc.get_atoms()
    cell_cv = atoms.get_cell()
    ibz_kc = calc.get_ibz_k_points()

    ibz_kv = kpoint_convert(cell_cv=cell_cv, skpts_kc=ibz_kc)
    masses = {'indices': indices}
    for offset, b in enumerate(indices):
        e_k = e_skn[b[0], :, b[1]]
        masses[b] = em(kpts_kv=ibz_kv * Bohr,
                       eps_k=e_k / Hartree, bandtype=bandtype, ndim=ndim)

        calc_bs = calculate_bs_along_emass_vecs
        if offset == 0:
            nbands = len(indices)
        else:
            nbands = 1
        masses[b]['bs_along_emasses'] = calc_bs(masses[b],
                                                soc, bandtype, calc,
                                                spin=b[0],
                                                band=b[1],
                                                nbands=nbands)
        masses[b]['wideareaMAE'] = wideMAE(masses[b], bandtype,
                                           cell_cv)
        masses[b]['offset'] = offset

    return masses


def calculate_bs_along_emass_vecs(masses_dict, soc,
                                  bt, calc,
                                  spin, band,
                                  erange=250e-3, npoints=91,
                                  nbands=1):
    from pathlib import Path
    from ase.units import Hartree, Bohr
    from ase.dft.kpoints import kpoint_convert
    from asr.utils.gpw2eigs import calc2eigs
    from asr.magnetic_anisotropy import get_spin_axis, get_spin_index
    from asr.core import file_barrier
    from gpaw import GPAW
    from gpaw.mpi import serial_comm
    import numpy as np
    cell_cv = calc.get_atoms().get_cell()

    results_dicts = []
    for u, mass in enumerate(masses_dict['mass_u']):
        if mass is np.nan or np.isnan(mass) or mass is None:
            continue
        identity = f'em_bs_spin={spin}_band={band}_bt={bt}_dir={u}_soc={soc}'
        name = f'{identity}.gpw'

        if not Path(name).is_file():
            with file_barrier([name]):
                kmax = np.sqrt(2 * abs(mass) * erange / Hartree)
                _max = np.sqrt(2 * MAXMASS * erange / Hartree)
                if kmax > _max:
                    kmax = _max
                assert not np.isnan(kmax)
                kd_v = masses_dict['eigenvectors_vu'][:, u]
                assert not (np.isnan(kd_v)).any()
                k_kv = (np.linspace(-1, 1, npoints) * kmax * kd_v.reshape(3, 1)).T
                k_kv += masses_dict['ke_v']
                k_kv /= Bohr
                assert not (np.isnan(k_kv)).any()
                k_kc = kpoint_convert(cell_cv=cell_cv, ckpts_kv=k_kv)
                assert not (np.isnan(k_kc)).any()
                atoms = calc.get_atoms()
                for i, pb in enumerate(atoms.pbc):
                    if not pb:
                        k_kc[:, i] = 0
                assert not (np.isnan(k_kc)).any()
                calc.set(kpts=k_kc, symmetry='off',
                         txt=f'{identity}.txt', fixdensity=True)
                atoms.get_potential_energy()
                calc.write(name)

        calc_serial = GPAW(name, txt=None, communicator=serial_comm)
        k_kc = calc_serial.get_bz_k_points()
        theta, phi = get_spin_axis()
        e_km, _, s_kvm = calc2eigs(calc_serial, soc=soc, return_spin=True,
                                   theta=theta, phi=phi)

        sz_km = s_kvm[:, get_spin_index(), :]

        dct = dict(bt=bt,
                   kpts_kc=k_kc,
                   e_k=e_km[:, band],
                   spin_k=sz_km[:, band])
        if bt == "vb":
            dct['e_km'] = e_km[:, band - nbands + 1:band + 1]
            dct['spin_km'] = sz_km[:, band - nbands + 1:band + 1]
        else:
            dct['e_km'] = e_km[:, band:band + nbands]
            dct['spin_km'] = sz_km[:, band:band + nbands]

        results_dicts.append(dct)

    return results_dicts


def get_vb_cb_indices(e_skn, efermi, delta):
    """Find CB and VB within a distance of delta of the CB and VB extrema.

    Parameters
    ----------
        e_skn: (ns, nk, nb)-shape ndarray
            eigenvalues
        efermi: float
            fermi level
        delta: float
            bands within delta of the extrema are included
    Returns
    -------
        vb_indices, cb_indices: [(spin, band), ..], [(spin, band), ...]
            spin and band indices (aka as SBandex) for VB and CB, respectively

    """
    import numpy as np
    from ase.dft.bandgap import bandgap
    if e_skn.ndim == 2:
        e_skn = e_skn[np.newaxis]
    gap, (s1, k1, n1), (s2, k2, n2) = bandgap(eigenvalues=e_skn,
                                              efermi=efermi, output=None)

    if not gap > 0:
        raise ValueError('Band gap is zero')

    cbm = e_skn[s2, k2, n2]
    vbm = e_skn[s1, k1, n1]

    cb_sn = e_skn[:, k2, n2:]
    vb_sn = e_skn[:, k1, :n1 + 1]
    cbs, cbn = np.where(cb_sn <= cbm + delta)
    cbn += n2
    cb_indices = list(zip(cbs, cbn))

    vbs, vbn = np.where(vb_sn >= vbm - delta)
    vb_indices = list(reversed(list(zip(vbs, vbn))))
    return vb_indices, cb_indices


def em(kpts_kv, eps_k, bandtype=None, ndim=3):
    """Fit 2nd and 3rd order polynomial to eps_k.

    Parameters
    ----------
        kpts_kv: (nk, 3)-shape ndarray
            k-points in cartesian coordinates (in units of 1 / Bohr)
        eps_k: (nk,)-shape ndarray
            eigenvalues (in units of Hartree)

    Returns
    -------
        out: dct
            - effective masses in units of m_e
            - eigenvectors in cartesian coordinates
            - k-pot extremum in cartesian coordinates (units of 1 / Bohr)

    """
    import numpy as np
    from ase.parallel import parprint
    c, r, rank, s, = fit(kpts_kv, eps_k, thirdorder=False)
    dxx = 2 * c[0]
    dyy = 2 * c[1]
    dzz = 2 * c[2]
    dxy = c[3]
    dxz = c[4]
    dyz = c[5]

    mae2 = np.mean(np.abs(eps_k - evalmodel(kpts_kv, c, thirdorder=False)))

    xm, ym, zm = get_2nd_order_extremum(c, ndim=ndim)
    ke2_v = np.array([xm, ym, zm])

    c3, r3, rank3, s3 = fit(kpts_kv, eps_k, thirdorder=True)

    mae3 = np.mean(np.abs(eps_k - evalmodel(kpts_kv, c3, thirdorder=True)))

    f3xx, f3yy, f3zz, f3xy = c3[:4]
    f3xz, f3yz, f3x, f3y = c3[4:8]
    f3z, f30, f3xxx, f3yyy = c3[8:12]
    f3zzz, f3xxy, f3xxz, f3yyx, f3yyz, f3zzx, f3zzy, f3xyz = c3[12:]

    extremum_type = get_extremum_type(dxx, dyy, dzz, dxy, dxz, dyz, ndim=ndim)
    if extremum_type == 'saddlepoint':
        parprint(f'Found a saddlepoint for bandtype {bandtype}')
    xm, ym, zm = get_3rd_order_extremum(xm, ym, zm, c3,
                                        extremum_type, ndim=ndim)
    ke_v = np.array([xm, ym, zm])

    assert not (np.isnan(ke_v)).any()

    d3xx = (2 * f3xx) + (6 * f3xxx * xm) + (2 * f3xxy * ym) + (2 * f3xxz * zm)
    d3yy = (2 * f3yy) + (6 * f3yyy * ym) + (2 * f3yyx * xm) + (2 * f3yyz * zm)
    d3zz = (2 * f3zz) + (6 * f3zzz * zm) + (2 * f3zzx * xm) + (2 * f3zzy * ym)
    d3xy = f3xy + (2 * f3xxy * xm) + (2 * f3yyx * ym) + (f3xyz * zm)
    d3xz = f3xz + (2 * f3xxz * xm) + (2 * f3zzx * zm) + (f3xyz * ym)
    d3yz = f3yz + (2 * f3yyz * ym) + (2 * f3zzy * zm) + (f3xyz * xm)

    hessian3 = np.array([[d3xx, d3xy, d3xz],
                         [d3xy, d3yy, d3yz],
                         [d3xz, d3yz, d3zz]])

    v3_n, w3_vn = np.linalg.eigh(hessian3)
    assert not (np.isnan(w3_vn)).any()

    hessian = np.array([[dxx, dxy, dxz],
                        [dxy, dyy, dyz],
                        [dxz, dyz, dzz]])
    v2_n, vecs = np.linalg.eigh(hessian)
    mass2_u = np.zeros_like(v2_n)
    npis = np.isclose

    v3_n[npis(v3_n, 0)] = np.nan
    v2_n[npis(v2_n, 0)] = np.nan

    mass2_u = 1 / v2_n
    mass_u = 1 / v3_n

    sort_args = np.argsort(mass_u)

    mass_u = mass_u[sort_args]
    w3_vn = w3_vn[:, sort_args]

    out = dict(mass_u=mass_u,
               eigenvectors_vu=w3_vn,
               ke_v=ke_v,
               c=c3,
               r=r3,
               mass2_u=mass2_u,
               eigenvectors2_vu=vecs,
               ke2_v=ke2_v,
               c2=c,
               r2=r,
               fitkpts_kv=kpts_kv,
               fite_k=eps_k,
               mae2=mae2,
               mae3=mae3)

    return out


def get_extremum_type(dxx, dyy, dzz, dxy, dxz, dyz, ndim=3):
    # Input: 2nd order derivatives at the extremum point
    import numpy as np
    if ndim == 3:
        hessian = np.array([[dxx, dxy, dxz],
                            [dxy, dyy, dyz],
                            [dxz, dyz, dzz]])
        vals, vecs = np.linalg.eigh(hessian)
        saddlepoint = not (np.sign(vals[0]) == np.sign(vals[1])
                           and np.sign(vals[0]) == np.sign(vals[2]))

        if saddlepoint:
            etype = 'saddlepoint'
        elif (vals < 0).all():
            etype = 'max'
        elif (vals > 0).all():
            etype = 'min'
        else:
            msg = 'Extremum type could not be' \
                  + 'found for hessian: {}'.format(hessian)
            raise ValueError(msg)
        return etype
    elif ndim == 2:
        # Assume x and y axis are the periodic directions
        hessian = np.array([[dxx, dxy],
                            [dxy, dyy]])
        det = np.linalg.det(hessian)
        if det < 0:
            etype = 'saddlepoint'
        elif dxx < 0 and dyy < 0:
            etype = 'max'
        elif dxx > 0 and dyy > 0:
            etype = 'min'
        else:
            raise ValueError('Extremum type could not'
                             + 'be determined for hessian: {}'.format(hessian))
        return etype
    elif ndim == 1:
        # Assume z axis is the periodic direction
        if dzz < 0:
            etype = 'max'
        else:
            etype = 'min'
        return etype


def get_2nd_order_extremum(c, ndim=3):
    import numpy as np
    # fit is
    # fxx x^2 + fyy y^2 + fzz z^2 +
    # fxy xy + fxz xz + fyz yz + fx x + fy y + fz z + f0
    assert len(c) == 10
    fxx, fyy, fzz, fxy, fxz, fyz, fx, fy, fz, f0 = c

    if ndim == 3:
        ma = np.array([[2 * fxx, fxy, fxz],
                       [fxy, 2 * fyy, fyz],
                       [fxz, fyz, 2 * fzz]])

        v = np.array([-fx, -fy, -fz])

        min_pos = np.linalg.solve(ma, v)

        return min_pos

    elif ndim == 2:
        # Assume x and y are periodic directions
        ma = np.array([[2 * fxx, fxy],
                       [fxy, 2 * fyy]])
        v = np.array([-fx, -fy])
        min_pos = np.linalg.solve(ma, v)

        return np.array([min_pos[0], min_pos[1], 0.0])

    elif ndim == 1:
        # Assume z is periodic direction
        return np.array([0.0, 0.0, -fz / (2 * fzz)])


def get_3rd_order_extremum(xm, ym, zm, c, extremum_type, ndim=3):
    if extremum_type == 'saddlepoint':
        return xm, ym, zm

    import numpy as np
    from scipy import optimize

    assert len(c) == 20

    if ndim == 3:
        def get_v(kpts):
            k = np.asarray(kpts)
            if k.ndim == 1:
                k = k[np.newaxis]
            return model(k)
    elif ndim == 2:
        # Assume x and y are periodic
        # Remove z-dependence
        def get_v(kpts):
            k = np.asarray(kpts)
            if k.ndim == 1:
                k = k[np.newaxis]
            m = model(k)
            return m
    elif ndim == 1:
        # Assume z is periodic
        # Remove x, y - dependence
        def get_v(kpts):
            k = np.asarray(kpts)
            if k.ndim == 1:
                k = k[np.newaxis]
            m = model(k)
            return m

    # We want to use a minimization function from scipy
    # so if the extremum type is a 'max' we need to multiply
    # the function by - 1
    if extremum_type == 'max':
        def func(v):
            return -1 * np.dot(get_v(v), c)
    else:
        def func(v):
            return np.dot(get_v(v), c)

    x0 = np.array([xm, ym, zm])
    x, y, z = optimize.fmin(func, x0=x0,
                            xtol=1.0e-15, ftol=1.0e-15, disp=False)

    model_deltaE = np.abs(func(np.array([x, y, z])) - func(x0))

    if model_deltaE > 1e-3:
        x = xm
        y = ym
        z = zm

    if ndim == 2:
        return x, y, 0
    elif ndim == 1:
        return 0, 0, z
    else:
        return x, y, z


def fit(kpts_kv, eps_k, thirdorder=False):
    import numpy.linalg as la
    A_kp = model(kpts_kv)
    if not thirdorder:
        A_kp = A_kp[:, :10]
    return la.lstsq(A_kp, eps_k, rcond=-1)


def model(kpts_kv):
    """Calculate simple third order model.

    Parameters
    ----------
        kpts_kv: (nk, 3)-shape ndarray
            units of (1 / Bohr)

    """
    import numpy as np
    k_kx, k_ky, k_kz = kpts_kv[:, 0], kpts_kv[:, 1], kpts_kv[:, 2]

    ones = np.ones(len(k_kx))

    A_dp = np.array([k_kx**2,
                     k_ky**2,
                     k_kz**2,
                     k_kx * k_ky,
                     k_kx * k_kz,
                     k_ky * k_kz,
                     k_kx,
                     k_ky,
                     k_kz,
                     ones,
                     k_kx**3,
                     k_ky**3,
                     k_kz**3,
                     k_kx**2 * k_ky,
                     k_kx**2 * k_kz,
                     k_ky**2 * k_kx,
                     k_ky**2 * k_kz,
                     k_kz**2 * k_kx,
                     k_kz**2 * k_ky,
                     k_kx * k_ky * k_kz]).T

    return A_dp


def evalmodel(kpts_kv, c_p, thirdorder=True):
    import numpy as np
    kpts_kv = np.asarray(kpts_kv)
    if kpts_kv.ndim == 1:
        kpts_kv = kpts_kv[np.newaxis]
    A_kp = model(kpts_kv)
    if not thirdorder:
        A_kp = A_kp[:, :10]
    return np.dot(A_kp, c_p)


def wideMAE(masses, bt, cell_cv, erange=1e-3):
    from ase.dft.kpoints import kpoint_convert
    from ase.units import Ha
    import numpy as np

    erange = erange / Ha

    maes = []
    for i, mass in enumerate(masses['mass_u']):
        if mass is np.nan or np.isnan(mass) or mass is None:
            continue

        fit_data = masses['bs_along_emasses'][i]
        c = masses['c']
        k_kc = fit_data['kpts_kc']
        k_kv = kpoint_convert(cell_cv=cell_cv, skpts_kc=k_kc)
        e_k = fit_data['e_k'] / Ha
        assert bt == fit_data['bt']

        if bt == "vb":
            ks = np.where(np.abs(e_k - np.max(e_k)) < erange)
            assert (np.abs(e_k[ks] - np.max(e_k)) < erange).all()
            sk_kv = k_kv[ks]
        else:
            ks = np.where(np.abs(e_k - np.min(e_k)) < erange)
            sk_kv = k_kv[ks]
            assert (np.abs(e_k[ks] - np.min(e_k)) < erange).all()

        emodel_k = evalmodel(sk_kv, c, thirdorder=True)
        mae = np.mean(np.abs(emodel_k - e_k[ks])) * Ha  # eV
        maes.append(mae)

    return maes


def parsekey(k):
    if "(" not in k or ")" not in k:
        return k, k
    else:
        return k, tuple(int(x) for x in k.replace("(", "").replace(")", "").split(", "))


def iterateresults(results):
    for bk, k in map(parsekey, results):
        if type(k) != tuple:
            continue
        else:
            key_prefix = next(x for x in results[bk].keys())
            key_prefix = '_'.join(key_prefix.split('_')[:2])
            newdct = {'info': key_prefix}
            for key in results[bk].keys():
                newkey = key.replace(key_prefix + '_', '')
                newdct[newkey] = results[bk][key]
            yield k, newdct


def evalmae(cell_cv, k_kc, e_k, bt, c, erange=25e-3):
    from ase.dft.kpoints import kpoint_convert
    from ase.units import Ha, Bohr
    import numpy as np

    erange = erange / Ha

    k_kv = kpoint_convert(cell_cv=cell_cv, skpts_kc=k_kc)
    e_k = e_k.copy() / Ha

    if bt == 'vb':
        k_inds = np.where(np.abs(e_k - np.max(e_k)) < erange)[0]
        sk_kv = k_kv[k_inds, :] * Bohr
    else:
        k_inds = np.where(np.abs(e_k - np.min(e_k)) < erange)[0]
        sk_kv = k_kv[k_inds, :] * Bohr

    emodel_k = evalmodel(sk_kv, c, thirdorder=True)
    mae = np.mean(np.abs(emodel_k - e_k[k_inds])) * Ha

    return mae

<<<<<<< HEAD
def evalmare(cell_cv, k_kc, e_k, bt, c, erange=25e-3):
    from ase.dft.kpoints import kpoint_convert
    from ase.units import Ha, Bohr
    import numpy as np

    erange = erange / Ha

    k_kv = kpoint_convert(cell_cv=cell_cv, skpts_kc=k_kc)
    e_k = e_k.copy() / Ha

    if bt == 'vb':
        k_inds = np.where(np.abs(e_k - np.max(e_k)) < erange)[0]
        sk_kv = k_kv[k_inds, :] * Bohr
    else:
        k_inds = np.where(np.abs(e_k - np.min(e_k)) < erange)[0]
        sk_kv = k_kv[k_inds, :] * Bohr

    emodel_k = evalmodel(sk_kv, c, thirdorder=True)
    mare = np.mean(np.abs((emodel_k - e_k[k_inds]) / emodel_k)) * 100

    return mare

=======
>>>>>>> fef8a0ce

@command(module='asr.emasses',
         requires=['results-asr.emasses.json'],
         dependencies=['asr.emasses'])
<<<<<<< HEAD
def validate():
    """Calculate MARE of fits over 25 meV.
=======
def validate() -> ASRResult:
    """Calculate MAE of fits over 25 meV.
>>>>>>> fef8a0ce

    Perform a calculation for each to validate it
    over an energy range of 25 meV.

    We evaluate the MAE only along the emass directions,
    i.e. the directions shown in the plots on the website.
    """
    from asr.core import read_json
    from ase.io import read
    results = read_json('results-asr.emasses.json')
    myresults = results.copy()
    atoms = read('structure.json')

    for (sindex, kindex), data in iterateresults(results):
        # Get info on fit at this point in bandstructure
        fitinfo = data['fitcoeff']
        bt = data['info'].split('_')[0]
        maes = []
<<<<<<< HEAD
        mares = []
=======
>>>>>>> fef8a0ce
        for cutdata in data['bzcuts']:
            k_kc = cutdata['kpts_kc']
            e_k = cutdata['e_k']
            mae = evalmae(atoms.get_cell(), k_kc, e_k, bt, fitinfo)
            maes.append(mae)
<<<<<<< HEAD
            mare = evalmare(atoms.get_cell(), k_kc, e_k, bt, fitinfo)
            mares.append(mare)

        prefix = data['info'] + '_'
        myresults[f'({sindex}, {kindex})'][prefix + 'wideareaMAE'] = maes
        myresults[f'({sindex}, {kindex})'][prefix + 'wideareaMARE'] = mares
=======

        prefix = data['info'] + '_'
        myresults[f'({sindex}, {kindex})'][prefix + 'wideareaMAE'] = maes
>>>>>>> fef8a0ce

    return myresults


if __name__ == '__main__':
    validate.cli()<|MERGE_RESOLUTION|>--- conflicted
+++ resolved
@@ -317,20 +317,14 @@
                         if has_mae:
                             mae = maes[direction - 1]
                             f10 = np.log(mae) / np.log(10)
-<<<<<<< HEAD
                             f10 = round(f10)
-=======
-                            f10 = int(round(f10))
->>>>>>> fef8a0ce
                             mae = mae / 10**(f10)
                             if mae < 1:
                                 f10 -= 1
                                 mae *= 10
-<<<<<<< HEAD
+
                             maestr = round(mae, 2)
-=======
-                            maestr = round(mae, 1)
->>>>>>> fef8a0ce
+
                             maestr = str(maestr) + f'e{f10}'
 
                             if offset_num == 0:
@@ -596,15 +590,9 @@
     return table
 
 
-<<<<<<< HEAD
-def webpanel(row, key_descriptions):
-    import os
-    has_mae = os.path.exists('results-asr.emasses@validate.json')
-
-=======
+
 def webpanel(result, row, key_descriptions):
     has_mae = 'results-asr.emasses@validate.json' in row.data
->>>>>>> fef8a0ce
     columns, fnames = create_columns_fnames(row)
 
     electron_dict, hole_dict = get_emass_dict_from_row(row, has_mae)
@@ -1372,7 +1360,7 @@
 
     return mae
 
-<<<<<<< HEAD
+
 def evalmare(cell_cv, k_kc, e_k, bt, c, erange=25e-3):
     from ase.dft.kpoints import kpoint_convert
     from ase.units import Ha, Bohr
@@ -1395,19 +1383,12 @@
 
     return mare
 
-=======
->>>>>>> fef8a0ce
 
 @command(module='asr.emasses',
          requires=['results-asr.emasses.json'],
          dependencies=['asr.emasses'])
-<<<<<<< HEAD
 def validate():
     """Calculate MARE of fits over 25 meV.
-=======
-def validate() -> ASRResult:
-    """Calculate MAE of fits over 25 meV.
->>>>>>> fef8a0ce
 
     Perform a calculation for each to validate it
     over an energy range of 25 meV.
@@ -1426,27 +1407,21 @@
         fitinfo = data['fitcoeff']
         bt = data['info'].split('_')[0]
         maes = []
-<<<<<<< HEAD
         mares = []
-=======
->>>>>>> fef8a0ce
         for cutdata in data['bzcuts']:
             k_kc = cutdata['kpts_kc']
             e_k = cutdata['e_k']
             mae = evalmae(atoms.get_cell(), k_kc, e_k, bt, fitinfo)
             maes.append(mae)
-<<<<<<< HEAD
             mare = evalmare(atoms.get_cell(), k_kc, e_k, bt, fitinfo)
             mares.append(mare)
 
         prefix = data['info'] + '_'
         myresults[f'({sindex}, {kindex})'][prefix + 'wideareaMAE'] = maes
         myresults[f'({sindex}, {kindex})'][prefix + 'wideareaMARE'] = mares
-=======
 
         prefix = data['info'] + '_'
         myresults[f'({sindex}, {kindex})'][prefix + 'wideareaMAE'] = maes
->>>>>>> fef8a0ce
 
     return myresults
 
