--- conflicted
+++ resolved
@@ -11,39 +11,6 @@
 
 def webpanel(row, key_descriptions):
     from asr.browser import fig, table
-<<<<<<< HEAD
-    
-    prefix = key_descriptions.get('prefix', '')
-    if 'c2db-' in prefix:  # make sure links to other rows just works!
-        projectname = 'c2db'
-    else:
-        projectname = 'default'
-
-    
-    hulltable1 = table(row, 'Property',
-                       ['hform', 'ehull', 'minhessianeig'],
-                       key_descriptions)
-    hulltable2, hulltable3 = convex_hull_tables(row, projectname)
-
-    panel = {'title': 'Stability',
-             'columns': [[fig('convex_hull.png')],
-                        [hulltable1, hulltable2, hulltable3]],
-             'plot_descriptions': [{'function': plot,
-                                    'filenames': ['convex_hull.png']}]}
-    
-    return [panel]
-
-
-@command('asr.convex_hull',
-         requires=['gs.gpw'],
-         dependencies=['asr.structureinfo', 'asr.gs@calculate'],
-         webpanel=webpanel)
-@option('-r', '--references', type=str,
-        help='Reference database.')
-@option('-d', '--database', type=str,
-        help='Database of systems to be included in the figure.')
-def main(references: str, database: str):
-=======
 
     hulltable1 = table(row,
                        'Stability',
@@ -84,7 +51,6 @@
 @option('--standardreferences',
         help='Database containing standard references.')
 def main(databases, standardreferences=None):
->>>>>>> 4469836a
     """Calculate convex hull energies
 
     The reference database has to have a type column indicating"""
@@ -198,34 +164,15 @@
     return list(refs.values())
 
 
-<<<<<<< HEAD
-def plot(row, filename):
-    from ase.phasediagram import PhaseDiagram, parse_formula
-    import matplotlib.pyplot as plt
-    data = row.data.get('results-asr.convex_hull.json') 
-    if not data:
-        return
-=======
 def plot(row, fname):
     from ase.phasediagram import PhaseDiagram
     import re
     import matplotlib.pyplot as plt
 
     data = row.data['results-asr.convex_hull.json']
->>>>>>> 4469836a
-
     count = row.count_atoms()
     if not (2 <= len(count) <= 3):
         return
-<<<<<<< HEAD
- 
-    refs = data['references']
-    pd = PhaseDiagram(refs, verbose=False)
-    
-    fig = plt.figure()
-    ax = fig.gca()
-=======
-
     references = data['references']
     pdrefs = []
     for reference in references:
@@ -233,7 +180,6 @@
         pdrefs.append((reference['formula'], h))
 
     pd = PhaseDiagram(pdrefs, verbose=False)
->>>>>>> 4469836a
 
     fig = plt.figure(figsize=(6, 5))
     ax = fig.gca()
@@ -262,9 +208,6 @@
         A, B = pd.symbols
         ax.set_xlabel('{}$_{{1-x}}${}$_x$'.format(A, B))
         ax.set_ylabel(r'$\Delta H$ [eV/atom]')
-<<<<<<< HEAD
-        label = '1D'
-=======
         for i, j in simplices:
             ax.plot(x[[i, j]], e[[i, j]], '-', color='lightblue')
 
@@ -273,7 +216,6 @@
         ax.plot([xt], [row.hform], 'sg')
         ax.plot([xt], [row.hform], 'ko', ms=15, fillstyle='none',
                 label='This material')
->>>>>>> 4469836a
         ymin = e.min()
 
         ax.axis(xmin=-0.1, xmax=1.1, ymin=ymin - 2.5 * delta)
@@ -288,22 +230,6 @@
         for a, b, name in zip(x, y, names):
             ax.text(a - 0.02, b, name, ha='right', va='top')
         A, B, C = pd.symbols
-<<<<<<< HEAD
-        label = '2D' 
-        for e, formula, prot, magstate, uid in links: 
-            count = parse_formula(formula)[0]
-            x = count.get(B, 0) / sum(count.values())
-            y = count.get(C, 0) / sum(count.values())
-            x += y / 2
-            y *= 3**0.5 / 2
-            if id == row.id:
-                ax.plot([x], [y], 'rv', label=label)
-                ax.plot([x], [y], 'ko', ms=15, fillstyle='none')
-            else:
-                ax.plot([x], [y], 'v', color='C1', label=label)
-            label = None
-=======
->>>>>>> 4469836a
         plt.axis('off')
 
     plt.legend()
@@ -312,37 +238,6 @@
     plt.close()
 
 
-<<<<<<< HEAD
-def convex_hull_tables(row: AtomsRow,
-                       project: str = 'c2db',
-                       ) -> List[Dict[str, Any]]:
-    from ase.symbols import string2symbols
-    data = row.data.get('results-asr.convex_hull.json')
-
-    links = data.get('links', [])
-    rows = []
-    for e, formula, prot, magstate, uid in sorted(links,
-                                                  reverse=True):
-        name = '{} ({}-{})'.format(formula, prot, magstate)
-        if id != row.id:
-            name = '<a href="/{}/row/{}">{}</a>'.format(project, uid, name)
-        rows.append([name, '{:.3f} eV/atom'.format(e)])
-
-    refs = data['references']
-    bulkrows = []
-    for formula, e in refs:
-        e /= len(string2symbols(formula))
-        link = '<a href="/oqmd12/row/{formula}">{formula}</a>'.format(
-            formula=formula)
-        bulkrows.append([link, '{:.3f} eV/atom'.format(e)])
-
-    return [{'type': 'table',
-             'header': ['Monolayer formation energies', ''],
-             'rows': rows},
-            {'type': 'table',
-             'header': ['Bulk formation energies', ''],
-             'rows': bulkrows}]
-=======
 def convex_hull_tables(row: AtomsRow) -> List[Dict[str, Any]]:
     data = row.data['results-asr.convex_hull.json']
 
@@ -366,7 +261,6 @@
                              'header': [title, ''],
                              'rows': rows})
     return final_tables
->>>>>>> 4469836a
 
 
 if __name__ == '__main__':
