--- conflicted
+++ resolved
@@ -230,18 +230,9 @@
 
 def webpanel(row, key_descriptions):
     from asr.database.browser import fig, table
-<<<<<<< HEAD
-    ref = row.get('evac', row.get('ef'))
     if not row.get('gap_gw', 0) > 0:
         return []
-    keys = ['vbm_gw', 'cbm_gw']
-    for key in keys:
-        row[key] -= ref
-=======
-    if not row.get('gap_gw', 0) > 0:
-        return []
-
->>>>>>> 55c485fb
+
     prop = table(row, 'Property', [
         'gap_gw', 'gap_dir_gw',
     ], key_descriptions)
