--- conflicted
+++ resolved
@@ -1,14 +1,11 @@
 """Magnetic anisotropy."""
-<<<<<<< HEAD
 from ase import Atoms
 from asr.core import (command, ASRResult, prepare_result,
                       option, AtomsFile, DictStr)
 from asr.calculators import set_calculator_hook
-=======
-from asr.core import command, read_json, ASRResult, prepare_result
+
 from asr.database.browser import (
     table, make_panel_description, describe_entry, href)
->>>>>>> 3d19bcf0
 from math import pi
 
 panel_description = make_panel_description(
