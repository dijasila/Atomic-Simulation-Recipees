--- conflicted
+++ resolved
@@ -21,25 +21,11 @@
         n2='staterange maximum.')
 
 
-<<<<<<< HEAD
-@command(module='asr.tdm')
-=======
-# @command(module='asr.tdm',
->>>>>>> 4eb22b00
+# @command(module='asr.tdm')
 #         requires=['gs.gpw', 'structure.json'],
 #         dependencies=['asr.gs@calculate'],
 #         resources='1:1h',
 #         returns=Result)
-<<<<<<< HEAD
-@option('--primitivefile', help='Path to the primitive structure file.',
-        type=str)
-@option('--pristinefile', help='Path to the pristine supercell file'
-        '(needs to be of the same shape as structure.json).', type=str)
-@option('--unrelaxedfile', help='Path to an the unrelaxed '
-        'supercell file (only needed if --mapping is set).', type=str)
-@option('--defect', help='Specify whether analysis is conducted for a '
-        'defect system. Only works when asr.get_wfs ran before!', type=bool)
-=======
 # @option('--primitivefile', help='Path to the primitive structure file.',
 #        type=str)
 # @option('--pristinefile', help='Path to the pristine supercell file'
@@ -48,7 +34,6 @@
 #        'supercell file (only needed if --mapping is set).', type=str)
 # @option('--defect', help='Specify whether analysis is conducted for a '
 #        'defect system. Only works when asr.get_wfs ran before!', type=bool)
->>>>>>> 4eb22b00
 def main(primitivefile: str = 'primitive.json',
          pristinefile: str = 'pristine.json',
          unrelaxedfile: str = None,
