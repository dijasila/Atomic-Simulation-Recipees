from .utils import (read_json, write_json, parse_dict_string,  # noqa
                    singleprec_dict, md5sum, file_barrier, unlink,
                    chdir, encode_json, recursive_update)  # noqa
<<<<<<< HEAD
=======
from .types import AtomsFile, DictStr, clickify_docstring  # noqa
>>>>>>> cf8fb5ad
from .command import (command, option, argument, get_recipes, ASRCommand,  # noqa
                      get_recipe_from_name, get_recipes)  # noqa<|MERGE_RESOLUTION|>--- conflicted
+++ resolved
@@ -1,9 +1,6 @@
 from .utils import (read_json, write_json, parse_dict_string,  # noqa
                     singleprec_dict, md5sum, file_barrier, unlink,
                     chdir, encode_json, recursive_update)  # noqa
-<<<<<<< HEAD
-=======
 from .types import AtomsFile, DictStr, clickify_docstring  # noqa
->>>>>>> cf8fb5ad
 from .command import (command, option, argument, get_recipes, ASRCommand,  # noqa
                       get_recipe_from_name, get_recipes)  # noqa