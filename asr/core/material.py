"""Defines material class.

A material object closely mimics the behaviour of an ase.db.atomsrow.
"""
import warnings
from pathlib import Path
from ase.utils import workdir


<<<<<<< HEAD
def make_panel_figures(context, panels, uid):
    paths = []
=======
class Material:
    def __init__(self, atoms, kvp, data):
        """Construct material object.

        Make make material instance. This objects bind together an
        atomic structure with its key-value-pairs and its raw data and
        closely mimics the structure of an ase.db.atomsrow instance.

        Parameters
        ----------
        atoms : ase.Atoms object
        kvp : dict
            Key value pairs associated with atomic stucture.
        data : dict
            Raw data associated with atomic structure-

        """
        row = AtomsRow(atoms)
        row.__dict__.update(kvp)
        row._data = data
        self.row = row
        # self.atoms = atoms
        # self.data = data
        # self.kvp = kvp
        # self.cell = atoms.get_cell()
        # self.pbc = atoms.get_pbc()

    def __getattr__(self, key):
        """Wrap row get attribute."""
        return getattr(self.row, key)

    def __contains__(self, key):
        """Is property in key-value-pairs."""
        return key in self.row

    def __iter__(self):
        """Iterate over material attributes."""
        return self.row.__iter__()

    def __getitem__(self, key):
        """Get material attribute."""
        return self.row[key]

    def __setitem__(self, key, value):
        """Set material attribute."""
        self.row[key] = value


def get_material_from_folder(folder='.'):
    """Contruct a material from ASR structure folder.

    Constructs an :class:`asr.core.material.Material` instance from
    the data available in `folder`.

    Parameters
    ----------
    folder : str
        Where to collect material from.

    Returns
    -------
    material : :class:`asr.core.material.Material`
        Output material instance

    """
    from asr.core import decode_object
    from asr.database.fromtree import collect_file
    from ase.io import read
    kvp = {}
    data = {}
    for filename in Path(folder).glob('results-*.json'):
        try:
            tmpkvp, tmpdata = collect_file(filename)
        except ModuleNotFoundError as err:
            # If there are result files named after recipes that are not
            # in the source code, it will trigger import errors.
            # We just warn instead.
            warnings.warn(f'No recipe for resultfile {filename}: {err}')
            continue

        if tmpkvp or tmpdata:
            kvp.update(tmpkvp)
            data.update(tmpdata)

    for key, value in data.items():
        obj = decode_object(value)
        data[key] = obj

    atoms = read('structure.json', parallel=False)
    material = Material(atoms, kvp, data)

    return material


def get_webpanels_from_material(material, recipe):
    """Return web-panels of recipe.

    Parameters
    ----------
    material : :class:`asr.core.material.Material`
        Material on which the webpanel should be evaluated
    recipe : :class:`asr.core.ASRCommand`
        Recipe instance

    Returns
    -------
    panels : list
        List of panels and contents.
    """
    from asr.database.app import create_key_descriptions
    kd = create_key_descriptions()
    return recipe.format_as('ase_webpanel', material, kd)


def make_panel_figures(material, panels):
    """Make figures in list of panels.

    Parameters
    ----------
    material : :class:`asr.core.material.Material`
        Material of interest
    panels : list
        List of panels and contents
    Returns
    -------
    None
    """
    pds = []
>>>>>>> c791b64d
    for panel in panels:
        for plot_description in panel.get('plot_descriptions', []):
            path = Path(f'fig-{context.name}-{uid}')
            with workdir(path, mkdir=True):
                func = plot_description['function']
                filenames = plot_description['filenames']
                import inspect
                argspec = inspect.getargspec(func)

                if argspec.args[0] == 'context':
                    func(context, *filenames)
                else:
                    func(context.row, *filenames)

            for filename in filenames:
                paths.append(path / filename)

    return paths<|MERGE_RESOLUTION|>--- conflicted
+++ resolved
@@ -7,139 +7,8 @@
 from ase.utils import workdir
 
 
-<<<<<<< HEAD
 def make_panel_figures(context, panels, uid):
     paths = []
-=======
-class Material:
-    def __init__(self, atoms, kvp, data):
-        """Construct material object.
-
-        Make make material instance. This objects bind together an
-        atomic structure with its key-value-pairs and its raw data and
-        closely mimics the structure of an ase.db.atomsrow instance.
-
-        Parameters
-        ----------
-        atoms : ase.Atoms object
-        kvp : dict
-            Key value pairs associated with atomic stucture.
-        data : dict
-            Raw data associated with atomic structure-
-
-        """
-        row = AtomsRow(atoms)
-        row.__dict__.update(kvp)
-        row._data = data
-        self.row = row
-        # self.atoms = atoms
-        # self.data = data
-        # self.kvp = kvp
-        # self.cell = atoms.get_cell()
-        # self.pbc = atoms.get_pbc()
-
-    def __getattr__(self, key):
-        """Wrap row get attribute."""
-        return getattr(self.row, key)
-
-    def __contains__(self, key):
-        """Is property in key-value-pairs."""
-        return key in self.row
-
-    def __iter__(self):
-        """Iterate over material attributes."""
-        return self.row.__iter__()
-
-    def __getitem__(self, key):
-        """Get material attribute."""
-        return self.row[key]
-
-    def __setitem__(self, key, value):
-        """Set material attribute."""
-        self.row[key] = value
-
-
-def get_material_from_folder(folder='.'):
-    """Contruct a material from ASR structure folder.
-
-    Constructs an :class:`asr.core.material.Material` instance from
-    the data available in `folder`.
-
-    Parameters
-    ----------
-    folder : str
-        Where to collect material from.
-
-    Returns
-    -------
-    material : :class:`asr.core.material.Material`
-        Output material instance
-
-    """
-    from asr.core import decode_object
-    from asr.database.fromtree import collect_file
-    from ase.io import read
-    kvp = {}
-    data = {}
-    for filename in Path(folder).glob('results-*.json'):
-        try:
-            tmpkvp, tmpdata = collect_file(filename)
-        except ModuleNotFoundError as err:
-            # If there are result files named after recipes that are not
-            # in the source code, it will trigger import errors.
-            # We just warn instead.
-            warnings.warn(f'No recipe for resultfile {filename}: {err}')
-            continue
-
-        if tmpkvp or tmpdata:
-            kvp.update(tmpkvp)
-            data.update(tmpdata)
-
-    for key, value in data.items():
-        obj = decode_object(value)
-        data[key] = obj
-
-    atoms = read('structure.json', parallel=False)
-    material = Material(atoms, kvp, data)
-
-    return material
-
-
-def get_webpanels_from_material(material, recipe):
-    """Return web-panels of recipe.
-
-    Parameters
-    ----------
-    material : :class:`asr.core.material.Material`
-        Material on which the webpanel should be evaluated
-    recipe : :class:`asr.core.ASRCommand`
-        Recipe instance
-
-    Returns
-    -------
-    panels : list
-        List of panels and contents.
-    """
-    from asr.database.app import create_key_descriptions
-    kd = create_key_descriptions()
-    return recipe.format_as('ase_webpanel', material, kd)
-
-
-def make_panel_figures(material, panels):
-    """Make figures in list of panels.
-
-    Parameters
-    ----------
-    material : :class:`asr.core.material.Material`
-        Material of interest
-    panels : list
-        List of panels and contents
-    Returns
-    -------
-    None
-    """
-    pds = []
->>>>>>> c791b64d
     for panel in panels:
         for plot_description in panel.get('plot_descriptions', []):
             path = Path(f'fig-{context.name}-{uid}')
