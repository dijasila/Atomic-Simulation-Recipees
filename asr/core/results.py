"""Implements ASRResult object and related quantities.

The most important class in this module is
:py:class:`asr.core.results.ASRResult`, which is used to wrap results
generated with ASR.

:py:class:`asr.core.results.ASRResult` has a bunch of associated
encoders that implements different ways of representing results, and
potentially also implements ways to decode results. These encoders are:

- :py:class:`asr.core.results.DictEncoder`
- :py:class:`asr.core.results.JSONEncoder`
- :py:class:`asr.core.results.HTMLEncoder`
- :py:class:`asr.core.results.WebPanelEncoder`

A dictionary representation of a result-object can be converted to a
result object through :py:func:`asr.core.results.decode_object`.

"""
from ase.io import jsonio
import copy
import typing
from abc import ABC, abstractmethod
from .utils import get_recipe_from_name
import importlib
import inspect
import warnings


def read_hacked_data(dct) -> 'ObjectDescription':
    """Fix hacked results files to contain necessary metadata."""
    data = {}
    metadata = {}
    for key, value in dct.items():
        if key.startswith('__') and key.endswith('__'):
            key_name = key[2:-2]
            if key_name in MetaData.accepted_keys:
                metadata[key_name] = value
        else:
            data[key] = value
    recipe = get_recipe_from_name(dct['__asr_hacked__'])
    object_id = obj_to_id(recipe.returns)
    obj_desc = ObjectDescription(
        object_id=object_id,
        args=(),
        kwargs={'data': data,
                'metadata': metadata,
                'strict': False},
    )
    return obj_desc


def read_old_data(dct) -> 'ObjectDescription':
    """Parse an old style result dictionary."""
    metadata = {}
    data = {}
    for key, value in dct.items():
        if key.startswith('__') and key.endswith('__'):
            key_name = key[2:-2]
            if key_name in MetaData.accepted_keys:
                metadata[key_name] = value
        else:
            data[key] = value
    asr_name = metadata['asr_name']
    recipe = get_recipe_from_name(asr_name)
    object_description = ObjectDescription(
        object_id=obj_to_id(recipe.returns),
        args=(),
        kwargs=dict(
            data=data,
            metadata=metadata,
            strict=False
        ),
    )
    return object_description


def to_object_description(obj):
    objid = obj_to_id(obj.__class__)

    dct = {}
    obj.__dict__


def read_new_data(dct) -> 'ObjectDescription':
    """Parse a new style result dictionary."""
    object_description = ObjectDescription.fromdict(dct)
    return object_description


class UnknownDataFormat(Exception):
    """Unknown ASR Result format."""

    pass


known_object_types = {'Result'}


def get_reader_function(dct):
    """Determine dataformat of dct and return approriate reader."""
    if 'object_id' in dct:
        # Then this is a new-style data-format
        reader_function = read_new_data
    elif '__asr_name__' in dct:
        # Then this is a old-style data-format
        reader_function = read_old_data
    elif '__asr_hacked__' in dct:
        reader_function = read_hacked_data
    else:
        raise UnknownDataFormat(f"""

        Error when reading results file. The file contains the
        following data keys

            data_keys={dct.keys()}

        from which the data format could not be deduced.  If you
        suspect the reason is that the data is very old, it is
        possible that this could be fixed by running:

            $ python -m asr.utils.fix_object_ids folder1/ folder2/ ...

        where folder1 and folder2 are folders containing 'problematic'
        result files. If you have multiple folders that contains
        problematic files you can similarly to something like:

            $ python -m asr.utils.fix_object_ids */

        """)
    return reader_function


def find_class_matching_version(returns, version):
    """Find result class that matches version.

    Walks through the class hierarchy defined by returns.prev_version and
    searches for class fulfilling returns.version == version.

    Raises :py:exc:`UnknownASRResultFormat` if no matching result is
    found.

    """
    # Walk through all previous implementations.
    while version != returns.version and returns.prev_version is not None:
        returns = returns.prev_version

    if not version == returns.version:
        raise UnknownASRResultFormat(
            'Unknown version number: version={version}')

    return returns


class ModuleNameIsCorrupt(Exception):

    pass


def get_object_matching_obj_id(asr_obj_id):
    module, name = asr_obj_id.split('::')
    if module in {'None.None', '__main__'}:
        raise ModuleNameIsCorrupt(
            """
            There is a problem with your result objectid module name={module}. '
            This is a known bug. To fix the faulty result '
            files please run: '
            "python -m asr.utils.fix_object_ids folder1/ '
            folder2/ ..." '
            where folder1 and folder2 are folders containing '
            problematic result files.'"""
        )

    assert asr_obj_id.startswith('asr.'), f'Invalid object id {asr_obj_id}'
    mod = importlib.import_module(module)
    cls = getattr(mod, name)

    assert cls
    return cls


def object_description_to_object(object_description: 'ObjectDescription'):
    """Instantiate object description."""
    return object_description.instantiate()


def dct_to_result(dct: dict) -> typing.Any:
    """Convert dict representing an ASR result to corresponding result object."""
    warnings.warn(
        """

        'asr.core.dct_to_result' will change name to
        'asr.core.decode_object' in the future. Please update your
        scripts to reflect this change.""",
        DeprecationWarning,
    )

    return decode_object(dct)


def encode_object(obj: typing.Any):
    """Encode object such that it can be deserialized with `decode_object`."""
    if isinstance(obj, dict):
        newobj = {}
        for key, value in obj.items():
            newobj[key] = encode_object(value)
    elif isinstance(obj, list):
        newobj = []
        for value in obj:
            newobj.append(encode_object(value))
    elif isinstance(obj, tuple):
        newobj = tuple(encode_object(value) for value in obj)
    elif hasattr(obj, 'todict'):
        newobj = encode_object(jsonio.MyEncoder().default(obj))
    else:
        newobj = obj
    return newobj


def decode_object(obj: typing.Any) -> typing.Any:
    """Convert object representing an ASR result to corresponding result object."""
    if isinstance(obj, dict):
        for key, value in obj.items():
            obj[key] = decode_object(value)
    elif isinstance(obj, list):
        for i, value in enumerate(obj):
            obj[i] = decode_object(value)
    elif isinstance(obj, tuple):
        obj = tuple(decode_object(value) for value in obj)

    if isinstance(obj, dict):
        obj = jsonio.object_hook(obj)

    if isinstance(obj, dict):
        try:
            obj = decode_result(obj)
        except UnknownDataFormat:
            pass

    return obj


def decode_result(dct: dict) -> 'ASRResult':
    reader_function = get_reader_function(dct)
    object_description = reader_function(dct)
    obj = object_description_to_object(object_description)
    return obj


class ResultEncoder(ABC):
    """Abstract encoder base class.

    Encodes a results object as a specific format. Optionally
    provides functionality for decoding.

    """

    def __call__(self, result, *args, **kwargs):
        """Encode result."""
        return self.encode(result, *args, **kwargs)

    @abstractmethod
    def encode(self, result, *args, **kwargs):
        """Encode result."""
        raise NotImplementedError

    def decode(self, formatted_results):
        """Decode result."""
        return NotImplemented


class JSONEncoder(ResultEncoder):
    """JSON ASRResult encoder."""

    def encode(self, result: 'ASRResult', indent=1):
        """Encode a ASRResult object as json."""
        from ase.io.jsonio import MyEncoder
        data = result.format_as('dict')
        return MyEncoder(indent=indent).encode(data)

    def decode(self, cls, json_string: str):
        """Decode json string."""
        dct = jsonio.decode(json_string)
        return cls.fromdict(dct)


class HTMLEncoder(ResultEncoder):
    """HTML ASRResult encoder."""

    def encode(self, result: 'ASRResult'):
        """Encode a ASRResult object as html."""
        return str(result)


class WebPanelEncoder(ResultEncoder):
    """Encoder for ASE compatible webpanels."""

    def encode(self, result, row, key_descriptions):
        """Make basic webpanel.

        Simply prints all attributes.
        """
        rows = []
        for key, value in result.items():
            rows.append([key, value])
        table = {'type': 'table',
                 'header': ['key', 'value'],
                 'rows': rows}
        columns = [[table]]
        panel = {'title': 'Results',
                 'columns': columns,
                 'sort': 1}
        return [panel]


class DictEncoder(ResultEncoder):
    """Dict ASRResult encoder."""

    def encode(self, result: 'ASRResult'):
        """Encode ASRResult object as dict."""
        return result.todict()

    def decode(self, cls, dct: dict):
        """Decode dict."""
        return cls.fromdict(dct)


def get_key_descriptions(obj):
    """Get key descriptions of object."""
    if hasattr(obj, 'key_descriptions'):
        return obj.key_descriptions
    return {}


def get_object_types(obj):
    """Get type hints of object."""
    return typing.get_type_hints(obj)


def format_key_description_pair(key: str, attr_type: type, description: str):
    """Format a key-type-description for a docstring.

    Parameters
    ----------
    key
        Key name.
    attr_type
        Key type.
    description
        Documentation of key.
    """
    if attr_type.__module__ == 'builtins':
        type_desc = attr_type.__name__
    elif attr_type.__module__ == 'typing':
        type_desc = str(attr_type)
    else:
        type_desc = f'{attr_type.__module__}.{attr_type.__name__}'
    return (f'{key}: {type_desc}\n'
            f'    {description}')


def make_property(key, doc, return_type):

    def getter(self) -> return_type:
        return self.data[key]

    getter.__annotations__ = {'return': return_type}

    def setter(self, value) -> None:
        if self.data:
            raise AttributeError(
                f'Data was already set. You cannot overwrite/set data.'
            )
        self.data[key] = value

    return property(fget=getter, fset=setter, doc=doc)


def prepare_result(cls: object) -> str:
    """Prepare result class.

    This function read key descriptions and types defined in a Result class and
    assigns properties to all keys. It also sets strict=True used by the
    result object to ensure all data is present. It also changes the signature
    of the class to something more helpful than args, kwargs.

    """
    descriptions = get_key_descriptions(cls)
    types = get_object_types(cls)
    type_keys = set(types)
    description_keys = set(descriptions)
    missing_types = description_keys - type_keys
    assert not missing_types, f'{cls.get_obj_id()}: Missing types for={missing_types}.'

    data_keys = description_keys
    for key in descriptions:
        description = descriptions[key]
        attr_type = types[key]
        setattr(cls, key, make_property(key, description, return_type=attr_type))

    sig = inspect.signature(cls.__init__)
    parameters = [list(sig.parameters.values())[0]] + [
        inspect.Parameter(key, inspect.Parameter.POSITIONAL_OR_KEYWORD)
        for key in data_keys
    ]
    sig = sig.replace(parameters=parameters)

    def __init__(self, *args, **kwargs):
        return super(type(self), self).__init__(*args, **kwargs)

    cls.__init__ = __init__
    cls.__init__.__signature__ = sig
    cls.strict = True
    cls._known_data_keys = data_keys
    return cls


class UnknownASRResultFormat(Exception):
    """Exception when encountering unknown results version number."""

    pass


class MetaDataNotSetError(Exception):
    """Error raised when encountering unknown metadata key."""

    pass


class MetaData:
    """Metadata object.

    Examples
    --------
    >>> metadata = MetaData(asr_name='asr.gs')
    >>> metadata
    asr_name=asr.gs
    >>> metadata.code_versions = {'asr': '0.1.2'}
    >>> metadata
    asr_name=asr.gs
    code_versions={'asr': '0.1.2'}
    >>> metadata.set(resources={'time': 10}, params={'a': 1})
    >>> metadata
    asr_name=asr.gs
    code_versions={'asr': '0.1.2'}
    resources={'time': 10}
    params={'a': 1}
    >>> metadata.todict()
    {'asr_name': 'asr.gs', 'code_versions': {'asr': '0.1.2'},\
 'resources': {'time': 10}, 'params': {'a': 1}}
    """ # noqa

    accepted_keys = {'asr_name',
                     'params',
                     'resources',
                     'code_versions',
                     'creates',
                     'requires'}

    def __init__(self, **kwargs):
        """Initialize MetaData object."""
        self._dct = {}
        self.set(**kwargs)

    def set(self, **kwargs):
        """Set metadata values."""
        for key, value in kwargs.items():
            assert key in self.accepted_keys, f'Unknown MetaData key={key}.'
            setattr(self, key, value)

    def validate(self):
        """Assert integrity of metadata."""
        assert set(self._dct).issubset(self.accepted_keys)

    @property
    def asr_name(self):
        """For example 'asr.gs'."""
        return self._get('asr_name')

    @asr_name.setter
    def asr_name(self, value):
        """Set asr_name."""
        self._set('asr_name', value)

    @property
    def params(self):
        """Return dict containing parameters."""
        return self._get('params')

    @params.setter
    def params(self, value):
        """Set params."""
        self._set('params', value)

    @property
    def resources(self):
        """Return resources."""
        return self._get('resources')

    @resources.setter
    def resources(self, value):
        """Set resources."""
        self._set('resources', value)

    @property
    def code_versions(self):
        """Return code versions."""
        return self._get('code_versions')

    @code_versions.setter
    def code_versions(self, value):
        """Set code_versions."""
        self._set('code_versions', value)

    @property
    def creates(self):
        """Return list of created files."""
        return self._get('creates')

    @creates.setter
    def creates(self, value):
        """Set creates."""
        self._set('creates', value)

    @property
    def requires(self):
        """Return list of required files."""
        return self._get('requires')

    @requires.setter
    def requires(self, value):
        """Set requires."""
        self._set('requires', value)

    def _set(self, key, value):
        self._dct[key] = value

    def _get(self, key):
        if key not in self._dct:
            raise MetaDataNotSetError(f'Metadata key={key} has not been set!')
        return self._dct[key]

    def todict(self):
        """Format metadata as dict."""
        return copy.deepcopy(self._dct)

    def __str__(self):
        """Represent as string."""
        dct = self.todict()
        lst = []
        for key, value in dct.items():
            lst.append(f'{key}={value}')
        return 'Metadata(' + ','.join(lst) + ')'

    def __repr__(self):
        """Represent object."""
        return str(self)

    def __contains__(self, key):
        """Is metadata key set."""
        return key in self._dct


def obj_to_id(cls):
    """Get a string representation of path to object.

    Ie. if obj is the ASRResult class living in the module, asr.core.results,
    the correspinding string would be 'asr.core.results::ASRResult'.

    """
    module = inspect.getmodule(cls)
    path = module.__file__
    package = module.__package__
    assert package is not None, \
        ('Something went wrong in package identification.'
         'Please contact developer.')
    modulename = inspect.getmodulename(path)
    objname = cls.__name__

    assert modulename != '__main__', \
        ('Something went wrong in module name identification. '
         'Please contact developer.')

    return f'{package}.{modulename}::{objname}'


class ObjectDescription:
    """Result object descriptor."""

    def __init__(self, object_id: str, args: tuple, kwargs: dict,
                 constructor: typing.Optional[str] = None):
        """Initialize instance.

        Parameters
        ----------
        object_id: str
            ID of object, eg. 'asr.core.results::ASRResult' as
            produced by :py:func:`obj_to_id`.
        args
            Arguments for object construction.
        kwargs
            Keyword arguments for object construction.
        constructor: str or None
            ID of constructor object, ie. callable that can be used to
            instantiate object. If unset use constructor=object_id.
        """
        self._data = {
            'object_id': copy.copy(object_id),
            'constructor': (copy.copy(constructor) if constructor
                            else copy.copy(object_id)),
            'args': copy.deepcopy(args),
            'kwargs': copy.deepcopy(kwargs),
        }

    @property
    def object_id(self):
        """Get object id."""
        return self._data['object_id']

    @property
    def constructor(self):
        """Get object id."""
        return self._data['constructor']

    @property
    def args(self):
        """Get extra arguments supplied to constructor."""
        return self._data['args']

    @property
    def kwargs(self):
        """Get extra arguments supplied to constructor."""
        return self._data['kwargs']

    def todict(self):
        """Convert object description to dictionary."""
        return copy.deepcopy(self._data)

    @classmethod
    def fromdict(cls, dct):
        """Instantiate ObjectDescription from dict."""
        return cls(**dct)

    def instantiate(self):
        """Instantiate object."""
        cls = get_object_matching_obj_id(self.constructor)
        return cls(*self.args, **self.kwargs)


def data_to_dict(dct):
    """Recursively .todict all result instances."""
    for key, value in dct.items():
        if isinstance(value, ASRResult):
            dct[key] = value.todict()
            data_to_dict(dct[key])
    return dct


class ASRResult(object):
    """Base class for describing results generated with recipes.

    A results object is a container for results generated with ASR. It
    contains data and metadata describing results and the
    circumstances under which the result were generated,
    respectively. The metadata has to be set manually through the
    ``metadata`` property. The wrapped data can be accessed through
    the ``data`` property or directly as an attribute on the object.

    The result object provides the means of presenting the wrapped
    data in different formats as obtained from the ``get_formats``
    method. To implement a new webpanel, inherit from this class and
    overwrite the ``formats`` dictionary appropriately.

    This object implements dict/namespace like default behaviour and
    contained data can be check with ``in`` (see "Examples" below).

    Examples
    --------
    >>> @prepare_result
    ... class Result(ASRResult):
    ...     a: int
    ...     key_descriptions = {'a': 'Some key description.'}
    >>> result = Result.fromdata(a=1)
    >>> result.metadata = {'resources': {'time': 'a good time.'}}
    >>> result.a
    1
    >>> result['a']
    1
    >>> result.metadata
    resources={'time': 'a good time.'}
    >>> str(result)
    'a=1'
    >>> 'a' in result
    True
    >>> other_result = Result.fromdata(a=1)
    >>> result == other_result
    True
    >>> print(format(result, 'json'))
    {
     "object_id": "asr.core.results::Result",
     "constructor": "asr.core.results::Result",
     "args": [],
     "kwargs": {
      "data": {
       "a": 1
      },
      "metadata": {
       "resources": {
        "time": "a good time."
       }
      },
      "strict": true
     }
    }
    """ # noqa

    version: int = 0
    prev_version: typing.Any = None
    key_descriptions: typing.Dict[str, str]
    formats = {'json': JSONEncoder(),
               'html': HTMLEncoder(),
               'dict': DictEncoder(),
               'str': str}

    strict = False
    _known_data_keys = set()

    def __init__(self,
                 data: typing.Dict[str, typing.Any] = {},
                 metadata: typing.Dict[str, typing.Any] = {},
                 strict: typing.Optional[bool] = None):
        """Instantiate result.

        Parameters
        ----------
        data: Dict[str, Any]
            Input data to be wrapped.
        metadata: dict
            Dictionary containing metadata.
        strict: bool or None
            Strictly enforce data entries in data.

        """
        strict = ((strict is None and self.strict) or strict)
        self.strict = strict
        self._data = data
        self._metadata = MetaData()
        self.metadata.set(**metadata)

        missing_keys = self.get_missing_keys()
        unknown_keys = self.get_unknown_keys()
        msg_ukwn = f'{self.get_obj_id()}: Trying to set unknown keys={unknown_keys}'
        msg_miss = f'{self.get_obj_id()}: Missing data keys={missing_keys}'
        if strict:
            assert not missing_keys, msg_miss
            assert not unknown_keys, msg_ukwn
        else:
            if unknown_keys:
                warnings.warn(msg_ukwn)
            if missing_keys:
                warnings.warn(msg_miss)

    def get_missing_keys(self):
        data_keys = set(self.data)
        missing_keys = self._known_data_keys - data_keys
        return missing_keys

    def get_unknown_keys(self):
        data_keys = set(self.data)
        unknown_keys = data_keys - self._known_data_keys
        return unknown_keys

    @classmethod
    def fromdata(cls, **data):
        return cls(data=data)

    @classmethod
    def get_obj_id(cls) -> str:
        return obj_to_id(cls)

    @property
    def data(self) -> dict:
        """Get result data."""
        return self._data

    @property
    def metadata(self) -> MetaData:
        """Get result metadata."""
        return self._metadata

    @metadata.setter
    def metadata(self, metadata) -> None:
        """Set result metadata."""
        # The following line is for copying the metadata into place.
        metadata = copy.deepcopy(metadata)
        self._metadata.set(**metadata)

    @classmethod
    def from_format(cls, input_data, format='json'):
        """Instantiate result from format."""
        formats = cls.get_formats()
        result = formats[format].decode(cls, input_data)
        return result

    @classmethod
    def get_formats(cls) -> dict:
        """Get implemented result formats."""
        try:
            sup_formats = super(cls, cls).formats
            my_formats = {key: value for key, value in sup_formats.items()}
        except AttributeError:
            my_formats = {}
        my_formats.update(cls.formats)
        return my_formats

    def format_as(self, format: str = '', *args, **kwargs) -> typing.Any:
        """Format result in specific format."""
        formats = self.get_formats()
        return formats[format](self, *args, **kwargs)

    def get_object_desc(self) -> ObjectDescription:
        """Make ObjectDescription of this instance."""
        return ObjectDescription(
            object_id=obj_to_id(type(self)),
            # constructor='asr.core::result_factory',
            args=(),
            kwargs={
                'data': self.data,
                'metadata': self.metadata,
                'strict': self.strict,
                # 'version': self.version,
            },
        )

<<<<<<< HEAD
    # # To and from dict
    # def todict(self):
    #     object_description = self.get_object_desc()
    #     return object_description.todict()
=======
    # To and from dict
    def todict(self):
        object_description = self.get_object_desc()
        return encode_object(object_description)
>>>>>>> 26e57c24

    # @classmethod
    # def fromdict(cls, dct: dict):
    #     obj_desc = ObjectDescription.fromdict(dct)
    #     return obj_desc.instantiate()

    # ---- Magic methods ----

    def copy(self):
        return self.data.copy()

    def __getitem__(self, item):
        """Get item from self.data."""
        return self.data[item]

    def __contains__(self, item):
        """Determine if item in self.data."""
        return item in self.data

    def __iter__(self):
        """Iterate over keys."""
        return self.data.__iter__()

    def get(self, key, *args):
        """Wrap self.data.get."""
        return self.data.get(key, *args)

    def values(self):
        """Wrap self.data.values."""
        return self.data.values()

    def items(self):
        """Wrap self.data.items."""
        return self.data.items()

    def keys(self):
        """Wrap self.data.keys."""
        return self.data.keys()

    def __format__(self, fmt: str) -> str:
        """Encode result as string."""
        formats = self.get_formats()
        return formats[fmt](self)

    def __str__(self):
        """Convert data to string."""
        string_parts = []
        for key, value in self.items():
            string_parts.append(f'{key}=' + str(value))
        return 'Result(' + ",".join(string_parts) + ')'

    def __eq__(self, other):
        """Compare two result objects."""
        if not isinstance(other, type(self)):
            return False
        return self.data == other.data


class HackedASRResult(ASRResult):
    pass<|MERGE_RESOLUTION|>--- conflicted
+++ resolved
@@ -832,17 +832,10 @@
             },
         )
 
-<<<<<<< HEAD
     # # To and from dict
     # def todict(self):
     #     object_description = self.get_object_desc()
-    #     return object_description.todict()
-=======
-    # To and from dict
-    def todict(self):
-        object_description = self.get_object_desc()
-        return encode_object(object_description)
->>>>>>> 26e57c24
+    #     return encode_object(object_description)
 
     # @classmethod
     # def fromdict(cls, dct: dict):
