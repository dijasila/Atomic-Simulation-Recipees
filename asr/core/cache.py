"""Implement cache functionality."""
import os
from pathlib import Path
import typing
from .record import Record
from .utils import write_file, only_master, link_file
from .serialize import JSONSerializer
from .selector import Selector
from .filetype import find_external_files
from .lock import Lock, lock


class DuplicateRecord(Exception):
    pass


def get_external_file_path(dir, uid, name):
    newpath = dir / ('-'.join([uid[:10], name]))
    return newpath


class FileCacheBackend:

    def __init__(self, path: Path):
        assert path.is_absolute()
        self.path = path
        self.cache_dir = path / 'records'
        self.ext_file_dir = path / 'external_files'
        self.record_table_path = path / 'record-table.json'
        self.lock = Lock(path / 'lock', timeout=10)
        self.serializer = JSONSerializer()

    def _record_to_path(self, run_record: Record):
        run_specification = run_record.run_specification
        run_uid = run_specification.uid
        name = run_record.run_specification.name + '-' + run_uid[:10]
        return self.cache_dir / f'{name}.json'

    @lock
    def add(self, run_record: Record):
        self.initialize()
        run_specification = run_record.run_specification
        run_uid = run_specification.uid

        external_files = find_external_files(run_record.result)
        for external_file in external_files:
            asr_path = get_external_file_path(
                dir=self.ext_file_dir,
                uid=run_uid,
                name=external_file.name,
            )
            only_master(link_file)(external_file.path, asr_path)
            external_file.path = asr_path

        pth = self._record_to_path(run_record)
        serialized_object = self.serializer.serialize(run_record)

        self._write_file(pth, serialized_object)
        self.add_uid_to_table(run_uid, pth)
        return run_uid

    @lock
    def update(self, run_record: Record):
        self.initialize()

        # Basically the same as add but without touching side effects.
        run_specification = run_record.run_specification
        run_uid = run_specification.uid
        pth = self._record_to_path(run_record)
        serialized_object = self.serializer.serialize(run_record)

        self._write_file(pth, serialized_object)
        self.add_uid_to_table(run_uid, pth)
        return run_uid

    @property
    def initialized(self):
        from asr.core.root import Repository
        if not Repository.root_is_initialized():
            return False
        return self.record_table_path.is_file()

    @lock
    def initialize(self):
        if self.initialized:
            return

        if not self.cache_dir.is_dir():
            only_master(os.makedirs)(self.cache_dir)

        if not self.ext_file_dir.is_dir():
            only_master(os.makedirs)(self.ext_file_dir)

        serialized_object = self.serializer.serialize({})
        self._write_file(self.record_table_path, serialized_object)

    def asr_path(self, path):
        path = Path(path)
        if path.is_absolute():
            if self.path in path.parents:
                return path
            else:
                raise RuntimeError(f'Path not under cache: {path}')

        return self.path / path

    @lock
    def add_uid_to_table(self, run_uid, path: Path):
        self.initialize()
<<<<<<< HEAD
        uid_table = self.uid_table
        uid_table[run_uid] = self.asr_path(path)

=======
        uid_table = self.read_uid_table()
        uid_table[run_uid] = path
>>>>>>> d764b219
        self._write_file(
            self.record_table_path,
            self.serializer.serialize(uid_table),
        )

    @lock
    def remove_uid_from_table(self, run_uid):
        assert self.initialized
        uid_table = self.read_uid_table()
        del uid_table[run_uid]
        self._write_file(
            self.record_table_path,
            self.serializer.serialize(uid_table),
        )

    def read_uid_table(self):
        self.initialize()
        text = self._read_file(self.record_table_path)
        uid_table = self.serializer.deserialize(text)
        return uid_table

    def __contains__(self, record):
        return record.uid in self.read_uid_table()

    def has(self, selector: 'Selector'):
        if not self.initialized:
            return False
        records = self.select()
        for record in records:
            if selector.matches(record):
                return True
        return False

    def get_record_from_uid(self, run_uid):
        table = self.read_uid_table()
        path = table[run_uid]
        return self._read_record(path)

    def _read_record(self, path) -> Record:
        serialized_object = self._read_file(path)
        obj = self.serializer.deserialize(serialized_object)
        assert isinstance(obj, Record)
        return obj

    def _read_all_records(self):
        table = self.read_uid_table()
        all_records = [self._read_record(path) for path in table.values()]
        return all_records

    def select(self, selector: Selector = None):
        if not self.initialized:
            return []

        all_records = self._read_all_records()

        if selector is None:
            return all_records

        selected = []
        for record in all_records:
            if selector.matches(record):
                selected.append(record)
        return selected

    @lock
    def remove(self, selector: Selector = None):
        assert self.initialized, 'No cache here!'

        if selector is None:
            return []

        selected = self.select(selector)

        for record in selected:
            # FIXME O(N) work in every step
            self.remove_uid_from_table(record.uid)
            pth = self._record_to_path(record)
            pth.unlink()
        return selected

    def _write_file(self, path: Path, text: str):
        write_file(self.asr_path(path), text)

    def _read_file(self, path: Path) -> str:
        serialized_object = self.asr_path(path).read_text()
        return serialized_object


class Cache:
    def __init__(self, backend):
        self.backend = backend

    @staticmethod
    def make_selector(selector: Selector = None, equals={}):
        if selector is None:
            selector = Selector()

        for key, value in equals.items():
            setattr(selector, key, selector.EQUAL(value))

        return selector

    def add(self, run_record: Record):
        selector = self.make_selector()
        selector.run_specification.uid = (
            selector.EQUAL(run_record.run_specification.uid)
        )

        self.backend.add(run_record)

    def update(self, record: Record):
        """Update existing record with record.uid."""
        selector = self.make_selector()
        selector.run_specification.uid = selector.EQUAL(record.uid)
        if hasattr(self.backend, 'update'):
            self.backend.update(record)
        else:
            self.backend.add(record)

    def has(self, *, selector: Selector = None, **equals):
        selector = self.make_selector(selector, equals)
        return self.backend.has(selector)

    def get(self, *, selector: Selector = None, **equals):
        selector = self.make_selector(selector, equals)
        records = self.select(selector=selector)
        assert records, 'No matching run_specification.'
        assert len(records) == 1, \
            f'More than one record matched! records={records}'
        return records[0]

    def select(self, *, selector: Selector = None, **equals):
        """Select records.

        Selector can be in the style of

        cache.select(uid=uid)
        cache.select(name='asr.gs::main')
        """
        selector = self.make_selector(selector=selector, equals=equals)
        return self.backend.select(selector)

    def remove(self, *, selector: Selector = None, **equals):
        """Remove records."""
        selector = self.make_selector(selector=selector, equals=equals)
        return self.backend.remove(selector)

    def __call__(self, make_selector=None):
        if make_selector is None:
            make_selector = default_make_selector

        def wrapper(func):
            def wrapped(run_specification):
                sel = make_selector(run_specification)
                if self.has(selector=sel):
                    run_record = self.get(selector=sel)
                    print(f'{run_specification.name}: '
                          f'Found cached record.uid={run_record.uid}')
                else:
                    run_record = func(run_specification)
                    self.add(run_record)

                return run_record
            return wrapped

        return wrapper

    def _immediate_dependencies(self, record):
        # XXX We should probably get a O(1) __contains__ method
        # XXX record == record2 seems to fail with an error
        backend = self.backend
        assert record.uid == backend.get_record_from_uid(record.uid).uid
        if not record.dependencies:
            return
        for dep in record.dependencies:
            yield backend.get_record_from_uid(dep.uid)

    def _all_dependencies_with_duplicates(self, record):
        for dep_record in self._immediate_dependencies(record):
            yield dep_record
            yield from self._all_dependencies_with_duplicates(dep_record)

    def recurse_dependencies(self, record):
        found = {record.uid}
        for dep_record in self._all_dependencies_with_duplicates(record):
            uid = dep_record.uid
            if uid not in found:
                found.add(uid)
                yield dep_record

    def __contains__(self, record: Record):
        return record in self.backend


def default_make_selector(run_specification):
    selector = Selector()
    selector.run_specification.name = selector.EQ(run_specification.name)
    selector.run_specification.parameters = \
        selector.EQ(run_specification.parameters)
    selector.run_specification.version = selector.EQ(run_specification.version)
    return selector


class MemoryBackend:

    def __init__(self):
        self.records = {}

    def __contains__(self, record):
        return record.uid in self.records

    def add(self, record):
        self.records[record.uid] = record

    def get_record_from_uid(self, uid):
        return self.records[uid]

    def has(self, selector: Selector):
        for value in self.records.values():
            if selector.matches(value):
                return True
        return False

    def select(self, selector: Selector):
        selected = []
        for record in self.records.values():
            if selector.matches(record):
                selected.append(record)
        return selected

    def remove(self, selector: Selector):
        selected = []
        for record in self.records.values():
            if selector.matches(record):
                selected.append(record)

        for record in selected:
            del self.records[record.uid]
        return selected


def get_cache(backend: typing.Optional[str] = None) -> Cache:
    """Get ASR Cache object.

    Parameters
    ----------
    backend
        The chosen backend. Allowed values 'filesystem', 'memory'.
    """
    if backend is None:
        from .config import config
        backend = config.backend

    if backend == 'filesystem':
        from asr.core.root import Repository
        repo = Repository.find_root()
        return repo.cache
    elif backend == 'memory':
        return Cache(backend=MemoryBackend())<|MERGE_RESOLUTION|>--- conflicted
+++ resolved
@@ -107,14 +107,9 @@
     @lock
     def add_uid_to_table(self, run_uid, path: Path):
         self.initialize()
-<<<<<<< HEAD
-        uid_table = self.uid_table
+        uid_table = self.read_uid_table()
         uid_table[run_uid] = self.asr_path(path)
 
-=======
-        uid_table = self.read_uid_table()
-        uid_table[run_uid] = path
->>>>>>> d764b219
         self._write_file(
             self.record_table_path,
             self.serializer.serialize(uid_table),
