"""Generate defective atomic structures."""
from typing import Sequence
from pathlib import Path
from asr.core import command, option, ASRResult
import click
import os


# Define calculators that are needed for the params.json file
# of each individual defect and charge folder.
# Note, that the only real change to the default relax and gs
# parameters is 'spinpol' here. Should be changed in 'master'.
relax_calc_dict = {'name': 'gpaw',
                   'mode': {
                       'name': 'pw',
                       'ecut': 500,
                       'dedecut': 'estimate'},
                   'xc': 'PBE',
                   'kpts': {
                       'density': 1.0,
                       'gamma': True},
                   'basis': 'dzp',
                   'symmetry': {
                       'symmorphic': False},
                   'convergence': {
                       'forces': 1e-4},
                   'txt': 'relax.txt',
                   'occupations': {
                       'name': 'fermi-dirac',
                       'width': 0.02},
                   'spinpol': True}
gs_calc_dict = {'name': 'gpaw',
                'mode': {'name': 'pw', 'ecut': 500},
                'xc': 'PBE',
                'basis': 'dzp',
                'kpts': {'density': 1.0, 'gamma': True},
                'occupations': {'name': 'fermi-dirac',
                                'width': 0.02},
                'convergence': {'bands': 'CBM+3.0'},
                'nbands': '200%',
                'txt': 'gs.txt',
                'spinpol': True}


@command('asr.setup.defects')
@option('-a', '--atomfile', type=str,
        help='Atomic structure.')
@option('-q', '--chargestates', type=int,
        help='Charge states included (-q, ..., +q).')
@option('--supercell', nargs=3, type=click.Tuple([int, int, int]),
        help='List of repetitions in lat. vector directions [N_x, N_y, N_z]')
@option('--maxsize', type=float,
        help='Maximum supercell size in Å.')
@option('--intrinsic', type=bool,
        help='Specify whether you want to incorporate anti-site defects.')
@option('--vacancies', type=bool,
        help='Specify whether you want to incorporate vacancies.')
@option('--double', type=str,
        help='Specify which double defects you want to include. Choose from '
        '"NO", "all", "vac-vac", "vac-sub, sub-sub" as a comma-separated list. E.g. '
        'if you want all vac-vac and vac-sub defects use "vac-vac,vac-sub".')
<<<<<<< HEAD
@option('--scaling_double', type=float,
        help='Scaling factor for double defect creation. All possible double '
        'defects within the sum of covalent radii of the two included sites '
        'times the scaling factor will be generated.')
@option('--uniform_vacuum', type=bool,
=======
@option('--double-exclude', type=str,
        help='Comma seperated string with double defects that will be excluded. '
        'E.g. for --double_exclude = "Mg, Fe" all double defects of the types'
        'Mg-Mg, Mg-Fe and Fe-Fe will be excluded from the defect setup. '
        'The string can include both intrinsic and extrinsic elements.')
@option('--scaling-double', type=float,
        help='Scaling factor for double defect creation. All possible double '
        'defects within the sum of covalent radii of the two included sites '
        'times the scaling factor will be generated.')
@option('--uniform-vacuum', type=bool,
>>>>>>> 6f7191fa
        help='If true, tries to set out of plane vacuum size '
        'according to the in plane supercell size. Only for 2D.')
@option('--extrinsic', type=str,
        help='Comma separated string of extrinsic point defect elements.')
@option('--halfinteger', type=bool,
        help='Sets up half integer folders within one full integer folder. '
        'It has to be launched within the specific charge folders and needs '
        'both a structure.json file as well as a params.json in order to '
        'work properly')
@option('--general-algorithm',
        help='Sets up general supercells that break the initial symmetry '
        'of the bravais lattice, as well as choosing the most uniform '
        'configuration with least atoms in the supercell.', type=float)
def main(atomfile: str = 'unrelaxed.json', chargestates: int = 3,
         supercell: Sequence[int] = (3, 3, 3),
         maxsize: float = None, intrinsic: bool = True, extrinsic: str = 'NO',
<<<<<<< HEAD
         vacancies: bool = True, double: str = 'NO', scaling_double: float = 1.7,
         uniform_vacuum: bool = False,
=======
         vacancies: bool = True, double: str = 'NO', double_exclude: str = 'NO',
         scaling_double: float = 1.7, uniform_vacuum: bool = False,
>>>>>>> 6f7191fa
         halfinteger: bool = False, general_algorithm: float = None) -> ASRResult:
    """Set up defect structures for a given host.

    Recipe setting up all possible defects within a reasonable supercell as well as the
    respective pristine system for a given input structure. Defects include: vacancies,
    intrinsic substitutional defects. For a given primitive input structure this recipe
    will create a directory tree in the following way (for the example of MoS2):

    - There has to be a 'unrelaxed.json' file with the primitive structure
      of the desired system in the folder you run setup.defects. The tree
      structure will then look like this:

    .                                                                                  '
    ├── general_parameters.json                                                        '
    ├── MoS2_331.v_S                                                                   '
    │   ├── charge_0                                                                   '
    │   │   ├── params.json                                                            '
    │   │   └── unrelaxed.json                                                         '
    │   ├── charge_1                                                                   '
    │   │   ├── params.json                                                            '
    │   │   └── unrelaxed.json -> ./../charge_0/structure.json                         '
    │   .                                                                              '
    │                                                                                  '
    ├── MoS2_231.Mo_S                                                                  '
    │   ├── charge_0                                                                   '
    .   .                                                                              '
    .                                                                                  '
    ├── pristine_sc                                                                    '
    │   ├── params.json                                                                '
    │   └── structure.json                                                             '
    ├── results_setup.defects.json                                                     '
    └── unrelaxed.json                                                                 '

    - Here, the notation for the defects is the following:
      'formula_supercellsize.defect_sustitutionposition' where 'v' denotes a vacancy
    - When the general algorithm is used to set up symmetry broken supercells, the
      foldernames will contain '000' instead of the supersize.
    - In the resulting folders you can find the unrelaxed structures, as well as a
      'params.json' file which contains specific parameters as well as the charge states
      of the different defect structures.
    """
    from ase.io import read
    from asr.core import read_json

    # convert extrinsic defect string
    extrinsic = extrinsic.split(',')

    # convert double defect types string to list
    double = double.split(',')

<<<<<<< HEAD
=======
    # convert double_exclude defect string
    if double_exclude == 'NO':
        double_exclude = frozenset()
    else:
        double_exclude = frozenset(double_exclude.split(','))

>>>>>>> 6f7191fa
    # only run SJ setup if halfinteger is True
    if halfinteger:
        try:
            charge = int(str(Path('.').absolute()).split('/')[-1].split('_')[-1])
        except ValueError:
            charge = 0
            print('WARNING: no charge for the current folder has been read out '
                  'by the recipe! Set it to one and create both positive and '
                  'negative half integer folders, structures and params.')
        paramsfile = read_json('params.json')
        setup_halfinteger(charge, paramsfile)
    # otherwise, run complete setup of defect structures
    elif not halfinteger:
        # first, read input atomic structure and store it in ase's atoms object
        structure = read(atomfile)
        print('INFO: starting recipe for setting up defect systems of '
              '{} host system.'.format(structure.symbols))
        # check dimensionality of initial parent structure
        nd = sum(structure.pbc)
        if nd == 3:
            is2d = False
        elif nd == 2:
            is2d = True
        elif nd == 1:
            raise NotImplementedError('Setup defects not implemented for 1D '
                                      f'structures')
        # set up the different defect systems and store their properties
        # in a dictionary
        structure_dict = setup_defects(structure=structure, intrinsic=intrinsic,
                                       charge_states=chargestates,
                                       vacancies=vacancies, extrinsic=extrinsic,
<<<<<<< HEAD
                                       double=double, scaling_factor=scaling_double,
=======
                                       double=double, double_exclude=double_exclude,
                                       scaling_factor=scaling_double,
>>>>>>> 6f7191fa
                                       sc=supercell,
                                       max_lattice=maxsize, is_2D=is2d,
                                       vacuum=uniform_vacuum,
                                       general_algorithm=general_algorithm)

        # based on this dictionary, create a folder structure for all defects
        # and respective charge states
        create_folder_structure(structure, structure_dict, chargestates,
                                intrinsic=intrinsic, vacancies=vacancies,
                                extrinsic=extrinsic,
                                sc=supercell, max_lattice=maxsize, is_2D=is2d)

    return ASRResult()


def setup_supercell(structure, max_lattice, is_2D):
    """Set up the supercell of a given structure.

    Parameters
    ----------
    structure
        input structure (primitive cell)
    max_lattice : float
        maximum supercell lattice vector length in Å
    is_2D : bool
        choose 2D or 3D supercell (is_2D=False)

    Returns
    -------
    structure_sc
        supercell structure
    """
    for x in range(1, 50):
        struc_temp = structure.repeat((x, 1, 1))
        diff = struc_temp.get_distance(0, -1)
        if diff > max_lattice:
            x_size = x - 1
            break
    for y in range(1, 50):
        struc_temp = structure.repeat((1, y, 1))
        diff = struc_temp.get_distance(0, -1)
        if diff > max_lattice:
            y_size = y - 1
            break
    x_size = max(x_size, y_size)
    y_size = x_size
    if not is_2D:
        for z in range(1, 50):
            struc_temp = structure.repeat((1, 1, z))
            diff = struc_temp.get_distance(0, -1)
            if diff > max_lattice:
                z_size = z - 1
                break
        z_size = max(y_size, z_size)
    else:
        z_size = 1

    x_size = max(1, x_size)
    y_size = max(1, y_size)
    z_size = max(1, z_size)
    structure_sc = structure.repeat((x_size, y_size, z_size))

    print('INFO: setting up supercell: ({0}, {1}, {2})'.format(
          x_size, y_size, z_size))

    return structure_sc, x_size, y_size, z_size


def apply_vacuum(atoms):
    """
    Apply vacuum to 2D structures.

    Sets the vacuum automatically for the 2D case (in such a way that
    L_z ~ L_xy).

    :param atoms: input atomic structure

    :return atoms_vac: output atomic structure with changed vacuum size
    """
    import numpy as np

    atoms_vac = atoms.copy()
    cell = atoms_vac.get_cell()
    oldvac = cell[2][2]
    pos = atoms_vac.get_positions()
    a1 = np.sqrt(cell[0][0]**2 + cell[0][1]**2)
    a2 = np.sqrt(cell[1][0]**2 + cell[1][1]**2)
    a = (a1 + a2) / 2.
    newvac = a
    print('INFO: apply vacuum size to the supercell of the 2D structure '
          'with {} Å.'.format(newvac))
    cell[2][2] = newvac
    pos[:, 2] = pos[:, 2] - oldvac / 2. + newvac / 2.
    atoms_vac.set_cell(cell)
    atoms_vac.set_positions(pos)

    return atoms_vac


def create_vacancies(structure, pristine, eq_pos, charge_states, base_id):
    """Create vacancy defects, return dictionary of structures and params."""
    defect_dict = {}
    finished_list = []
    for i in range(len(structure)):
        if not eq_pos[i] in finished_list:
            vacancy = pristine.copy()
            sitename = vacancy.symbols[i]
            vacancy.pop(i)
            # rattle defect structure to not get stuck in a saddle point
            vacancy.rattle()
            string = f'defects.{base_id}.v_{sitename}.{i}'
            charge_dict = get_charge_dict(charge_states, defect=vacancy)
            defect_dict[string] = charge_dict
        finished_list.append(eq_pos[i])

    return defect_dict


def get_charge_dict(charge_states, defect):
    """Set up and return dict for a specific charge of a defect."""
    charge_dict = {}
    for q in range((-1) * charge_states, charge_states + 1):
        parameters = get_default_parameters(q)
        charge_string = 'charge_{}'.format(q)
        charge_dict[charge_string] = {
            'structure': defect, 'parameters': parameters}

    return charge_dict


def get_default_parameters(q):
    """Return dict of default relax and gs parameters with charge q."""
    parameters = {}
    calculator_relax = relax_calc_dict.copy()
    calculator_gs = gs_calc_dict.copy()
    parameters['asr.gs@calculate'] = {
        'calculator': calculator_gs}
    parameters['asr.gs@calculate']['calculator']['charge'] = q
    parameters['asr.relax'] = {'calculator': calculator_relax}
    parameters['asr.relax']['calculator']['charge'] = q

    return parameters


def is_new_double_defect(el1, el2, double_defects):
    """Check whether a new double defect exists already."""
    new = True
    for double in double_defects:
        if el1 in double.split('.') and el2 in double.split('.'):
            new = False

    return new


def is_new_double_defect_2(el1, el2, double_defects, distance, rel_tol=1e-2):
    """Check whether a new double defect exists already."""
    from math import isclose

<<<<<<< HEAD
    new = True
=======
>>>>>>> 6f7191fa
    for double in double_defects:
        name = double[0]
        ref1 = name.split('.')[0]
        ref2 = name.split('.')[1]
        # elements = name.split('.')
        def_name = f'{ref1}.{ref2}'
        distance_ref = double[1]
        if (el1 != el2 and el1 in name.split('.') and el2 in name.split('.')
           and isclose(distance_ref, distance, rel_tol=rel_tol)):
<<<<<<< HEAD
            new = False
        elif (el1 == el2 and f'{el1}.{el2}' == def_name
              and isclose(distance_ref, distance, rel_tol=rel_tol)):
            new = False

    return new


def get_distance(atoms, i, j):
    from ase.geometry import get_distances
    pos1 = atoms.get_positions()[i]
    pos2 = atoms.get_positions()[j]
    cell = atoms.get_cell()

    return get_distances(pos1, pos2, cell=cell, pbc=True)[1][0, 0]
=======
            return False
        elif (el1 == el2 and f'{el1}.{el2}' == def_name
              and isclose(distance_ref, distance, rel_tol=rel_tol)):
            return False

    return True
>>>>>>> 6f7191fa


def double_defect_index_generator(atoms):
    for i in range(len(atoms)):
        for j in range(len(atoms)):
            if i != j:
                yield (i, j)


<<<<<<< HEAD
def double_defect_species_generator(element_list, defect_type='all'):
    if defect_type == 'all' or defect_type == 'sub-sub':
        for el1 in element_list:
            for el2 in element_list:
                yield (el1, el2)
=======
def double_defect_species_generator(element_list, defect_type='all',
                                    double_exclude=frozenset()):
    if defect_type == 'all' or defect_type == 'sub-sub':
        for el1 in element_list:
            for el2 in element_list:
                if (not {el1, el2}.issubset(double_exclude)):
                    yield (el1, el2)
>>>>>>> 6f7191fa
    elif defect_type == 'vac-sub':
        for el2 in element_list:
            yield ('v', el2)
    elif defect_type == 'vac-vac':
        yield ('v', 'v')


def get_maximum_distance(atoms, i, j, scaling_factor):
<<<<<<< HEAD
    from ase.data import atomic_numbers, covalent_radii
    el1 = atoms.symbols[i]
    el2 = atoms.symbols[j]
    an1 = atomic_numbers[el1]
    an2 = atomic_numbers[el2]
=======
    from ase.data import covalent_radii
    an1 = atoms.numbers[i]
    an2 = atoms.numbers[j]
>>>>>>> 6f7191fa

    R_max = (covalent_radii[an1] + covalent_radii[an2]) * scaling_factor

    return R_max


def create_double_new(structure, pristine, eq_pos, charge_states,
                      base_id, defect_list=None, scaling_factor=1.5,
<<<<<<< HEAD
                      defect_type='all'):
=======
                      defect_type='all', double_exclude=frozenset()):
>>>>>>> 6f7191fa
    """Create double defects based on distance criterion."""
    defect_dict = {}
    complex_list = []

    # set up list of all defects considered (intrinsic and extrinsic)
    if defect_list is None:
        defect_list = []
    # get generator object based on the type of defect you are looking for
    defect_list = add_intrinsic_elements(structure, defect_list)
    if defect_type == 'all':
        defect_list.append('v')
<<<<<<< HEAD
        max_iter_elements = len(defect_list) ** 2
    elif defect_type == 'sub-sub':
        max_iter_elements = len(defect_list) ** 2
=======
        max_iter_elements = len(defect_list) ** 2 - len(double_exclude) ** 2
    elif defect_type == 'sub-sub':
        max_iter_elements = len(defect_list) ** 2 - len(double_exclude) ** 2
>>>>>>> 6f7191fa
    elif defect_type == 'vac-vac':
        defect_list.append('v')
        max_iter_elements = 1
    elif defect_type == 'vac-sub':
        max_iter_elements = len(defect_list)
    double_elements = double_defect_species_generator(defect_list,
<<<<<<< HEAD
                                                      defect_type)
=======
                                                      defect_type,
                                                      double_exclude)
>>>>>>> 6f7191fa

    # set up the defects
    max_iter_indices = len(pristine) ** 2 - len(pristine)
    for _ in range(max_iter_elements):
        el1, el2 = next(double_elements)
        double_indices = double_defect_index_generator(pristine)
        for __ in range(max_iter_indices):
            i, j = next(double_indices)
            defect = pristine.copy()
            site1 = f'{el1}_{defect.symbols[i]}'
            site2 = f'{el2}_{defect.symbols[j]}'
<<<<<<< HEAD
            distance = get_distance(pristine, i, j)
=======
            distance = pristine.get_distance(i, j, mic=True)
>>>>>>> 6f7191fa
            R_max = get_maximum_distance(pristine, i, j, scaling_factor)
            if (is_new_double_defect_2(site1, site2,
                                       complex_list, distance)
               and distance < R_max
               and not (el1 == defect.symbols[i] or el2 == defect.symbols[j])):
                defect_string = f'{site1}.{site2}.{i}-{j}'
                complex_list.append((defect_string, distance))
                if el1 == 'v' and el2 == 'v':
                    if i < j:
                        defect.pop(j)
                        defect.pop(i)
                    else:
                        defect.pop(i)
                        defect.pop(j)
                elif el1 == 'v' and el2 != 'v':
                    defect.symbols[j] = el2
                    defect.pop(i)
                elif el2 == 'v' and el1 != 'v':
                    defect.symbols[i] = el1
                    defect.pop(j)
                elif el1 != 'v' and el2 != 'v':
                    defect.symbols[i] = el1
                    defect.symbols[j] = el2
                defect.rattle()
                string = f'defects.{base_id}.{defect_string}'
                charge_dict = get_charge_dict(charge_states, defect=defect)
                defect_dict[string] = charge_dict

    return defect_dict


def create_double(structure, pristine, eq_pos, charge_states,
                  base_id, defect_list=None):
    """Create double defects."""
    defect_dict = {}
    complex_list = []
    finished_list = []

    # set up list of all defects considered (intrinsic and extrinsic)
    defect_list = add_intrinsic_elements(structure, defect_list)

    print('INFO: create vacancy-vacancy pairs.')
    # vacancy-vacancy pairs
    for i in range(len(structure)):
        if not eq_pos[i] in finished_list:
            for j in range(len(structure)):
                vacancy = pristine.copy()
                site1 = f'v_{vacancy.symbols[i]}'
                site2 = f'v_{vacancy.symbols[j]}'
                if not j == i and is_new_double_defect(site1, site2, complex_list):
                    complex_list.append(f'{site1}.{site2}')
                    if i > j:
                        vacancy.pop(i)
                        vacancy.pop(j)
                    elif j > i:
                        vacancy.pop(j)
                        vacancy.pop(i)
                    # rattle defect structure to not get stuck in a saddle point
                    vacancy.rattle()
                    string = f'defects.{base_id}.{site1}.{site2}'
                    charge_dict = get_charge_dict(charge_states, defect=vacancy)
                    defect_dict[string] = charge_dict
                finished_list.append(eq_pos[i])

    print('INFO: create substitutional-substitutional pairs.')
    # substitutional-substitutional pairs
    finished_list = []
    for i in range(len(structure)):
        if not eq_pos[i] in finished_list:
            for element in defect_list:
                for element2 in defect_list:
                    for j in range(len(structure)):
                        defect = pristine.copy()
                        site1 = f'{element}_{defect.symbols[i]}'
                        site2 = f'{element2}_{defect.symbols[j]}'
                        if (not j == i and is_new_double_defect(site1,
                                                                site2,
                                                                complex_list)
                           and not structure[i].symbol == element
                           and not structure[j].symbol == element2):
                            complex_list.append(f'{site1}.{site2}')
                            defect[i].symbol = element
                            defect[j].symbol = element2
                            # rattle defect structure to not get stuck in a saddle point
                            defect.rattle()
                            string = f'defects.{base_id}.{site1}.{site2}'
                            charge_dict = get_charge_dict(charge_states, defect=defect)
                            defect_dict[string] = charge_dict
                        finished_list.append(eq_pos[i])

    print('INFO: create vacancy-substitutional pairs.')
    # vacancy-substitutional pairs
    finished_list = []
    for i in range(len(structure)):
        if not eq_pos[i] in finished_list:
            for element in defect_list:
                for j in range(len(structure)):
                    defect = pristine.copy()
                    site1 = f'v_{defect.symbols[i]}'
                    site2 = f'{element}_{defect.symbols[j]}'
                    if (not j == i and is_new_double_defect(site1, site2, complex_list)
                       and not structure[j].symbol == element):
                        complex_list.append(f'{site1}.{site2}')
                        defect[j].symbol = element
                        defect.pop(i)
                        # rattle defect structure to not get stuck in a saddle point
                        defect.rattle()
                        string = f'defects.{base_id}.{site1}.{site2}'
                        charge_dict = get_charge_dict(charge_states, defect=defect)
                        defect_dict[string] = charge_dict
                    finished_list.append(eq_pos[i])

    return defect_dict


def add_intrinsic_elements(atoms, elements):
    """Return list of intrinsic elements of a given structure."""
    for i in range(len(atoms)):
        symbol = atoms[i].symbol
        if symbol not in elements:
            elements.append(symbol)

    return elements


def create_substitutional(structure, pristine, eq_pos,
                          charge_states, base_id, defect_list=None):
    """Create substitutional defects."""
    finished_list = []
    defect_dict = {}

    # get intrinsic doping chemical elements if no input list is given
    if defect_list is None:
        defect_list = add_intrinsic_elements(structure, elements=[])

    for i in range(len(structure)):
        if not eq_pos[i] in finished_list:
            for element in defect_list:
                if not structure[i].symbol == element:
                    defect = pristine.copy()
                    sitename = defect.symbols[i]
                    defect[i].symbol = element
                    # rattle defect structure to not get stuck in a saddle point
                    defect.rattle()
                    string = f'defects.{base_id}.{element}_{sitename}.{i}'
                    charge_dict = get_charge_dict(charge_states, defect=defect)
                    defect_dict[string] = charge_dict
            finished_list.append(eq_pos[i])

    return defect_dict


def setup_defects(structure, intrinsic, charge_states, vacancies, extrinsic, double,
<<<<<<< HEAD
                  scaling_factor, sc, max_lattice, is_2D, vacuum, general_algorithm):
=======
                  double_exclude, scaling_factor, sc, max_lattice, is_2D, vacuum,
                  general_algorithm):
>>>>>>> 6f7191fa
    """
    Set up defects for a particular input structure.

    Sets up all possible defects (i.e. vacancies, intrinsic anti-sites,
    extrinsic point defects('extrinsic=True')) for a given structure.

    Parameters
    ----------
    structure
        input structure (primitive cell)
    intrinsic : bool
        incorporate intrinsic point defects
    vacancies : bool
        incorporate vacancies

    Returns
    -------
    structure_dict : dict
        dictionary of all possible defect configurations
        of the given structure with different charge
        states. The dictionary is built up in the
        following way: see folder structure in 'main()'.
    """
    import spglib

    # set up artificial array in order to check for equivalent positions later
    cell = (structure.cell.array, structure.get_scaled_positions(),
            structure.numbers)

    # set up a dictionary
    structure_dict = {}
    formula = structure.symbols

    # first, find the desired supercell
    if max_lattice is not None and general_algorithm is False:
        pristine, N_x, N_y, N_z = setup_supercell(
            structure, max_lattice, is_2D)
    elif general_algorithm is not None:
        pristine = create_general_supercell(structure, size=float(general_algorithm))
        N_x = 0
        N_y = 0
        N_z = 0
    else:
        if is_2D:
            N_z = 1
        else:
            N_z = sc[2]
        N_x = sc[0]
        N_y = sc[1]
        print('INFO: setting up supercell: ({0}, {1}, {2})'.format(
              N_x, N_y, N_z))
        pristine = structure.repeat((N_x, N_y, N_z))

    # for 2D structures, adjust vacuum size according to given input
    if is_2D and vacuum:
        pristine = apply_vacuum(pristine)

    parameters = {}
    string = 'defects.pristine_sc.{}{}{}'.format(N_x, N_y, N_z)
    calculator_relax = relax_calc_dict.copy()
    calculator_gs = gs_calc_dict.copy()
    parameters['asr.gs@calculate'] = {
        'calculator': calculator_gs}
    parameters['asr.relax'] = {'calculator': calculator_relax}
    structure_dict[string] = {'structure': pristine, 'parameters': parameters}

    # incorporate the possible vacancies
    dataset = spglib.get_symmetry_dataset(cell)
    eq_pos = dataset.get('equivalent_atoms')
    base_id = f'{formula}_{N_x}{N_y}{N_z}'

    defects_dict = {}
    if vacancies:
        defect_dict = create_vacancies(structure,
                                       pristine,
                                       eq_pos,
                                       charge_states,
                                       base_id)
        defects_dict.update(defect_dict)

    # incorporate substitutional defects
    if intrinsic:
        defect_dict = create_substitutional(structure,
                                            pristine,
                                            eq_pos,
                                            charge_states,
                                            base_id)
        defects_dict.update(defect_dict)

    # incorporate extrinsic defects
    if extrinsic != ['NO']:
        defect_list = extrinsic
        defect_dict = create_substitutional(structure,
                                            pristine,
                                            eq_pos,
                                            charge_states,
                                            base_id,
                                            defect_list)
        defects_dict.update(defect_dict)

    # create double defects
    if double != ['NO']:
        if extrinsic != ['NO']:
            defect_list = extrinsic
        else:
            defect_list = None
        for double_type in double:
            defect_dict = create_double_new(structure,
                                            pristine,
                                            eq_pos,
                                            charge_states,
                                            base_id,
                                            defect_list,
                                            scaling_factor,
<<<<<<< HEAD
                                            double_type)
=======
                                            double_type,
                                            double_exclude)
>>>>>>> 6f7191fa
            defects_dict.update(defect_dict)

    # put together structure dict
    structure_dict['defects'] = defects_dict

    print('INFO: setting up {0} different defect supercell systems in '
          'charge states -{1}, ..., +{1}, as well as the pristine supercell '
          'system.'.format(len(structure_dict['defects']), charge_states))

    return structure_dict


def create_folder_structure(structure, structure_dict, chargestates,
                            intrinsic, vacancies, extrinsic,
                            sc, max_lattice, is_2D):
    """Create folder for all configurations.

    Creates a folder for every configuration of the defect supercell in
    the following way:

    - see example directory tree in 'main()'
    - these each contain two files: 'unrelaxed.json' (the defect
      supercell structure), 'params.json' (the non-general parameters
      of each system)
    - the content of those folders can then be used to do further
      processing (e.g. relax the defect structure)
    """
    from ase.io import write
    from asr.core import write_json

    # create a seperate folder for each possible defect
    # configuration of this parent folder, as well as the pristine
    # supercell system

    # create undelying folder structure, write params.json and
    # unrelaxed.json for the neutral defect
    for element in structure_dict:
        folder_name = element
        try:
            if not folder_name == 'defects':
                Path(folder_name).mkdir()
        except FileExistsError:
            print('WARNING: folder ("{0}") already exists in this '
                  f'directory. Skip creating it.'.format(folder_name))
        if structure_dict[element].get('structure') is not None:
            struc = structure_dict[element].get('structure')
            params = structure_dict[element].get('parameters')
            try:
                write(folder_name + '/structure.json', struc)
                write_json(folder_name + '/params.json', params)
            except FileExistsError:
                print('WARNING: files already exist inside this folder.')
        else:
            sub_dict = structure_dict[element]
            j = 0
            for sub_element in sub_dict:
                defect_name = [key for key in sub_dict.keys()]
                defect_folder_name = defect_name[j]
                j = j + 1
                try:
                    Path(defect_folder_name).mkdir()
                except FileExistsError:
                    print(
                        'WARNING: folder ("{0}") already exists in this '
                        f'directory. Skip creating '
                        f'it.'.format(defect_folder_name))
                for i in range((-1) * chargestates, chargestates + 1):
                    charge_name = 'charge_{}'.format(i)
                    charge_folder_name = defect_folder_name + '/' + charge_name
                    try:
                        Path(charge_folder_name).mkdir()
                    except FileExistsError:
                        print(
                            'WARNING: folder ("{0}") already exists in this '
                            f'directory. Skip creating '
                            f'it.'.format(charge_folder_name))
                    struc = sub_dict[sub_element].get(
                        charge_name).get('structure')
                    params = sub_dict[sub_element].get(
                        charge_name).get('parameters')
                    write_json(charge_folder_name + '/params.json', params)
                    if i == 0:
                        write(charge_folder_name + '/unrelaxed.json', struc)

    # create symbolic links for higher charge states
    for element in structure_dict:
        folder_name = element
        if folder_name == 'defects':
            sub_dict = structure_dict[element]
            j = 0
            for sub_element in sub_dict:
                defect_name = [key for key in sub_dict.keys()]
                defect_folder_name = defect_name[j]
                j = j + 1
                for i in range((-1) * chargestates, chargestates + 1):
                    charge_name = 'charge_{}'.format(i)
                    if i < 0:
                        folderno = i + 1
                    elif i > 0:
                        folderno = i - 1
                    dstpath = f'{defect_folder_name}/charge_{i}/unrelaxed.json'
                    srcpath = f'{defect_folder_name}/charge_{folderno}/structure.json'
                    if i != 0:
                        try:
                            os.symlink(srcpath, dstpath)
                        except FileExistsError:
                            print(
                                f'WARNING: Link between {srcpath} and {dstpath}'
                                f'already exists in this '
                                f'directory. Skip creating it.')

    return None


def setup_halfinteger(charge, paramsfile):
    """
    Set up folders for SJ calculations.

    Sets up halfinteger folder which copies params.json and changes the q
    keyword as well as copying the relaxed structure into those folders.
    """
    folderpath = Path('.')
    foldername = str(folderpath)
    print('INFO: set up half integer folders and parameter sets for '
          'a subsequent Slater-Janach calculation.')
    if charge < 0:
        print(f'INFO: charge = {charge} -> set up negative half integer folder.')
        write_halfinteger_files(deltacharge=-0.5, identifier='-0.5', params=paramsfile,
                                charge=charge, foldername=foldername)
    elif charge > 0:
        print(f'INFO: charge = {charge} -> set up positive half integer folder.')
        write_halfinteger_files(deltacharge=0.5, identifier='+0.5', params=paramsfile,
                                charge=charge, foldername=foldername)
    elif charge == 0:
        print(f'INFO: charge = {charge} -> set up positive and negative half '
              'integer folder.')
        write_halfinteger_files(deltacharge=0.5, identifier='+0.5', params=paramsfile,
                                charge=charge, foldername=foldername)
        write_halfinteger_files(deltacharge=-0.5, identifier='-0.5', params=paramsfile,
                                charge=charge, foldername=foldername)


def write_halfinteger_files(deltacharge, identifier, params, charge, foldername):
    """Write params.json, structure.json and folder for halfinteger calculation."""
    import shutil
    from asr.core import write_json

    Path(f'sj_{identifier}').mkdir()
    paramsfile = params.copy()
    paramsfile['asr.gs@calculate']['calculator']['charge'] = charge + deltacharge
    paramsfile['asr.relax']['calculator']['charge'] = charge + deltacharge
    write_json(f'sj_{identifier}/params.json', paramsfile)
    shutil.copyfile(foldername + '/structure.json',
                    foldername + f'/sj_{identifier}/structure.json')


def create_general_supercell(structure, size=12.5):
    """
    Use algorithm to generate general supercell.

    Creates supercell of a form that breaks initial bravais lattice symmetry
    as well as tries to find the most uniform configuration containing the
    least number of atoms. Only works in 2D so far!

    Here's the idea behind the algorithm:
            b1 = n1*a1 + m1*a2
            b2 = n2*a1 + m2*a2
            we restrict ourselves such that m1=0
            the respective new cell is then:
            P = [[n1, 0, 0], [n2, m2, 0], [0, 0, 1]].
    """
    from ase.build import make_supercell
    import numpy as np
    assert all(structure.pbc == [1, 1, 0]), 'Symmetry breaking only in 2D!'

    # b1 = n1*a1 + m1*a2
    # b2 = n2*a1 + m2*a2
    # we restrict ourselves such that m1=0
    # the respective new cell is then:
    # P = [[n1, 0, 0], [n2, m2, 0], [0, 0, 1]]

    print('INFO: set up general supercell.')
    sc_structuredict = {}
    for n1 in range(1, 10):
        for n2 in range(0, 3):
            for m2 in range(1, 10):
                # set up transformation, only for symmetry broken setup
                if not (n1 == m2 and n2 == 0):
                    P = np.array([[n1, 0, 0], [n2, m2, 0], [0, 0, 1]])
                    sc_structure = make_supercell(prim=structure, P=P)
                    # now implement the postprocessing
                    sc_structuredict[str(n1) + str(0) + str(n2) + str(m2)] = {
                        'structure': sc_structure}
    print('INFO: created all possible linear combinations of the old lattice.')

    # check physical distance between defects
    indexlist = []
    structurelist = []
    numatoms_list = []
    stdev_list = []
    for i, element in enumerate(sc_structuredict):
        cell = sc_structuredict[element]['structure'].get_cell()
        distances = return_distances_cell(cell)
        stdev = np.std(distances)
        sc_structuredict[element]['distances'] = distances
        sc_structuredict[element]['stdev'] = stdev
        minsize = min(distances)
        sc_structuredict[element]['suitable'] = minsize > size
        if minsize > size:
            indexlist.append(i)
            stdev_list.append(stdev)
            numatoms_list.append(len(sc_structuredict[element]['structure']))
            structurelist.append(sc_structuredict[element]['structure'])

    lowlist = []
    lowstruclist = []
    for j, structure in enumerate(structurelist):
        if len(structure) == min(numatoms_list):
            lowlist.append(stdev_list[j])
            lowstruclist.append(structure)
    for k, structure in enumerate(lowstruclist):
        if lowlist[k] == min(lowlist):
            print('INFO: optimal structure found: {}'.format(structure))
            finalstruc = structure

    return finalstruc


def return_distances_cell(cell):
    import numpy as np
    # there are four possible distinct next neighbor
    # distances of repititions in a given cell

    distances = []
    # calculate a1 and a2 distances
    for i in range(2):
        distances.append(np.sqrt(cell[i][0]**2
                         + cell[i][1]**2
                         + cell[i][2]**2))
    # calculate mixed distances (comb. of a1 and a2)
    for sign in [-1, 1]:
        distances.append(np.sqrt((
            sign * cell[0][0] + cell[1][0])**2 + (
            sign * cell[0][1] + cell[1][1])**2 + (
            sign * cell[0][2] + cell[1][2])**2))

    return distances


if __name__ == '__main__':
    main.cli()<|MERGE_RESOLUTION|>--- conflicted
+++ resolved
@@ -13,11 +13,11 @@
 relax_calc_dict = {'name': 'gpaw',
                    'mode': {
                        'name': 'pw',
-                       'ecut': 500,
+                       'ecut': 800,
                        'dedecut': 'estimate'},
                    'xc': 'PBE',
                    'kpts': {
-                       'density': 1.0,
+                       'density': 6.0,
                        'gamma': True},
                    'basis': 'dzp',
                    'symmetry': {
@@ -30,10 +30,10 @@
                        'width': 0.02},
                    'spinpol': True}
 gs_calc_dict = {'name': 'gpaw',
-                'mode': {'name': 'pw', 'ecut': 500},
+                'mode': {'name': 'pw', 'ecut': 800},
                 'xc': 'PBE',
                 'basis': 'dzp',
-                'kpts': {'density': 1.0, 'gamma': True},
+                'kpts': {'density': 12.0, 'gamma': True},
                 'occupations': {'name': 'fermi-dirac',
                                 'width': 0.02},
                 'convergence': {'bands': 'CBM+3.0'},
@@ -59,13 +59,6 @@
         help='Specify which double defects you want to include. Choose from '
         '"NO", "all", "vac-vac", "vac-sub, sub-sub" as a comma-separated list. E.g. '
         'if you want all vac-vac and vac-sub defects use "vac-vac,vac-sub".')
-<<<<<<< HEAD
-@option('--scaling_double', type=float,
-        help='Scaling factor for double defect creation. All possible double '
-        'defects within the sum of covalent radii of the two included sites '
-        'times the scaling factor will be generated.')
-@option('--uniform_vacuum', type=bool,
-=======
 @option('--double-exclude', type=str,
         help='Comma seperated string with double defects that will be excluded. '
         'E.g. for --double_exclude = "Mg, Fe" all double defects of the types'
@@ -76,7 +69,6 @@
         'defects within the sum of covalent radii of the two included sites '
         'times the scaling factor will be generated.')
 @option('--uniform-vacuum', type=bool,
->>>>>>> 6f7191fa
         help='If true, tries to set out of plane vacuum size '
         'according to the in plane supercell size. Only for 2D.')
 @option('--extrinsic', type=str,
@@ -93,13 +85,8 @@
 def main(atomfile: str = 'unrelaxed.json', chargestates: int = 3,
          supercell: Sequence[int] = (3, 3, 3),
          maxsize: float = None, intrinsic: bool = True, extrinsic: str = 'NO',
-<<<<<<< HEAD
-         vacancies: bool = True, double: str = 'NO', scaling_double: float = 1.7,
-         uniform_vacuum: bool = False,
-=======
          vacancies: bool = True, double: str = 'NO', double_exclude: str = 'NO',
          scaling_double: float = 1.7, uniform_vacuum: bool = False,
->>>>>>> 6f7191fa
          halfinteger: bool = False, general_algorithm: float = None) -> ASRResult:
     """Set up defect structures for a given host.
 
@@ -150,15 +137,12 @@
     # convert double defect types string to list
     double = double.split(',')
 
-<<<<<<< HEAD
-=======
     # convert double_exclude defect string
     if double_exclude == 'NO':
         double_exclude = frozenset()
     else:
         double_exclude = frozenset(double_exclude.split(','))
 
->>>>>>> 6f7191fa
     # only run SJ setup if halfinteger is True
     if halfinteger:
         try:
@@ -190,12 +174,8 @@
         structure_dict = setup_defects(structure=structure, intrinsic=intrinsic,
                                        charge_states=chargestates,
                                        vacancies=vacancies, extrinsic=extrinsic,
-<<<<<<< HEAD
-                                       double=double, scaling_factor=scaling_double,
-=======
                                        double=double, double_exclude=double_exclude,
                                        scaling_factor=scaling_double,
->>>>>>> 6f7191fa
                                        sc=supercell,
                                        max_lattice=maxsize, is_2D=is2d,
                                        vacuum=uniform_vacuum,
@@ -354,10 +334,6 @@
     """Check whether a new double defect exists already."""
     from math import isclose
 
-<<<<<<< HEAD
-    new = True
-=======
->>>>>>> 6f7191fa
     for double in double_defects:
         name = double[0]
         ref1 = name.split('.')[0]
@@ -367,30 +343,12 @@
         distance_ref = double[1]
         if (el1 != el2 and el1 in name.split('.') and el2 in name.split('.')
            and isclose(distance_ref, distance, rel_tol=rel_tol)):
-<<<<<<< HEAD
-            new = False
-        elif (el1 == el2 and f'{el1}.{el2}' == def_name
-              and isclose(distance_ref, distance, rel_tol=rel_tol)):
-            new = False
-
-    return new
-
-
-def get_distance(atoms, i, j):
-    from ase.geometry import get_distances
-    pos1 = atoms.get_positions()[i]
-    pos2 = atoms.get_positions()[j]
-    cell = atoms.get_cell()
-
-    return get_distances(pos1, pos2, cell=cell, pbc=True)[1][0, 0]
-=======
             return False
         elif (el1 == el2 and f'{el1}.{el2}' == def_name
               and isclose(distance_ref, distance, rel_tol=rel_tol)):
             return False
 
     return True
->>>>>>> 6f7191fa
 
 
 def double_defect_index_generator(atoms):
@@ -400,13 +358,6 @@
                 yield (i, j)
 
 
-<<<<<<< HEAD
-def double_defect_species_generator(element_list, defect_type='all'):
-    if defect_type == 'all' or defect_type == 'sub-sub':
-        for el1 in element_list:
-            for el2 in element_list:
-                yield (el1, el2)
-=======
 def double_defect_species_generator(element_list, defect_type='all',
                                     double_exclude=frozenset()):
     if defect_type == 'all' or defect_type == 'sub-sub':
@@ -414,7 +365,6 @@
             for el2 in element_list:
                 if (not {el1, el2}.issubset(double_exclude)):
                     yield (el1, el2)
->>>>>>> 6f7191fa
     elif defect_type == 'vac-sub':
         for el2 in element_list:
             yield ('v', el2)
@@ -423,17 +373,9 @@
 
 
 def get_maximum_distance(atoms, i, j, scaling_factor):
-<<<<<<< HEAD
-    from ase.data import atomic_numbers, covalent_radii
-    el1 = atoms.symbols[i]
-    el2 = atoms.symbols[j]
-    an1 = atomic_numbers[el1]
-    an2 = atomic_numbers[el2]
-=======
     from ase.data import covalent_radii
     an1 = atoms.numbers[i]
     an2 = atoms.numbers[j]
->>>>>>> 6f7191fa
 
     R_max = (covalent_radii[an1] + covalent_radii[an2]) * scaling_factor
 
@@ -442,11 +384,7 @@
 
 def create_double_new(structure, pristine, eq_pos, charge_states,
                       base_id, defect_list=None, scaling_factor=1.5,
-<<<<<<< HEAD
-                      defect_type='all'):
-=======
                       defect_type='all', double_exclude=frozenset()):
->>>>>>> 6f7191fa
     """Create double defects based on distance criterion."""
     defect_dict = {}
     complex_list = []
@@ -458,27 +396,17 @@
     defect_list = add_intrinsic_elements(structure, defect_list)
     if defect_type == 'all':
         defect_list.append('v')
-<<<<<<< HEAD
-        max_iter_elements = len(defect_list) ** 2
-    elif defect_type == 'sub-sub':
-        max_iter_elements = len(defect_list) ** 2
-=======
         max_iter_elements = len(defect_list) ** 2 - len(double_exclude) ** 2
     elif defect_type == 'sub-sub':
         max_iter_elements = len(defect_list) ** 2 - len(double_exclude) ** 2
->>>>>>> 6f7191fa
     elif defect_type == 'vac-vac':
         defect_list.append('v')
         max_iter_elements = 1
     elif defect_type == 'vac-sub':
         max_iter_elements = len(defect_list)
     double_elements = double_defect_species_generator(defect_list,
-<<<<<<< HEAD
-                                                      defect_type)
-=======
                                                       defect_type,
                                                       double_exclude)
->>>>>>> 6f7191fa
 
     # set up the defects
     max_iter_indices = len(pristine) ** 2 - len(pristine)
@@ -490,11 +418,7 @@
             defect = pristine.copy()
             site1 = f'{el1}_{defect.symbols[i]}'
             site2 = f'{el2}_{defect.symbols[j]}'
-<<<<<<< HEAD
-            distance = get_distance(pristine, i, j)
-=======
             distance = pristine.get_distance(i, j, mic=True)
->>>>>>> 6f7191fa
             R_max = get_maximum_distance(pristine, i, j, scaling_factor)
             if (is_new_double_defect_2(site1, site2,
                                        complex_list, distance)
@@ -648,12 +572,8 @@
 
 
 def setup_defects(structure, intrinsic, charge_states, vacancies, extrinsic, double,
-<<<<<<< HEAD
-                  scaling_factor, sc, max_lattice, is_2D, vacuum, general_algorithm):
-=======
                   double_exclude, scaling_factor, sc, max_lattice, is_2D, vacuum,
                   general_algorithm):
->>>>>>> 6f7191fa
     """
     Set up defects for a particular input structure.
 
@@ -768,12 +688,8 @@
                                             base_id,
                                             defect_list,
                                             scaling_factor,
-<<<<<<< HEAD
-                                            double_type)
-=======
                                             double_type,
                                             double_exclude)
->>>>>>> 6f7191fa
             defects_dict.update(defect_dict)
 
     # put together structure dict
