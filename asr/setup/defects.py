from typing import List
from pathlib import Path
from asr.core import command, option
import click
import os


@command('asr.setup.defects')
@option('-a', '--atomfile', type=str,
        help='Atomic structure.')
@option('-q', '--chargestates', type=int,
        help='Charge states included (-q, ..., +q).')
@option('--supercell', nargs=3, type=click.Tuple([int, int, int]),
        help='List of repetitions in lat. vector directions [N_x, N_y, N_z]')
@option('--maxsize', type=float,
        help='Maximum supercell size in Å.')
@option('--intrinsic', type=bool,
        help='Specify whether you want to incorporate anti-site defects.')
@option('--vacancies', type=bool,
        help='Specify whether you want to incorporate vacancies.')
<<<<<<< HEAD
@option('--vacuum', type=float,
        help='Pass some float value to choose vacuum for 2D case manually, '
        ' it will be chosen automatically otherwise.')
@option('--nopbc', is_flag=True,
        help='Keep the periodic boundary conditions as they are. If this '
        'option is not used, pbc will be enforced for correct defect '
        'calculations')
@option('--halfinteger', type=bool,
        help='Sets up half integer folders within one full integer folder. '
        'It has to be launched within the specific charge folders and needs '
        'both a structure.json file as well as a params.json in order to '
        'work properly')
def main(atomfile='unrelaxed.json', chargestates=3, supercell=[0, 0, 0],
         maxsize=8, intrinsic=True, vacancies=True, vacuum=None, nopbc=False,
         halfinteger=False):
    """
    Sets up defect structures for a given host.
=======
def main(atomfile: str = 'unrelaxed.json', chargestates: int = 3,
         supercell: List[int] = [0, 0, 0],
         maxsize: float = 8, intrinsic: bool = True, vacancies: bool = True):
    """Set up defect structures for a given host.
>>>>>>> b4da11f7

    Recipe setting up all possible defects within a reasonable supercell as
    well as the respective pristine system for a given input structure.
    Defects include: vacancies, anti-site defects. For a given primitive input
    structure this recipe will create a directory tree in the following way:

    For the example of MoS2:

    - There has to be a 'unrelaxed.json' file with the primitive structure
      of the desired system in the folder you run setup.defects. The tree
      structure will then look like this

    .                                                                        '
    ├── general_parameters.json                                              '
    ├── MoS2_231.v_at_b0                                                     '
    │   ├── charge_0                                                         '
    │   │   ├── params.json                                                  '
    │   │   └── unrelaxed.json                                               '
    │   ├── charge_1                                                         '
    │   │   ├── ...                                                          '
    │   │   .                                                                '
    │   .                                                                    '
    │                                                                        '
    ├── MoS2_231.Mo_at_i1                                                    '
    │   ├── charge_0                                                         '
    .   .                                                                    '
    .                                                                        '
    ├── pristine_sc                                                          '
    │   ├── params.json                                                  '
    │   └── unrelaxed.json                                               '
    ├── results_setup.defects.json                                           '
    └── unrelaxed.json                                                       '

    - Here, the notation for the defects is the following:
      'formula_supercellsize.defect_at_substitutionposition' where 'v'
      denotes a vacancy
    - In the resulting folders you can find the unrelaxed structures, as
      well as a 'params.json' file which contains the charge states of the
      different defect structures.

    """
    from ase.io import read
    import numpy as np

    if halfinteger:
        setup_halfinteger()
    elif not halfinteger:
        # first, read input atomic structure and store it in ase's atoms object
        structure = read(atomfile)
        print('INFO: starting recipe for setting up defect systems of '
              '{} host system.'.format(structure.symbols))

        if vacuum is None:
            print('INFO: no vacuum specified. Choose it accordingly to L_z ~ '
                  'L_xy automatically.'.format(vacuum))
        elif type(vacuum) is float:
            print('Vacuum is: {}'.format(vacuum))

        # check dimensionality of initial parent structure
        nd = int(np.sum(structure.get_pbc()))
        if nd == 3:
            is2d = False
        elif nd == 2:
            is2d = True
        elif nd == 1:
            raise NotImplementedError('Setup defects not implemented for 1D '
                                      f'structures')
        # set up the different defect systems and store their properties
        # in a dictionary
        structure_dict = setup_defects(structure=structure, intrinsic=intrinsic,
                                       charge_states=chargestates,
                                       vacancies=vacancies, sc=supercell,
                                       max_lattice=maxsize, is_2D=is2d,
                                       vacuum=vacuum, nopbc=nopbc)

        # based on this dictionary, create a folder structure for all defects
        # and respective charge states
        create_folder_structure(structure, structure_dict, chargestates,
                                intrinsic=intrinsic, vacancies=vacancies,
                                sc=supercell, max_lattice=maxsize, is_2D=is2d)

    return None


def setup_supercell(structure, max_lattice, is_2D):
    """Set up the supercell of a given structure depending.

    Set up the supercell of a given structure depending on a
    maximum supercell lattice vector length for 2D or 3D structures.

    Parameters
    ----------
    structure
        input structure (primitive cell)
    max_lattice : float
        maximum supercell lattice vector length in Å
    is_2D : bool
        choose 2D or 3D supercell (is_2D=False)

    Returns
    -------
    structure_sc
        supercell structure
    """
    for x in range(1, 50):
        struc_temp = structure.repeat((x, 1, 1))
        diff = struc_temp.get_distance(0, -1)
        if diff > max_lattice:
            x_size = x - 1
            break
    for y in range(1, 50):
        struc_temp = structure.repeat((1, y, 1))
        diff = struc_temp.get_distance(0, -1)
        if diff > max_lattice:
            y_size = y - 1
            break
    if not is_2D:
        for z in range(1, 50):
            struc_temp = structure.repeat((1, 1, z))
            diff = struc_temp.get_distance(0, -1)
            if diff > max_lattice:
                z_size = z - 1
                break
    else:
        z_size = 1

    x_size = max(1, x_size)
    y_size = max(1, y_size)
    z_size = max(1, z_size)
    structure_sc = structure.repeat((x_size, y_size, z_size))

    print('INFO: setting up supercell: ({0}, {1}, {2})'.format(
          x_size, y_size, z_size))

    return structure_sc, x_size, y_size, z_size


def apply_vacuum(structure_sc, vacuum, is_2D, nopbc):
    """
    Either sets the vacuum automatically for the 2D case (in such a way that
    L_z ~ L_xy, sets it accordingly to the given input vacuum value, or just
    passes in case one is dealing with a 3D structure.

    :param structure_sc: supercell structure without defects incorporated
    :param vacuum: either None (automatic adjustment of the vacuum size) or
                   some float value for manual adjustment of the vacuum for
                   2D structure
    :param is_2D: dimensionality of the structure

    :return supercell_final: supercell structure with suitable vacuum size
                             applied
    """
    import numpy as np
    if is_2D:
        cell = structure_sc.get_cell()
        oldvac = cell[2][2]
        pos = structure_sc.get_positions()
        a1 = np.sqrt(cell[0][0]**2 + cell[0][1]**2)
        a2 = np.sqrt(cell[1][0]**2 + cell[1][1]**2)
        a = (a1 + a2) / 2.
        if vacuum is None:
            vacuum = a
        cell[2][2] = vacuum
        pos[:, 2] = pos[:, 2] - oldvac / 2. + vacuum / 2.
        structure_sc.set_cell(cell)
        structure_sc.set_positions(pos)
        print('INFO: apply vacuum size to the supercell of the 2D structure'
              'with {} Å.'.format(vacuum))
    elif not is_2D:
        print('INFO: no vacuum to be applied since this is a 3D structure.')
    if not nopbc:
        structure_sc.set_pbc([True, True, True])
        print('INFO: overwrite pbc and apply them in all three directions for'
              ' subsequent defect calculations.')

    return structure_sc


def setup_defects(structure, intrinsic, charge_states, vacancies, sc,
                  max_lattice, is_2D, vacuum, nopbc):
    """
    Sets up all possible defects (i.e. vacancies, intrinsic anti-sites,
    extrinsic point defects('extrinsic=True')) for a given structure.

    Parameters
    ----------
    structure
        input structure (primitive cell)
    intrinsic : bool
        incorporate intrinsic point defects
    vacancies : bool
        incorporate vacancies

    Returns
    -------
    structure_dict : dict
        dictionary of all possible defect configurations
        of the given structure with different charge
        states. The dictionary is built up in the
        following way: see folder structure in 'main()'.
    """
    import spglib

    # set up artificial array in order to check for equivalent positions later
    cell = (structure.cell.array, structure.get_scaled_positions(),
            structure.numbers)

    # set up a dictionary
    structure_dict = {}
    formula = structure.symbols

    # first, find the desired supercell
    if sc[0] == 0 and sc[1] == 0 and sc[2] == 0:
        pristine, N_x, N_y, N_z = setup_supercell(
            structure, max_lattice, is_2D)
        pristine = apply_vacuum(pristine, vacuum, is_2D, nopbc)
    else:
        N_x = sc[0]
        N_y = sc[1]
        N_z = sc[2]
        print('INFO: setting up supercell: ({0}, {1}, {2})'.format(
              N_x, N_y, N_z))
        pristine = structure.repeat((N_x, N_y, N_z))
        pristine = apply_vacuum(pristine, vacuum, is_2D, nopbc)
    parameters = {}
    string = 'defects.pristine_sc'
    calculator_relax = {
        'name': 'gpaw',
        'mode': {
            'name': 'pw',
            'ecut': 800,
            'dedecut': 'estimate'},
        'xc': 'PBE',
        'kpts': {
            'density': 6.0,
            'gamma': True},
        'basis': 'dzp',
        'symmetry': {
            'symmorphic': False},
        'convergence': {
            'forces': 1e-4},
        'txt': 'relax.txt',
        'occupations': {
            'name': 'fermi-dirac',
            'width': 0.2},
        'spinpol': True}
    calculator_gs = {'name': 'gpaw',
                     'mode': {'name': 'pw', 'ecut': 800},
                     'xc': 'PBE',
                     'basis': 'dzp',
                     'kpts': {'density': 12.0, 'gamma': True},
                     'occupations': {'name': 'fermi-dirac',
                                     'width': 0.2},
                     'convergence': {'bands': -3},
                     'nbands': -10,
                     'txt': 'gs.txt',
                     'spinpol': True}
    parameters['asr.gs@calculate'] = {
        'calculator': calculator_gs}
    parameters['asr.relax'] = {'calculator': calculator_relax}
    structure_dict[string] = {'structure': pristine, 'parameters': parameters}

    # incorporate the possible vacancies
    dataset = spglib.get_symmetry_dataset(cell)
    eq_pos = dataset.get('equivalent_atoms')
    wyckoffs = dataset.get('wyckoffs')

    finished_list = []
    if vacancies:
        temp_dict = {}
        for i in range(len(structure)):
            if not eq_pos[i] in finished_list:
                vacancy = pristine.copy()
                sitename = vacancy.get_chemical_symbols()[i]
                vacancy.pop(i)
                vacancy.rattle()
                string = 'defects.{0}_{1}{2}{3}.v_{4}{5}'.format(
                         formula, N_x, N_y, N_z, wyckoffs[i], i)
                string = 'defects.{0}_{1}{2}{3}.v_{4}'.format(
                         formula, N_x, N_y, N_z, sitename)
                charge_dict = {}
                for q in range((-1) * charge_states, charge_states + 1):
                    parameters = {}
                    calculator_relax = {
                        'name': 'gpaw',
                        'mode': {
                            'name': 'pw',
                            'ecut': 800,
                            'dedecut': 'estimate'},
                        'xc': 'PBE',
                        'kpts': {
                            'density': 6.0,
                            'gamma': True},
                        'basis': 'dzp',
                        'symmetry': {
                            'symmorphic': False},
                        'convergence': {
                            'forces': 1e-4},
                        'txt': 'relax.txt',
                        'occupations': {
                            'name': 'fermi-dirac',
                            'width': 0.2},
                        'spinpol': True}
                    calculator_gs = {'name': 'gpaw',
                                     'mode': {'name': 'pw', 'ecut': 800},
                                     'xc': 'PBE',
                                     'basis': 'dzp',
                                     'kpts': {'density': 12.0, 'gamma': True},
                                     'occupations': {'name': 'fermi-dirac',
                                                     'width': 0.2},
                                     'convergence': {'bands': -3},
                                     'nbands': -10,
                                     'txt': 'gs.txt',
                                     'spinpol': True}
                    parameters['asr.gs@calculate'] = {
                        'calculator': calculator_gs}
                    parameters['asr.gs@calculate']['calculator']['charge'] = q
                    parameters['asr.relax'] = {'calculator': calculator_relax}
                    parameters['asr.relax']['calculator']['charge'] = q
                    charge_string = 'charge_{}'.format(q)
                    charge_dict[charge_string] = {
                        'structure': vacancy, 'parameters': parameters}
                temp_dict[string] = charge_dict
            finished_list.append(eq_pos[i])

    # incorporate anti-site defects
    finished_list = []
    if intrinsic:
        defect_list = []
        for i in range(len(structure)):
            symbol = structure[i].symbol
            if symbol not in defect_list:
                defect_list.append(symbol)
        for i in range(len(structure)):
            if not eq_pos[i] in finished_list:
                for element in defect_list:
                    if not structure[i].symbol == element:
                        defect = pristine.copy()
                        sitename = defect.get_chemical_symbols()[i]
                        defect[i].symbol = element
                        defect.rattle()
                        # string = 'defects.{0}_{1}{2}{3}.{4}_at_{5}{6}'.format(
                        #          formula, N_x, N_y, N_z, element,
                        #          wyckoffs[i], i)
                        string = 'defects.{0}_{1}{2}{3}.{4}_{5}'.format(
                                 formula, N_x, N_y, N_z, element,
                                 sitename)
                        charge_dict = {}
                        for q in range(
                                (-1) * charge_states,
                                charge_states + 1):
                            parameters = {}
                            calculator_relax = {
                                'name': 'gpaw',
                                'mode': {
                                    'name': 'pw',
                                    'ecut': 800,
                                    'dedecut': 'estimate'},
                                'xc': 'PBE',
                                'kpts': {
                                    'density': 6.0,
                                    'gamma': True},
                                'basis': 'dzp',
                                'symmetry': {
                                    'symmorphic': False},
                                'convergence': {
                                    'forces': 1e-4},
                                'txt': 'relax.txt',
                                'occupations': {
                                    'name': 'fermi-dirac',
                                    'width': 0.2},
                                'spinpol': True}
                            calculator_gs = {
                                'name': 'gpaw',
                                'mode': {
                                    'name': 'pw',
                                    'ecut': 800},
                                'xc': 'PBE',
                                'basis': 'dzp',
                                'kpts': {
                                    'density': 12.0,
                                    'gamma': True},
                                'occupations': {
                                    'name': 'fermi-dirac',
                                    'width': 0.2},
                                'convergence': {
                                    'bands': -3},
                                'nbands': -10,
                                'txt': 'gs.txt',
                                'spinpol': True}
                            parameters['asr.gs@calculate'] = {
                                'calculator': calculator_gs}
                            parameters['asr.gs@calculate']['calculator'
                                                           ]['charge'] = q
                            parameters['asr.relax'] = {
                                'calculator': calculator_relax}
                            parameters['asr.relax']['calculator']['charge'] = q
                            charge_string = 'charge_{}'.format(q)
                            charge_dict[charge_string] = {
                                'structure': defect, 'parameters': parameters}
                        temp_dict[string] = charge_dict
                finished_list.append(eq_pos[i])

    # put together structure dict
    structure_dict['defects'] = temp_dict

    print('INFO: rattled atoms to make sure defect systems do not get stuck at'
          ' a saddle point.')

    print('INFO: setting up {0} different defect supercell systems in '
          'charge states -{1}, ..., +{1}, as well as the pristine supercell '
          'system.'.format(len(structure_dict['defects']), charge_states))

    return structure_dict


def create_folder_structure(structure, structure_dict, chargestates,
                            intrinsic, vacancies, sc, max_lattice, is_2D):
    """Create folder for all configurations.

    Creates a folder for every configuration of the defect supercell in
    the following way:

    - see example directory tree in 'main()'
    - these each contain two files: 'unrelaxed.json' (the defect
      supercell structure), 'params.json' (the non-general parameters
      of each system)
    - the content of those folders can then be used to do further
      processing (e.g. relax the defect structure)
    """
    from ase.io import write
    from asr.core import write_json

    # create a json file for general parameters that are equivalent for all
    # the different defect systems
    if sc == [0, 0, 0]:
        pristine, N_x, N_y, N_z = setup_supercell(
            structure, max_lattice, is_2D)
    else:
        N_x = sc[0]
        N_y = sc[1]
        N_z = sc[2]
    gen_params = {}
    gen_params['chargestates'] = chargestates
    gen_params['is_2D'] = is_2D
    gen_params['supercell'] = [N_x, N_y, N_z]
    gen_params['intrinsic'] = intrinsic
    gen_params['vacancies'] = vacancies
    write_json('general_parameters.json', gen_params)

    # then, create a seperate folder for each possible defect
    # configuration of this parent folder, as well as the pristine
    # supercell system
    for element in structure_dict:
        folder_name = element
        try:
            if not folder_name == 'defects':
                Path(folder_name).mkdir()
        except FileExistsError:
            print('WARNING: folder ("{0}") already exists in this '
                  f'directory. Skip creating it.'.format(folder_name))
        if structure_dict[element].get('structure') is not None:
            struc = structure_dict[element].get('structure')
            params = structure_dict[element].get('parameters')
            try:
                write(folder_name + '/structure.json', struc)
                write_json(folder_name + '/params.json', params)
            except FileExistsError:
                print('WARNING: files already exist inside this folder.')
        else:
            sub_dict = structure_dict[element]
            j = 0
            for sub_element in sub_dict:
                defect_name = [key for key in sub_dict.keys()]
                defect_folder_name = defect_name[j]
                j = j + 1
                try:
                    Path(defect_folder_name).mkdir()
                except FileExistsError:
                    print(
                        'WARNING: folder ("{0}") already exists in this '
                        f'directory. Skip creating '
                        f'it.'.format(defect_folder_name))
                for i in range((-1) * chargestates, chargestates + 1):
                    charge_name = 'charge_{}'.format(i)
                    charge_folder_name = defect_folder_name + '/' + charge_name
                    try:
                        Path(charge_folder_name).mkdir()
                    except FileExistsError:
                        print(
                            'WARNING: folder ("{0}") already exists in this '
                            f'directory. Skip creating '
                            f'it.'.format(charge_folder_name))
                    struc = sub_dict[sub_element].get(
                        charge_name).get('structure')
                    params = sub_dict[sub_element].get(
                        charge_name).get('parameters')
                    write_json(charge_folder_name + '/params.json', params)
                    if i == 0:
                        write(charge_folder_name + '/unrelaxed.json', struc)
                    elif i < 0:
                        os.system('ln -s {}/../charge_{}/structure.json {}/unrelaxed.json'.format(charge_folder_name, i+1, charge_folder_name))
                    elif i > 0:
                        os.system('ln -s {}/../charge_{}/structure.json {}/unrelaxed.json'.format(charge_folder_name, i-1, charge_folder_name))

    return None


def setup_halfinteger():
    """
    Sets up halfinteger folder which copies params.json and changes the q
    keyword as well as copying the relaxed structure into those folders.
    """
    from asr.core import read_json, write_json
    import shutil

    Path('sj_-0.5').mkdir()
    Path('sj_+0.5').mkdir()
    folderpath = Path('.')
    foldername = str(folderpath)

    print('INFO: set up half integer folders and parameter sets for '
          'a subsequent Slater-Janach calculation')
    params = read_json('params.json')
    params_p05 = params.copy()
    charge = params.get('asr.gs@calculate').get('calculator').get('charge')
    print('INFO: initial charge {}'.format(charge))
    params_p05['asr.gs@calculate']['calculator']['charge'] = charge + 0.5
    params_p05['asr.relax']['calculator']['charge'] = charge + 0.5
    write_json('sj_+0.5/params.json', params_p05)
    print('INFO: changed parameters p: {}'.format(params_p05))
    params_m05 = params.copy()
    params_m05['asr.gs@calculate']['calculator']['charge'] = charge - 0.5
    params_m05['asr.relax']['calculator']['charge'] = charge - 0.5
    write_json('sj_-0.5/params.json', params_m05)
    print('INFO: changed parameters m: {}'.format(params_m05))

    shutil.copyfile(foldername + '/structure.json',
                    foldername + '/sj_-0.5/structure.json')
    shutil.copyfile(foldername + '/structure.json',
                    foldername + '/sj_+0.5/structure.json')

    return None


def collect_data():
    return None


# def webpanel(row, key_descriptions):
#    from asr.browser import fig, table
#
#    if 'something' not in row.data:
#        return None, []
#
#    table1 = table(row,
#                   'Property',
#                   ['something'],
#                   kd=key_descriptions)
#    panel = ('Title',
#             [[fig('something.png'), table1]])
#    things = [(create_plot, ['something.png'])]
#    return panel, things


# def create_plot(row, fname):
#    import matplotlib.pyplot as plt
#
#    data = row.data.something
#    fig = plt.figure()
#    ax = fig.gca()
#    ax.plot(data.things)
#    plt.savefig(fname)


if __name__ == '__main__':
    main.cli()<|MERGE_RESOLUTION|>--- conflicted
+++ resolved
@@ -18,7 +18,6 @@
         help='Specify whether you want to incorporate anti-site defects.')
 @option('--vacancies', type=bool,
         help='Specify whether you want to incorporate vacancies.')
-<<<<<<< HEAD
 @option('--vacuum', type=float,
         help='Pass some float value to choose vacuum for 2D case manually, '
         ' it will be chosen automatically otherwise.')
@@ -36,12 +35,6 @@
          halfinteger=False):
     """
     Sets up defect structures for a given host.
-=======
-def main(atomfile: str = 'unrelaxed.json', chargestates: int = 3,
-         supercell: List[int] = [0, 0, 0],
-         maxsize: float = 8, intrinsic: bool = True, vacancies: bool = True):
-    """Set up defect structures for a given host.
->>>>>>> b4da11f7
 
     Recipe setting up all possible defects within a reasonable supercell as
     well as the respective pristine system for a given input structure.
