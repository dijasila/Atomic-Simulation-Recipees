from asr.core import ASRResult, prepare_result
from asr.database.browser import make_panel_description, href
from pathlib import Path
from ase.io import Trajectory
import numpy as np
import typing


panel_description = make_panel_description(
    """
Analysis of the thermodynamic stability of the defect using Slater-Janak
 transition state theory.
""",
    articles=[
        href("""M. Pandey et al. Defect-tolerant monolayer transition metal
dichalcogenides, Nano Letters, 16 (4) 2234 (2016)""",
             'https://doi.org/10.1021/acs.nanolett.5b04513'),
    ],
)


def get_transition_table(result):
    """Set up table for charge transition levels."""
    from asr.database.browser import (matrixtable,
                                      describe_entry)

    trans_results = result.transitions
    vbm = result.pristine.vbm
    transition_labels = []
    transition_array = np.zeros((len(trans_results), 2))
    for i, element in enumerate(trans_results):
        transition_labels.append(element['transition_name'])
        transition_array[i, 0] = (element['transition_values']['transition']
                                  - element['transition_values']['evac']
                                  - vbm)
        q = int(element['transition_name'].split('/')[-1])
        if q > 0:
            transition_array[i, 1] = element['transition_values']['erelax']
        elif q < 0:
            transition_array[i, 1] = -1 * element['transition_values']['erelax']

    transition_array = transition_array[transition_array[:, 0].argsort()]

    transition_table = matrixtable(
        transition_array,
        title='Transition',
        columnlabels=[describe_entry('Transition Energy [eV]',
                                     description='SJ calculated transition level'),
                      describe_entry('Relaxation Correction [eV]',
                                     description='Correction due to ion relaxation')],
        rowlabels=transition_labels)

    return transition_table


def get_summary_table(result):
    from asr.database.browser import table, describe_entry

    summary_table = table(result, 'Defect properties', [])
    summary_table['rows'].extend(
        [[describe_entry('Neutral formation energy',
                         description='Neutral formation energy [eV].'),
          f'{result.eform[0][0]:.2f} eV']])

    return summary_table


def get_formation_table(result):
    from asr.database.browser import table, describe_entry

    formation_table = table(result, 'Defect formation', [])
    for element in result.eform:
        formation_table['rows'].extend(
            [[describe_entry(f'Formation energy (q = {element[1]:1d} @ VBM)',
                             description='Formation energy for charge state q '
                                         'at the valence band maximum [eV].'),
              f'{element[0]:.2f} eV']])

    return formation_table


def webpanel(result, row, key_descriptions):
    from asr.database.browser import (fig, WebPanel,
                                      describe_entry)

    explained_keys = []
    for key in ['eform']:
        if key in result.key_descriptions:
            key_description = result.key_descriptions[key]
            explanation = key_description
            explained_key = describe_entry(key, description=explanation)
        else:
            explained_key = key
        explained_keys.append(explained_key)

    formation_table_sum = get_summary_table(result)
    formation_table = get_formation_table(result)
    transition_table = get_transition_table(result)

    panel = WebPanel(
        describe_entry('Formation energies and charge transition levels (Slater-Janak)',
                       panel_description),
        columns=[[describe_entry(fig('sj_transitions.png'),
                                 'Slater-Janak calculated charge transition levels.'),
                  transition_table],
                 [describe_entry(fig('formation.png'),
                                 'Formation energy diagram.'),
                  formation_table]],
        plot_descriptions=[{'function': plot_charge_transitions,
                            'filenames': ['sj_transitions.png']},
                           {'function': plot_formation_energies,
                            'filenames': ['formation.png']}],
        sort=29)

    summary = {'title': 'Summary',
               'columns': [[formation_table_sum],
                           []],
               'sort': 0}

    return [panel, summary]


@prepare_result
class PristineResults(ASRResult):
    """Container for pristine band gap results."""

    vbm: float
    cbm: float
    evac: float

    key_descriptions = dict(
        vbm='Pristine valence band maximum [eV].',
        cbm='Pristine conduction band minimum [eV]',
        evac='Pristine vacuum level [eV]')


@prepare_result
class TransitionValues(ASRResult):
    """Container for values of a specific charge transition level."""

    transition: float
    erelax: float
    evac: float

    key_descriptions = dict(
        transition='Charge transition level [eV]',
        erelax='Reorganization contribution  to the transition level [eV]',
        evac='Vacuum level for halfinteger calculation [eV]')


@prepare_result
class TransitionResults(ASRResult):
    """Container for charge transition level results."""

    transition_name: str
    transition_values: TransitionValues

    key_descriptions = dict(
        transition_name='Name of the charge transition (Initial State/Final State)',
        transition_values='Container for values of a specific charge transition level.')


@prepare_result
class TransitionListResults(ASRResult):
    """Container for all charge transition level results."""

    transition_list: typing.List[TransitionResults]

    key_descriptions = dict(
        transition_list='List of TransitionResults objects.')


@prepare_result
class StandardStateResult(ASRResult):
    """Container for results related to the standard state of the present defect."""

    element: str
    eref: float

    key_descriptions = dict(
        element='Atomic species.',
        eref='Reference energy extracted from OQMD [eV].')


@prepare_result
class Result(ASRResult):
    """Container for Slater Janak results."""

    transitions: typing.List[TransitionResults]
    pristine: PristineResults
    eform: typing.List[typing.Tuple[float, int]]
    standard_states: typing.List[StandardStateResult]
    hof: float

    key_descriptions = dict(
        transitions='Charge transition levels with [transition energy, '
                    'relax correction, reference energy] eV',
        pristine='Container for pristine band gap results.',
        eform='List of formation energy tuples (eform wrt. standard states [eV], '
              'charge state)',
        standard_states='List of StandardStateResult objects for each species.',
        hof='Heat of formation for the pristine monolayer [eV]')

    formats = {"ase_webpanel": webpanel}


<<<<<<< HEAD
@command(module='asr.sj_analyze')
=======
# @command(module='asr.sj_analyze',
>>>>>>> 4eb22b00
#         requires=['sj_+0.5/gs.gpw', 'sj_-0.5/gs.gpw',
#                   '../../unrelaxed.json', 'gs.gpw'],
#         resources='24:2h',
#         returns=Result)
<<<<<<< HEAD
@option('--index', help='Specify index of the atom in the pristine supercell '
        'that you want to use as a potential reference. Will be chosen '
        'automatically if nothing is set.', type=int)
=======
# @option('--index', help='Specify index of the atom in the pristine supercell '
#        'that you want to use as a potential reference. Will be chosen '
#        'automatically if nothing is set.', type=int)
>>>>>>> 4eb22b00
def main(index: int = None) -> Result:
    """Calculate charge transition levels for defect systems.

    This recipe uses SJ theory to calculate charge transition levels for defect systems.
    At least, asr.setup.sj had to be run in the charge_0 folder of a defect system and
    the half integer calculations have to be finished within the newly created folders.
    """
    from ase.db import connect
    from ase.io import read
    from asr.core import read_json
    from asr.defect_symmetry import DefectInfo

    p = Path('.')
    defectinfo = DefectInfo(defectpath=p)
    struc_pris, struc_def, calc_pris, calc_def = get_strucs_and_calcs(p)

    # get heat of formation
    c2db = connect('/home/niflheim/fafb/db/c2db_july20.db')
    primitive = read('../../unrelaxed.json')
    hof = get_heat_of_formation(c2db, primitive)

    # Obtain a list of all transitions with the respective ASRResults object
    # get index of the integer defect system
    ev = calc_def.get_eigenvalues()
    e_fermi = calc_def.get_fermi_level()
    N_homo_q = get_homo_index(ev, e_fermi)
    transition_list = calculate_transitions(index, N_homo_q)

    # get pristine band edges for correct referencing and plotting
    pristine = get_pristine_band_edges(index)

    # get neutral formation energy without chemical potentials applied
    p = Path('.')
    pris = list(p.glob('./../../defects.pristine_sc*'))[0]
    results_def = read_json('./results-asr.gs.json')
    results_pris = read_json(pris / 'results-asr.gs.json')
    etot_def = results_def['etot']
    etot_pris = results_pris['etot']
    oqmd = connect('/home/niflheim/fafb/db/oqmd12.db')
    eform, standard_states = calculate_neutral_formation_energy(etot_def, etot_pris,
                                                                oqmd, defectinfo)

    # get formation energies for all charge states based on neutral
    # formation energy, as well as charge transition levels, and pristine results
    vbm = pristine['vbm']
    eform = calculate_formation_energies(eform, transition_list, vbm)

    return Result.fromdata(eform=eform,
                           transitions=transition_list,
                           pristine=pristine,
                           standard_states=standard_states,
                           hof=hof)


def calculate_formation_energies(eform, transitions, vbm):
    """Calculate formation energies for all charge states at the VB band edge."""
    # CALCULATION OF FORMATION ENERGIES
    transitions = order_transitions(transitions)
    enlist = []
    for element in transitions:
        name = element['transition_name']
        q = int(name.split('/')[-1])
        if q < 0:
            enlist.append(element['transition_values']['transition']
                          - element['transition_values']['erelax']
                          - element['transition_values']['evac'])
        elif q > 0:
            enlist.append(element['transition_values']['transition']
                          + element['transition_values']['erelax']
                          - element['transition_values']['evac'])

    eform_list = [(eform, 0)]
    for i, element in enumerate(transitions):
        name = element['transition_name']
        q = int(name.split('/')[-1])
        if q < 0:
            enlist.append(element['transition_values']['transition']
                          - element['transition_values']['erelax']
                          - element['transition_values']['evac'])
        elif q > 0:
            enlist.append(element['transition_values']['transition']
                          + element['transition_values']['erelax']
                          - element['transition_values']['evac'])
        if name.split('/')[0].startswith('0') and name.split('/')[1].startswith('-'):
            y1 = eform
            y2 = eform
        elif name.split('/')[0].startswith('0'):
            y1 = eform
            y2 = eform
        elif not name.split('/')[1].startswith('-'):
            y2 = None
        else:
            y1 = None
        if name.split('/')[1].startswith('-'):
            a = float(name.split('/')[1])
            b = get_b(enlist[i], y2, a)
            if y1 is None:
                y1 = f(enlist[i], a, b)
            y2 = f(enlist[i + 1], a, b)
            eform_list.append((f(vbm, a, b), int(a)))
        elif not name.split('/')[0].startswith('-') or name.split('/').startswith('-'):
            a = float(name.split('/')[1])
            b = get_b(enlist[i], y1, a)
            if y2 is None:
                y2 = f(enlist[i], a, b)
            y1 = f(enlist[i + 1], a, b)
            eform_list.append((f(vbm, a, b), int(a)))

    return eform_list


def get_heat_of_formation(db, atoms):
    """Extract heat of formation from C2DB."""
    from asr.database.material_fingerprint import get_uid_of_atoms, get_hash_of_atoms

    hash = get_hash_of_atoms(atoms)
    uid = get_uid_of_atoms(atoms, hash)

    for row in db.select(uid=uid):
        hof = row.hform

    return hof


def calculate_transitions(index, N_homo_q):
    """Calculate all of the present transitions and return TransitionResults."""
    transition_list = []
    # First, get IP and EA (charge transition levels for the neutral defect
    if Path('./sj_+0.5/gs.gpw').is_file() and Path('./sj_-0.5/gs.gpw').is_file():
        for delta in [+1, -1]:
            transition = [0, delta]
            transition_results = get_transition_level(transition, 0, index, N_homo_q)
            transition_list.append(transition_results)

    for q in [-3, -2, -1, 1, 2, 3]:
        if q > 0 and Path('./../charge_{}/sj_+0.5/gs.gpw'.format(q)).is_file():
            transition = [q, q + 1]
            transition_results = get_transition_level(transition, q, index, N_homo_q)
            transition_list.append(transition_results)
        if q < 0 and Path('./../charge_{}/sj_-0.5/gs.gpw'.format(q)).is_file():
            transition = [q, q - 1]
            transition_results = get_transition_level(transition, q, index, N_homo_q)
            transition_list.append(transition_results)

    return transition_list


def get_pristine_band_edges(index) -> PristineResults:
    """Return band edges and vaccum level for the host system."""
    from asr.get_wfs import (return_defect_index,
                             get_reference_index,
                             extract_atomic_potentials)
    from asr.core import read_json

    # return index of the point defect in the defect structure
    def_index, is_vacancy = return_defect_index()

    # get calculators and atoms for pristine and defect calculation
    p = Path('.')
    struc_pris, struc_def, calc_pris, calc_def = get_strucs_and_calcs(p)

    # evaluate which atom possesses maximum distance to the defect site
    if index is None:
        ref_index = get_reference_index(def_index, struc_pris)
    else:
        ref_index = index

    pot_def, pot_pris = extract_atomic_potentials(calc_def, calc_pris,
                                                  ref_index, is_vacancy)

    print('INFO: extract pristine band edges.')
    p = Path('.')
    pris = list(p.glob('./../../defects.pristine_sc*'))[0]
    if Path(pris / 'results-asr.gs.json').is_file():
        results_pris = read_json(pris / 'results-asr.gs.json')
        vbm = results_pris['vbm'] - pot_pris
        cbm = results_pris['cbm'] - pot_pris
    else:
        vbm = None
        cbm = None

    return PristineResults.fromdata(
        vbm=vbm,
        cbm=cbm,
        evac=0)


def obtain_chemical_potential(symbol, db):
    """Extract the standard state of a given element."""
    energies_ss = []
    if symbol == 'v':
        eref = 0.
    else:
        for row in db.select(symbol, ns=1):
            energies_ss.append(row.energy / row.natoms)
        eref = min(energies_ss)

    return StandardStateResult.fromdata(
        element=symbol,
        eref=eref)


def calculate_neutral_formation_energy(etot_def, etot_pris, db, defectinfo):
    """Calculate the neutral formation energy with chemical potential shift applied.

    Only the neutral one is needed as for the higher charge states we will use the sj
    transitions for the formation energy plot.
    """
    eform = etot_def - etot_pris
    # next, extract standard state energies for particular defect
    def_add = defectinfo.defecttype
    def_remove = defectinfo.defectkind
    # extract standard states of defect atoms from OQMD
    standard_states = []
    standard_states.append(obtain_chemical_potential(def_add, db))
    standard_states.append(obtain_chemical_potential(def_remove, db))

    eform = eform - standard_states[0].eref + standard_states[1].eref

    return eform, standard_states


def get_strucs_and_calcs(path):
    from gpaw import restart

    try:
        pristinelist = list(path.glob(f'./../../defects.pristine_sc*/'))
        pris_folder = pristinelist[0]
        struc_pris, calc_pris = restart(pris_folder / 'gs.gpw', txt=None)
        struc_def, calc_def = restart(path / 'gs.gpw', txt=None)
    except FileNotFoundError as err:
        msg = ('does not find pristine gs, pristine results, or defect'
               ' results. Did you run setup.defects and calculate the ground'
               ' state for defect and pristine system?')
        raise RuntimeError(msg) from err

    return struc_pris, struc_def, calc_pris, calc_def


def get_half_integer_calc_and_index(charge, transition):
    """
    Return pos. or neg. half integer calculator based on 'transition'.

    Also, return index of the eigenvalue to be extracted (wrt. q HOMO index).
    """
    from gpaw import GPAW

    if transition[0] > transition[1]:
        identifier = '-0.5'
        delta_index = 1
    elif transition[1] > transition[0]:
        identifier = '+0.5'
        delta_index = 0
    parentpath = f'../charge_{charge}/sj_{identifier}'
    try:
        calc = GPAW(f'{parentpath}/gs.gpw', txt=None)
        print('INFO: calculate transition level q = {} -> q = {} transition.'.format(
            transition[0], transition[1]))
    except FileNotFoundError as err:
        msg = ('did not find gs.gpw in {parentpath}! Make sure to run asr.setup.defects'
               ' with the --halfinteger option and run the groundstate recipe in the '
               'newly created folders after.')
        raise RuntimeError(msg) from err

    return calc, delta_index


def get_transition_energy(evs, index):
    return evs[index]


def get_transition_level(transition, charge, index, N_homo_q) -> TransitionResults:
    """Calculate the charge transition level for a given charge transition."""
    from asr.get_wfs import (return_defect_index,
                             get_reference_index,
                             extract_atomic_potentials)
    from asr.defect_symmetry import DefectInfo
    from ase.io import read

    # return index of the point defect in the defect structure
    p = Path('.')
    defectinfo = DefectInfo(defectpath=p)
    structure = read('structure.json')
    primitive = read('../../unrelaxed.json')
    def_index, is_vacancy = return_defect_index(defectinfo, primitive, structure)

    # get string of the current charge
    charge = str(charge)

    # get calculators and atoms for pristine and defect calculation
    struc_pris, struc_def, calc_pris, calc_def = get_strucs_and_calcs(p)

    # evaluate which atom possesses maximum distance to the defect site
    if index is None:
        ref_index = get_reference_index(def_index, struc_pris)
    else:
        ref_index = index

    # extract homo and lumo of the half-integer system
    calc_half, delta = get_half_integer_calc_and_index(charge, transition)
    evs = calc_half.get_eigenvalues()
    e_trans = get_transition_energy(evs, N_homo_q + delta)

    # get atomic electrostatic potentials at the atom far away for both the
    # defect and pristine system
    pot_def, pot_pris = extract_atomic_potentials(calc_half, calc_pris,
                                                  ref_index, is_vacancy)

    # if possible, calculate correction due to relaxation in the charge state
    if Path('../charge_{}/results-asr.relax.json'.format(
            int(transition[1]))).is_file():
        print('INFO: calculate relaxation contribution to transition level.')
        traj = Trajectory('../charge_{}/relax.traj'.format(str(int(transition[1]))))
        e_cor = traj[0].get_potential_energy() - traj[-1].get_potential_energy()
    else:
        print('INFO: no relaxation for the charged state present. Do not calculate '
              'relaxation contribution to transition level.')
        e_cor = 0

    transition_name = f'{transition[0]}/{transition[1]}'

    transition_values = return_transition_values(e_trans, e_cor, pot_def)

    return TransitionResults.fromdata(
        transition_name=transition_name,
        transition_values=transition_values)


def get_homo_index(evs, ef):
    occ = []
    [occ.append(ev) for ev in evs if ev < ef]

    return len(occ) - 1


def return_transition_values(e_trans, e_cor, e_ref) -> TransitionValues:
    return TransitionValues.fromdata(
        transition=e_trans,
        erelax=e_cor,
        evac=e_ref)


def order_transitions(transitions):
    translist = []
    nameslist = []
    reflist = ['0/1', '1/2', '2/3', '0/-1', '-1/-2', '-2/-3']

    for element in transitions:
        if element['transition_name'] in reflist:
            translist.append(element)
            nameslist.append(element['transition_name'])

    ordered_list = []
    for element in reflist:
        for oelement in transitions:
            if element == oelement['transition_name']:
                ordered_list.append(oelement)

    return ordered_list


def get_b(x, y, a):
    return y - a * x


def f(x, a, b):
    return a * x + b


def plot_formation_energies(row, fname):
    """Plot formation energies and transition levels within the gap."""
    import matplotlib.pyplot as plt

    colors = {'0': 'C0',
              '1': 'C1',
              '2': 'C2',
              '3': 'C3',
              '-1': 'C4',
              '-2': 'C5',
              '-3': 'C6',
              '-4': 'C7',
              '4': 'C8'}

    data = row.data.get('results-asr.sj_analyze.json')

    vbm = data['pristine']['vbm']
    cbm = data['pristine']['cbm']
    gap = abs(cbm - vbm)
    eform = data['eform']
    transitions = data['transitions']

    fig, ax1 = plt.subplots()

    ax1.axvspan(-20, 0, color='grey', alpha=0.5)
    ax1.axvspan(gap, 20, color='grey', alpha=0.5)
    ax1.axhline(0, color='black', linestyle='dotted')
    ax1.axvline(gap, color='black', linestyle='solid')
    ax1.axvline(0, color='black', linestyle='solid')
    for element in eform:
        ax1.plot([0, gap], [f(0, element[1], element[0]),
                            f(gap, element[1], element[0])],
                 color=colors[str(element[1])],
                 label=element[1])

    ax1.set_xlim(-0.2 * gap, gap + 0.2 * gap)
    yrange = ax1.get_ylim()[1] - ax1.get_ylim()[0]
    ax1.text(-0.1 * gap, 0.5 * yrange, 'VBM', ha='center',
             va='center', rotation=90, weight='bold', color='white')
    ax1.text(gap + 0.1 * gap, 0.5 * yrange, 'CBM', ha='center',
             va='center', rotation=90, weight='bold', color='white')

    tickslist = []
    labellist = []
    energies = []
    for i, element in enumerate(transitions):
        name = element['transition_name']
        q = int(name.split('/')[-1])
        if q < 0:
            energy = (element['transition_values']['transition']
                      - element['transition_values']['erelax']
                      - element['transition_values']['evac'] - vbm)
        elif q > 0:
            energy = (element['transition_values']['transition']
                      + element['transition_values']['erelax']
                      - element['transition_values']['evac'] - vbm)
        energies.append(energy)
        if energy > 0 and energy < (gap):
            tickslist.append(energy)
            labellist.append(name)
            ax1.axvline(energy, color='grey', linestyle='dotted')
    energies.append(100)

    ax2 = ax1.twiny()
    ax2.set_xlim(ax1.get_xlim())
    ax2.set_xticks([])
    ax1.set_xlabel(r'$E - E_\mathrm{VBM}}$ [eV]')
    ax1.set_ylabel(r'$E^f$ (wrt. standard states) [eV]')
    ax1.legend()

    plt.tight_layout()

    plt.savefig(fname)
    plt.close()


def plot_charge_transitions(row, fname):
    """Plot calculated CTL along with the pristine bandgap."""
    import matplotlib.pyplot as plt

    colors = {'0': 'C0',
              '1': 'C1',
              '2': 'C2',
              '3': 'C3',
              '-1': 'C4',
              '-2': 'C5',
              '-3': 'C6',
              '-4': 'C7',
              '4': 'C8'}

    data = row.data.get('results-asr.sj_analyze.json')

    vbm = data['pristine']['vbm']
    cbm = data['pristine']['cbm']

    gap = abs(cbm - vbm)

    transitions = data['transitions']

    plt.xlim(-1, 1)
    plt.ylim(-0.2 * gap, gap + 0.2 * gap)
    plt.xticks([], [])

    plt.axhspan(-5, 0, color='grey', alpha=0.5)
    plt.axhspan(gap, gap + 5, color='grey', alpha=0.5)
    plt.axhline(0, color='black', linestyle='solid')
    plt.axhline(gap, color='black', linestyle='solid')
    plt.text(0, -0.1 * gap, 'VBM', color='white',
             ha='center', va='center', weight='bold')
    plt.text(0, gap + 0.1 * gap, 'CBM', color='white',
             ha='center', va='center', weight='bold')

    i = 1
    for trans in transitions:
        name = trans['transition_name']
        q = int(name.split('/')[-1])
        q_new = int(name.split('/')[0])
        if q > 0:
            y = (trans['transition_values']['transition']
                 + trans['transition_values']['erelax']
                 - trans['transition_values']['evac'])
            color1 = colors[str(q)]
            color2 = colors[str(q_new)]
        elif q < 0:
            y = (trans['transition_values']['transition']
                 - trans['transition_values']['erelax']
                 - trans['transition_values']['evac'])
            color1 = colors[str(q)]
            color2 = colors[str(q_new)]
        if y <= (cbm + 0.2 * gap) and y >= (vbm - 0.2 * gap):
            plt.plot(np.linspace(-0.9, 0.5, 20), 20 * [y - vbm],
                     label=trans['transition_name'],
                     color=color1, mec=color2, mfc=color2, marker='s', markersize=3)
            i += 1

    plt.legend(loc='center right')
    plt.ylabel(r'$E - E_{\mathrm{VBM}}$ [eV]')
    plt.yticks()
    plt.tight_layout()
    plt.savefig(fname)
    plt.close()


if __name__ == '__main__':
    main.cli()<|MERGE_RESOLUTION|>--- conflicted
+++ resolved
@@ -204,24 +204,14 @@
     formats = {"ase_webpanel": webpanel}
 
 
-<<<<<<< HEAD
-@command(module='asr.sj_analyze')
-=======
-# @command(module='asr.sj_analyze',
->>>>>>> 4eb22b00
+# @command(module='asr.sj_analyze')
 #         requires=['sj_+0.5/gs.gpw', 'sj_-0.5/gs.gpw',
 #                   '../../unrelaxed.json', 'gs.gpw'],
 #         resources='24:2h',
 #         returns=Result)
-<<<<<<< HEAD
-@option('--index', help='Specify index of the atom in the pristine supercell '
-        'that you want to use as a potential reference. Will be chosen '
-        'automatically if nothing is set.', type=int)
-=======
 # @option('--index', help='Specify index of the atom in the pristine supercell '
 #        'that you want to use as a potential reference. Will be chosen '
 #        'automatically if nothing is set.', type=int)
->>>>>>> 4eb22b00
 def main(index: int = None) -> Result:
     """Calculate charge transition levels for defect systems.
 
