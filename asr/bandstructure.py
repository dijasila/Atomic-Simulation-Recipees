from asr.utils import command, option

tests = []
tests.append({'description': 'Test band structure of Si.',
              'name': 'test_asr.bandstructure_Si',
              'cli': ['asr run setup.materials -s Si2',
                      'ase convert materials.json structure.json',
                      'asr run setup.params '
                      'asr.gs:ecut 200 asr.gs:kptdensity 2.0 '
                      'asr.bandstructure:npoints 50 '
                      'asr.bandstructure:emptybands 5',
                      'asr run bandstructure',
                      'asr run database.fromtree',
                      'asr run browser --only-figures']})
tests.append({'description': 'Test band structure of 2D-BN.',
              'name': 'test_asr.bandstructure_2DBN',
              'cli': ['asr run setup.materials -s BN,natoms=2',
                      'ase convert materials.json structure.json',
                      'asr run setup.params '
                      'asr.gs:ecut 300 asr.gs:kptdensity 2.0 '
                      'asr.bandstructure:npoints 50 '
                      'asr.bandstructure:emptybands 5',
                      'asr run bandstructure',
                      'asr run database.fromtree',
                      'asr run browser --only-figures']})


@command('asr.bandstructure',
         dependencies=['asr.structureinfo', 'asr.gaps', 'asr.gs'],
         tests=tests)
@option('--kptpath', type=str)
@option('--npoints')
@option('--emptybands')
def main(kptpath=None, npoints=400, emptybands=20):
    """Calculate electronic band structure"""
    import os
    from gpaw import GPAW
    from ase.io import read
    from ase.dft.band_structure import get_band_structure

    assert os.path.isfile('gs.gpw'), 'No ground state file!'

    ref = GPAW('gs.gpw', txt=None).get_fermi_level()

<<<<<<< HEAD
    kptpath = None
=======
    atoms = read('gs.gpw')
    if kptpath is None:
        path = atoms.cell.bandpath(npoints=npoints)
    else:
        path = atoms.cell.bandpath(path=kptpath, npoints=npoints)

>>>>>>> dcda3e11
    if not os.path.isfile('bs.gpw'):
        convbands = emptybands // 2
        parms = {
            'basis': 'dzp',
            'nbands': -emptybands,
            'txt': 'bs.txt',
            'fixdensity': True,
            'kpts': path,
            'convergence': {
                'bands': -convbands},
            'symmetry': 'off'}
        atoms = read('gs.gpw')
        kptpath = atoms.cell.bandpath(npoints=npoints)
        calc = GPAW('gs.gpw', **parms)
        calc.get_potential_energy()
        calc.write('bs.gpw')

    calc = GPAW('bs.gpw', txt=None)
<<<<<<< HEAD
    bs = get_band_structure(calc=calc, path=kptpath, reference=ref)
=======
    bs = get_band_structure(calc=calc, path=path, reference=ref)
>>>>>>> dcda3e11

    import copy
    results = {}
    results['bs_nosoc'] = copy.deepcopy(bs.todict())

    # stuff below could be moved to the collect script.
    e_km, _, s_kvm = gpw2eigs(
        'bs.gpw', soc=True, return_spin=True, optimal_spin_direction=True)

    data = bs.todict()
    data['energies'] = e_km.T
    data['spin_mvk'] = s_kvm.transpose(2, 1, 0)

    results['bs_soc'] = data
    return results


def gpw2eigs(gpw, soc=True, bands=None, return_spin=False,
             optimal_spin_direction=False):
    """give the eigenvalues w or w/o spinorbit coupling and the corresponding
    fermi energy
    Parameters:
        gpw: str
            gpw filename
        soc: None, bool
            use spinorbit coupling if None it returns both w and w/o
        optimal_spin_direction: bool
            If True, use get_spin_direction to calculate the spin direction
            for the SOC
        bands: slice, list of ints or None
            None gives parameters.convergence.bands if possible else all bands
        Returns: dict or e_skn, efermi
        containg eigenvalues and fermi levels w and w/o spinorbit coupling
    """
    import numpy as np
    from gpaw import GPAW, mpi
    from gpaw.spinorbit import get_spinorbit_eigenvalues
    from ase.parallel import broadcast
    ranks = [0]
    comm = mpi.world.new_communicator(ranks)
    dct = None
    if mpi.world.rank in ranks:
        theta = 0
        phi = 0
        if optimal_spin_direction:
            theta, phi = get_spin_direction()
        calc = GPAW(gpw, txt=None, communicator=comm)
        if bands is None:
            n2 = calc.todict().get('convergence', {}).get('bands')
            bands = slice(0, n2)
        if isinstance(bands, slice):
            bands = range(calc.get_number_of_bands())[bands]
        eps_nosoc_skn = eigenvalues(calc)[..., bands]
        efermi_nosoc = calc.get_fermi_level()
        eps_mk, s_kvm = get_spinorbit_eigenvalues(calc, bands=bands,
                                                  theta=theta,
                                                  phi=phi,
                                                  return_spin=True)
        eps_km = eps_mk.T
        efermi = fermi_level(calc, eps_km[np.newaxis],
                             nelectrons=2 *
                             calc.get_number_of_electrons())
        dct = {'eps_nosoc_skn': eps_nosoc_skn,
               'eps_km': eps_km,
               'efermi_nosoc': efermi_nosoc,
               'efermi': efermi,
               's_kvm': s_kvm}

    dct = broadcast(dct, root=0, comm=mpi.world)
    if soc is None:
        return dct
    elif soc:
        out = (dct['eps_km'], dct['efermi'], dct['s_kvm'])
        if not return_spin:
            out = out[:2]
        return out
    else:
        return dct['eps_nosoc_skn'], dct['efermi_nosoc']


def fermi_level(calc, eps_skn=None, nelectrons=None):
    """
    Parameters:
        calc: GPAW
            GPAW calculator
        eps_skn: ndarray, shape=(ns, nk, nb), optional
            eigenvalues (taken from calc if None)
        nelectrons: float, optional
            number of electrons (taken from calc if None)
    Returns:
        out: float
            fermi level
    """
    from ase.units import Ha
    from gpaw.occupations import occupation_numbers
    if nelectrons is None:
        nelectrons = calc.get_number_of_electrons()
    if eps_skn is None:
        eps_skn = eigenvalues(calc)
    eps_skn.sort(axis=-1)
    occ = calc.occupations.todict()
    weight_k = calc.get_k_point_weights()
    return occupation_numbers(occ, eps_skn, weight_k, nelectrons)[1] * Ha


def is_symmetry_protected(kpt, op_scc):
    """Calculate electronic band structure"""
    import numpy as np

    mirror_count = 0
    for symm in op_scc:
        # Inversion symmetry forces spin degeneracy and 180 degree rotation
        # forces the spins to lie in plane
        if (np.allclose(symm, -1 * np.eye(3))
                or np.allclose(symm, np.array([-1, -1, 1] * np.eye(3)))):
            return True
        vals, vecs = np.linalg.eigh(symm)
        # A mirror plane
        if np.allclose(np.abs(vals), 1) and np.allclose(np.prod(vals), -1):
            # Mapping k -> k, modulo a lattice vector
            if np.allclose(kpt % 1, (np.dot(symm, kpt)) % 1):
                mirror_count += 1
    # If we have two or more mirror planes, then we must have a spin-degenerate
    # subspace
    if mirror_count >= 2:
        return True
    return False


def eigenvalues(calc):
    """
    Parameters:
        calc: Calculator
            GPAW calculator
    Returns:
        e_skn: (ns, nk, nb)-shape array
    """
    import numpy as np
    rs = range(calc.get_number_of_spins())
    rk = range(len(calc.get_ibz_k_points()))
    e = calc.get_eigenvalues
    return np.asarray([[e(spin=s, kpt=k) for k in rk] for s in rs])


def get_spin_direction(fname='anisotropy_xy.npz'):
    '''
    Uses the magnetic anisotropy to calculate the preferred spin orientation
    for magnetic (FM/AFM) systems.

    Parameters:
        fname:
            The filename of a datafile containing the xz and yz
            anisotropy energies.
    Returns:
        theta:
            Polar angle in radians
        phi:
            Azimuthal angle in radians
    '''

    import numpy as np
    import os.path as op
    theta = 0
    phi = 0
    if op.isfile(fname):
        data = np.load(fname)
        DE = max(data['dE_zx'], data['dE_zy'])
        if DE > 0:
            theta = np.pi / 2
            if data['dE_zy'] > data['dE_zx']:
                phi = np.pi / 2
    return theta, phi


def spin_axis(fname='anisotropy_xy.npz') -> int:
    import numpy as np
    theta, phi = get_spin_direction(fname=fname)
    if theta == 0:
        return 2
    elif np.allclose(phi, np.pi / 2):
        return 1
    else:
        return 0


def collect_data(atoms):
    """Band structure PBE and GW +- SOC."""
    import os.path as op
    from pathlib import Path
    import json
    from asr.utils import read_json
    kvp = {}
    key_descriptions = {}
    data = {}

    if not op.isfile('results_bandstructure.json'):
        return kvp, key_descriptions, data

    import numpy as np
    from asr.gs import get_evac
    evac = get_evac()

    bsdata = read_json('results_bandstructure.json')
    soc = bsdata['bs_soc']
    nosoc = bsdata['bs_nosoc']
    eps_skn = nosoc['energies']
    path = soc['path']
    npoints = len(path.kpts)
    s_mvk = np.array(soc.get('spin_mvk'))
    if s_mvk.ndim == 3:
        sz_mk = s_mvk[:, spin_axis(), :]  # take x, y or z component
    else:
        sz_mk = s_mvk

    assert sz_mk.shape[1] == npoints, f'sz_mk has wrong dims, {npoints}'

    efermi = json.loads(Path('gap_soc.json').read_text())['efermi']
    efermi_nosoc = json.loads(Path('gap.json').read_text())['efermi']

    pbe = {
        'path': path,
        'eps_skn': eps_skn,
        'efermi_nosoc': efermi_nosoc,
        'efermi': efermi,
        'eps_so_mk': soc['energies'],
        'sz_mk': sz_mk,
        'evac': evac or np.nan
    }
    try:
        op_scc = data['op_scc']
    except KeyError:
        from gpaw.symmetry import atoms2symmetry
        op_scc = atoms2symmetry(atoms).op_scc

    from pathlib import Path
    magstate = read_json('results_structureinfo.json')['magstate']

    for idx, kpt in enumerate(path.kpts):
        if (magstate == 'NM' and is_symmetry_protected(kpt, op_scc)
                or magstate == 'AFM'):
            pbe['sz_mk'][:, idx] = 0.0

    data['bs_pbe'] = pbe
    return kvp, key_descriptions, data


def bs_pbe_html(row,
                filename='pbe-bs.html',
                figsize=(6.4, 4.8),
                fontsize=10,
                show_legend=True,
                s=2):
    if 'bs_pbe' not in row.data or 'eps_so_mk' not in row.data.bs_pbe:
        return

    import plotly
    import plotly.graph_objs as go
    import numpy as np

    traces = []
    d = row.data.bs_pbe
    e_skn = d['eps_skn']
    path = d['path']
    kpts = path.kpts
    ef = d['efermi']
    emin = row.get('vbm', ef) - 5
    emax = row.get('cbm', ef) + 5
    shape = e_skn.shape

    from ase.dft.kpoints import labels_from_kpts
    xcoords, label_xcoords, orig_labels = labels_from_kpts(kpts, row.cell)
    xcoords = np.vstack([xcoords] * shape[0] * shape[2])
    # colors_s = plt.get_cmap('viridis')([0, 1])  # color for sz = 0
    e_kn = np.hstack([e_skn[x] for x in range(shape[0])])
    trace = go.Scattergl(
        x=xcoords.ravel(),
        y=e_kn.T.ravel(),
        mode='markers',
        name='PBE no SOC',
        showlegend=True,
        marker=dict(size=4, color='#999999'))
    traces.append(trace)

    d = row.data.bs_pbe
    e_mk = d['eps_so_mk']
    path = d['path']
    kpts = path.kpts
    ef = d['efermi']
    sz_mk = d['sz_mk']
    emin = row.get('vbm', ef) - 5
    emax = row.get('cbm', ef) + 5

    from ase.dft.kpoints import labels_from_kpts
    xcoords, label_xcoords, orig_labels = labels_from_kpts(kpts, row.cell)

    shape = e_mk.shape
    perm = (sz_mk).argsort(axis=None)
    e_mk = e_mk.ravel()[perm].reshape(shape)
    sz_mk = sz_mk.ravel()[perm].reshape(shape)
    xcoords = np.vstack([xcoords] * shape[0])
    xcoords = xcoords.ravel()[perm].reshape(shape)

    # Unicode for <S_z>
    sdir = row.get('spin_orientation', 'z')
    cbtitle = '&#x3008; <i><b>S</b></i><sub>{}</sub> &#x3009;'.format(sdir)
    trace = go.Scattergl(
        x=xcoords.ravel(),
        y=e_mk.ravel(),
        mode='markers',
        name='PBE',
        showlegend=True,
        marker=dict(
            size=4,
            color=sz_mk.ravel(),
            colorscale='Viridis',
            showscale=True,
            colorbar=dict(
                tickmode='array',
                tickvals=[-1, 0, 1],
                ticktext=['-1', '0', '1'],
                title=cbtitle,
                titleside='right')))
    traces.append(trace)

    linetrace = go.Scatter(
        x=[np.min(xcoords), np.max(xcoords)],
        y=[ef, ef],
        mode='lines',
        line=dict(color=('rgb(0, 0, 0)'), width=2, dash='dash'),
        name='Fermi level')
    traces.append(linetrace)

    def pretty(kpt):
        if kpt == 'G':
            kpt = '&#x393;'  # Gamma in unicode
        elif len(kpt) == 2:
            kpt = kpt[0] + '$_' + kpt[1] + '$'
        return kpt

    labels = [pretty(name) for name in orig_labels]
    i = 1
    while i < len(labels):
        if label_xcoords[i - 1] == label_xcoords[i]:
            labels[i - 1] = labels[i - 1][:-1] + ',' + labels[i][1:]
            labels[i] = ''
        i += 1

    bandxaxis = go.layout.XAxis(
        title="k-points",
        range=[0, np.max(xcoords)],
        showgrid=True,
        showline=True,
        ticks="",
        showticklabels=True,
        mirror=True,
        linewidth=2,
        ticktext=labels,
        tickvals=label_xcoords,
    )

    bandyaxis = go.layout.YAxis(
        title="<i>E</i> [eV]",
        range=[emin, emax],
        showgrid=True,
        showline=True,
        zeroline=False,
        mirror="ticks",
        ticks="inside",
        linewidth=2,
        tickwidth=2,
        zerolinewidth=2,
    )

    bandlayout = go.Layout(
        xaxis=bandxaxis,
        yaxis=bandyaxis,
        legend=dict(x=0, y=1),
        hovermode='closest',
        margin=dict(t=40, r=100),
        font=dict(size=18))

    fig = {'data': traces, 'layout': bandlayout}
    # fig['layout']['margin'] = {'t': 40, 'r': 100}
    # fig['layout']['hovermode'] = 'closest'
    # fig['layout']['legend'] =

    plot_html = plotly.offline.plot(
        fig, include_plotlyjs=False, output_type='div')
    # plot_html = ''.join(['<div style="width: 1000px;',
    #                      'height=1000px;">',
    #                      plot_html,
    #                      '</div>'])

    inds = []
    for i, c in enumerate(plot_html):
        if c == '"':
            inds.append(i)
    plotdivid = plot_html[inds[0] + 1:inds[1]]

    resize_script = (
        ''
        '<script type="text/javascript">'
        'window.addEventListener("resize", function(){{'
        'Plotly.Plots.resize(document.getElementById("{id}"));}});'
        '</script>').format(id=plotdivid)

    # Insert plotly.js
    plotlyjs = ('<script src="https://cdn.plot.ly/plotly-latest.min.js">' +
                '</script>')

    html = ''.join([
        '<html>', '<head><meta charset="utf-8" /></head>', '<body>', plotlyjs,
        plot_html, resize_script, '</body>', '</html>'
    ])

    with open(filename, 'w') as fd:
        fd.write(html)


def add_bs_pbe(row, ax, **kwargs):
    """plot pbe with soc on ax"""
    from ase.dft.kpoints import labels_from_kpts
    c = '0.8'  # light grey for pbe with soc plot
    ls = '-'
    lw = kwargs.get('lw', 1.0)
    d = row.data.bs_pbe
    path = d['path']
    e_mk = d['eps_so_mk']
    xcoords, label_xcoords, labels = labels_from_kpts(path.kpts, row.cell)
    for e_k in e_mk[:-1]:
        ax.plot(xcoords, e_k, color=c, ls=ls, lw=lw, zorder=-2)
    ax.lines[-1].set_label('PBE')
    ef = d['efermi']
    ax.axhline(ef, ls=':', zorder=0, color=c, lw=lw)
    return ax


def plot_with_colors(bs,
                     ax=None,
                     emin=-10,
                     emax=5,
                     filename=None,
                     show=None,
                     energies=None,
                     colors=None,
                     ylabel=None,
                     clabel='$s_z$',
                     cmin=-1.0,
                     cmax=1.0,
                     sortcolors=False,
                     loc=None,
                     s=2):
    """Plot band-structure with colors."""
    import numpy as np
    import matplotlib.pyplot as plt

    # if bs.ax is None:
    #     ax = bs.prepare_plot(ax, emin, emax, ylabel)
    # trying to find vertical lines and putt them in the back

    def vlines2back(lines):
        zmin = min([l.get_zorder() for l in lines])
        for l in lines:
            x = l.get_xdata()
            if len(x) > 0 and np.allclose(x, x[0]):
                l.set_zorder(zmin - 1)

    vlines2back(ax.lines)
    shape = energies.shape
    xcoords = np.vstack([bs.xcoords] * shape[1])
    if sortcolors:
        perm = (-colors).argsort(axis=None)
        energies = energies.ravel()[perm].reshape(shape)
        colors = colors.ravel()[perm].reshape(shape)
        xcoords = xcoords.ravel()[perm].reshape(shape)

    for e_k, c_k, x_k in zip(energies, colors, xcoords):
        things = ax.scatter(x_k, e_k, c=c_k, s=s, vmin=cmin, vmax=cmax)

    cbar = plt.colorbar(things)
    cbar.set_label(clabel)

    bs.finish_plot(filename, show, loc)

    return ax, cbar


def bs_pbe(row,
           filename='pbe-bs.png',
           figsize=(6.4, 4.8),
           fontsize=10,
           show_legend=True,
           s=0.5):

    if 'results_bandstructure' not in row.data:
        return
    import matplotlib as mpl
    import matplotlib.pyplot as plt
    import matplotlib.patheffects as path_effects
    import numpy as np
    from ase.dft.band_structure import BandStructure, BandStructurePlot
    d = row.data.bs_pbe
    e_skn = d['eps_skn']
    nspins = e_skn.shape[0]
    e_kn = np.hstack([e_skn[x] for x in range(nspins)])[np.newaxis]
    path = d['path']
    ef = d['efermi']
    emin = row.get('vbm', ef) - 3 - ef
    emax = row.get('cbm', ef) + 3 - ef
    mpl.rcParams['font.size'] = fontsize
    bs = BandStructure(path, e_kn, ef)
    # pbe without soc
    nosoc_style = dict(
        colors=['0.8'] * e_skn.shape[0],
        label='PBE no SOC',
        ls='-',
        lw=1.0,
        zorder=0)
    ax = plt.figure(figsize=figsize).add_subplot(111)
    bsp = BandStructurePlot(bs)
    bsp.plot(
        ax=ax,
        show=False,
        emin=emin,
        emax=emax,
        ylabel=r'$E$ [eV]',
        **nosoc_style)
    # pbe with soc
    e_mk = d['eps_so_mk']
    sz_mk = d['sz_mk']
    ax.figure.set_figheight(1.2 * ax.figure.get_figheight())
    sdir = row.get('spin_orientation', 'z')
    ax, cbar = plot_with_colors(
        bsp,
        ax=ax,
        energies=e_mk,
        colors=sz_mk,
        filename=filename,
        show=False,
        emin=emin,
        emax=emax,
        sortcolors=True,
        loc='upper right',
        clabel=r'$\langle S_{} \rangle $'.format(sdir),
        s=s)

    cbar.set_ticks([-1, -0.5, 0, 0.5, 1])
    cbar.update_ticks()
    csz0 = plt.get_cmap('viridis')(0.5)  # color for sz = 0
    ax.plot([], [], label='PBE', color=csz0)
    ax.set_xlabel('$k$-points')
    plt.legend(loc='upper right')
    xlim = ax.get_xlim()
    x0 = xlim[1] * 0.01
    text = ax.annotate(
        r'$E_\mathrm{F}$',
        xy=(x0, ef),
        ha='left',
        va='bottom',
        fontsize=fontsize * 1.3)
    text.set_path_effects([
        path_effects.Stroke(linewidth=2, foreground='white', alpha=0.5),
        path_effects.Normal()
    ])
    if not show_legend:
        ax.legend_.remove()
    plt.savefig(filename, bbox_inches='tight')


def bzcut_pbe(row, pathcb, pathvb, figsize=(6.4, 2.8)):
    from ase.units import Bohr, Ha
    from c2db.em import evalmodel
    from ase.dft.kpoints import kpoint_convert
    from matplotlib import pyplot as plt
    import numpy as np
    labels_from_kpts = None  # XXX: Fix pep8
    sortcolors = True
    erange = 0.05  # energy window
    cb = row.get('data', {}).get('effectivemass', {}).get('cb', {})
    vb = row.get('data', {}).get('effectivemass', {}).get('vb', {})

    def getitsorted(keys, bt):
        keys = [k for k in keys if 'spin' in k and 'band' in k]
        return sorted(
            keys, key=lambda x: int(x.split('_')[1][4:]), reverse=bt == 'vb')

    def get_xkrange(row, erange):
        xkrange = 0.0
        for bt in ['cb', 'vb']:
            xb = row.data.get('effectivemass', {}).get(bt)
            if xb is None:
                continue
            xb0 = xb[getitsorted(xb.keys(), bt)[0]]
            mass_u = abs(xb0['mass_u'])
            xkr = max((2 * mass_u * erange / Ha)**0.5 / Bohr)
            xkrange = max(xkrange, xkr)
        return xkrange

    for bt, xb, path in [('cb', cb, pathcb), ('vb', vb, pathvb)]:
        b_u = xb.get('bzcut_u')
        if b_u is None or b_u == []:
            continue

        xb0 = xb[getitsorted(xb.keys(), bt)[0]]
        mass_u = xb0['mass_u']
        coeff = xb0['c']
        ke_v = xb0['ke_v']
        fig, axes = plt.subplots(
            nrows=1,
            ncols=2,
            figsize=figsize,
            sharey=True,
            gridspec_kw={'width_ratios': [1, 1.25]})
        things = None
        xkrange = get_xkrange(row, erange)
        for u, b in enumerate(b_u):  # loop over directions
            ut = u if bt == 'cb' else abs(u - 1)
            ax = axes[ut]
            e_mk = b['e_dft_km'].T - row.get('evac', 0)
            sz_mk = b['sz_dft_km'].T
            if row.get('has_invsymm', 0) == 1:
                sz_mk[:] = 0.0
            kpts_kc = b['kpts_kc']
            xk, _, _ = labels_from_kpts(kpts=kpts_kc, cell=row.cell)
            xk -= xk[-1] / 2
            # fitted model
            xkmodel = xk.copy()  # xk will be permutated
            kpts_kv = kpoint_convert(row.cell, skpts_kc=kpts_kc)
            kpts_kv *= Bohr
            emodel_k = evalmodel(kpts_kv=kpts_kv, c_p=coeff) * Ha
            emodel_k -= row.get('evac', 0)
            # effective mass fit
            emodel2_k = (xkmodel * Bohr)**2 / (2 * mass_u[u]) * Ha
            ecbm = evalmodel(ke_v, coeff) * Ha
            emodel2_k = emodel2_k + ecbm - row.get('evac', 0)
            # dft plot
            shape = e_mk.shape
            x_mk = np.vstack([xk] * shape[0])
            if sortcolors:
                shape = e_mk.shape
                perm = (-sz_mk).argsort(axis=None)
                e_mk = e_mk.ravel()[perm].reshape(shape)
                sz_mk = sz_mk.ravel()[perm].reshape(shape)
                x_mk = x_mk.ravel()[perm].reshape(shape)
            for i, (e_k, sz_k, x_k) in enumerate(zip(e_mk, sz_mk, x_mk)):
                things = ax.scatter(x_k, e_k, c=sz_k, vmin=-1, vmax=1)
            if row.get('evac') is not None:
                ax.set_ylabel(r'$E-E_\mathrm{vac}$ [eV]')
            else:
                ax.set_ylabel(r'$E$ [eV]')
            # ax.plot(xkmodel, emodel_k, c='b', ls='-', label='3rd order')
            sign = np.sign(mass_u[u])
            if (bt == 'cb' and sign > 0) or (bt == 'vb' and sign < 0):
                ax.plot(xkmodel, emodel2_k, c='r', ls='--')
            ax.set_title('Mass {}, direction {}'.format(bt.upper(), ut + 1))
            if bt == 'vb':
                y1 = ecbm - row.get('evac', 0) - erange * 0.75
                y2 = ecbm - row.get('evac', 0) + erange * 0.25
            elif bt == 'cb':
                y1 = ecbm - row.get('evac', 0) - erange * 0.25
                y2 = ecbm - row.get('evac', 0) + erange * 0.75

            ax.set_ylim(y1, y2)
            ax.set_xlim(-xkrange, xkrange)
            ax.set_xlabel(r'$\Delta k$ [1/$\mathrm{\AA}$]')
        if things is not None:
            cbar = fig.colorbar(things, ax=axes[1])
            cbar.set_label(r'$\langle S_z \rangle$')
            cbar.set_ticks([-1, -0.5, 0, 0.5, 1])
            cbar.update_ticks()
        fig.tight_layout()
        plt.tight_layout()
        plt.savefig(path)
        plt.close()


def bz_soc(row, fname):
    from ase.geometry.cell import Cell
    from matplotlib import pyplot as plt
    cell = Cell(row.cell, pbc=row.pbc)
    lat = cell.get_bravais_lattice()
    lat.plot_bz()
    plt.savefig(fname)


def webpanel(row, key_descriptions):
    from asr.utils.custom import fig, table
    from typing import Tuple, List

    def rmxclabel(d: 'Tuple[str, str, str]',
                  xcs: List) -> 'Tuple[str, str, str]':
        def rm(s: str) -> str:
            for xc in xcs:
                s = s.replace('({})'.format(xc), '')
            return s.rstrip()

        return tuple(rm(s) for s in d)

    xcs = ['PBE', 'GLLBSC', 'HSE', 'GW']
    key_descriptions_noxc = {
        k: rmxclabel(d, xcs)
        for k, d in key_descriptions.items()
    }

    if row.get('gap', 0) > 0.0:
        if row.get('evacdiff', 0) > 0.02:
            pbe = table(
                row,
                'Property', [
                    'work_function', 'gap', 'dir_gap', 'vbm', 'cbm', 'D_vbm',
                    'D_cbm', 'dipz', 'evacdiff'
                ],
                kd=key_descriptions_noxc)
        else:
            pbe = table(
                row,
                'Property', [
                    'work_function', 'gap', 'dir_gap', 'vbm', 'cbm', 'D_vbm',
                    'D_cbm'
                ],
                kd=key_descriptions_noxc)
    else:
        if row.get('evacdiff', 0) > 0.02:
            pbe = table(
                row,
                'Property', [
                    'work_function', 'dos_at_ef_soc', 'gap', 'dir_gap', 'vbm',
                    'cbm', 'D_vbm', 'D_cbm', 'dipz', 'evacdiff'
                ],
                kd=key_descriptions_noxc)
        else:
            pbe = table(
                row,
                'Property', [
                    'work_function', 'dos_at_ef_soc', 'gap', 'dir_gap', 'vbm',
                    'cbm', 'D_vbm', 'D_cbm'
                ],
                kd=key_descriptions_noxc)

    panel = ('Electronic band structure (PBE)',
             [[fig('pbe-bs.png', link='pbe-bs.html'),
               fig('bz.png')], [fig('pbe-pdos.png', link='empty'), pbe]])

    things = [(bz_soc, ['bz.png']),
              (bs_pbe, ['pbe-bs.png']),
              (bs_pbe_html, ['pbe-bs.html'])]
    return panel, things


if __name__ == '__main__':
    main.cli()<|MERGE_RESOLUTION|>--- conflicted
+++ resolved
@@ -42,16 +42,12 @@
 
     ref = GPAW('gs.gpw', txt=None).get_fermi_level()
 
-<<<<<<< HEAD
-    kptpath = None
-=======
     atoms = read('gs.gpw')
     if kptpath is None:
         path = atoms.cell.bandpath(npoints=npoints)
     else:
         path = atoms.cell.bandpath(path=kptpath, npoints=npoints)
 
->>>>>>> dcda3e11
     if not os.path.isfile('bs.gpw'):
         convbands = emptybands // 2
         parms = {
@@ -70,11 +66,7 @@
         calc.write('bs.gpw')
 
     calc = GPAW('bs.gpw', txt=None)
-<<<<<<< HEAD
-    bs = get_band_structure(calc=calc, path=kptpath, reference=ref)
-=======
     bs = get_band_structure(calc=calc, path=path, reference=ref)
->>>>>>> dcda3e11
 
     import copy
     results = {}
