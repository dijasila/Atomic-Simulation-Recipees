from asr.core import command, option

<<<<<<< HEAD
=======
tests = []
tests.append({'description': 'Test band structure of Si.',
              'name': 'asr.bandstructure_Si',
              'tags': ['gitlab-ci'],
              'cli': ['asr run "setup.materials -s Si2"',
                      'ase convert materials.json structure.json',
                      'asr run "setup.params '
                      'asr.gs@calculate:ecut 200 '
                      'asr.gs@calculate:kptdensity 2.0 '
                      'asr.bandstructure@calculate:npoints 50 '
                      'asr.bandstructure@calculate:emptybands 5"',
                      'asr run bandstructure',
                      'asr run database.fromtree',
                      'asr run "browser --only-figures"']})
tests.append({'description': 'Test band structure of 2D-BN.',
              'name': 'asr.bandstructure_2DBN',
              'cli': ['asr run "setup.materials -s BN,natoms=2"',
                      'ase convert materials.json structure.json',
                      'asr run "setup.params '
                      'asr.gs@calculate:ecut 300 '
                      'asr.gs@calculate:kptdensity 2.0 '
                      'asr.bandstructure@calculate:npoints 50 '
                      'asr.bandstructure@calculate:emptybands 5"',
                      'asr run bandstructure',
                      'asr run database.fromtree',
                      'asr run "browser --only-figures"']})

>>>>>>> f930d901

@command('asr.bandstructure',
         requires=['gs.gpw'],
         creates=['bs.gpw'],
         dependencies=['asr.gs@calculate'])
@option('--kptpath', type=str, help='Custom kpoint path.')
@option('--npoints')
@option('--emptybands')
def calculate(kptpath=None, npoints=400, emptybands=20):
    """Calculate electronic band structure"""
    from gpaw import GPAW
    import numpy as np
    from ase.io import read

    atoms = read('gs.gpw')
    
    #if kptpath is None:
    #    path = atoms.cell.bandpath(npoints=npoints)
    #else:
    #    path = atoms.cell.bandpath(path=kptpath, npoints=npoints)

    convbands = emptybands // 2

    Z = np.array([0.5, 0, 0])
    path=[-Z, Z]
    parms = {
        'basis': 'dzp',
        'nbands': -emptybands,
        'txt': 'bs.txt',
        'fixdensity': True,
        'kpts': {'path': [-Z, Z], 'npoints': npoints},
        'convergence': {
            'bands': -convbands},
        'symmetry': 'off'}
    calc = GPAW('gs.gpw', **parms)
    calc.get_potential_energy()
    calc.write('bs.gpw')


def webpanel(row, key_descriptions):
    from asr.utils.custom import fig, table
    from typing import Tuple, List
    print('In BS webpanel')
    def rmxclabel(d: 'Tuple[str, str, str]',
                  xcs: List) -> 'Tuple[str, str, str]':
        def rm(s: str) -> str:
            for xc in xcs:
                s = s.replace('({})'.format(xc), '')
            return s.rstrip()

        return tuple(rm(s) for s in d)

    xcs = ['PBE', 'GLLBSC', 'HSE', 'GW']
    key_descriptions_noxc = {
        k: rmxclabel(d, xcs)
        for k, d in key_descriptions.items()
    }

    if row.get('gap', 0) > 0.0:
        if row.get('evacdiff', 0) > 0.02:
            pbe = table(
                row,
                'Property', [
                    'work_function', 'gap', 'dir_gap', 'vbm', 'cbm', 'D_vbm',
                    'D_cbm', 'dipz', 'evacdiff'
                ],
                kd=key_descriptions_noxc)
        else:
            pbe = table(
                row,
                'Property', [
                    'work_function', 'gap', 'dir_gap', 'vbm', 'cbm', 'D_vbm',
                    'D_cbm'
                ],
                kd=key_descriptions_noxc)
    else:
        if row.get('evacdiff', 0) > 0.02:
            pbe = table(
                row,
                'Property', [
                    'work_function', 'dos_at_ef_soc', 'gap', 'dir_gap', 'vbm',
                    'cbm', 'D_vbm', 'D_cbm', 'dipz', 'evacdiff'
                ],
                kd=key_descriptions_noxc)
        else:
            pbe = table(
                row,
                'Property', [
                    'work_function', 'dos_at_ef_soc', 'gap', 'dir_gap', 'vbm',
                    'cbm', 'D_vbm', 'D_cbm'
                ],
                kd=key_descriptions_noxc)

    panel = {'title': 'Electronic band structure (PBE)',
             'columns': [[fig('pbe-bs.png', link='pbe-bs.html')],
                         # fig('pbe-pdos.png', link='empty'),
                         [fig('bz.png'), pbe]],
             'plot_descriptions': [{'function': bz_soc,
                                    'filenames': ['bz.png']},
                                   {'function': bs_pbe,
                                    'filenames': ['pbe-bs.png']},
                                   {'function': bs_pbe_html,
                                    'filenames': ['pbe-bs.html']}]}
    return [panel]


@command('asr.bandstructure',
         requires=['gs.gpw', 'bs.gpw', 'results-asr.gs.json',
                   'results-asr.structureinfo.json'],
         dependencies=['asr.bandstructure@calculate', 'asr.gs',
                       'asr.structureinfo'],
         webpanel=webpanel)
def main():
    from gpaw import GPAW
    from ase.dft.band_structure import get_band_structure
    from ase.dft.kpoints import BandPath
    from asr.utils import read_json
    import copy
    import numpy as np
    from asr.utils.gpw2eigs import gpw2eigs


    ref = GPAW('gs.gpw', txt=None).get_fermi_level()
    calc = GPAW('bs.gpw', txt=None)
    atoms = calc.atoms
    path = calc.parameters.kpts
    #print(path)
    #special_points={'Z0': [0,0,-0.5],'G': [0,0,0], 'Z1': [0,0,0.5]}
    if 'kpts' in path:
        # In this case path comes from a bandpath object
        path = BandPath(kpts=path['kpts'], cell=path['cell'],
                        special_points=path['special_points'],
                        path=path['labelseq'])
    else:
        path = calc.atoms.cell.bandpath(path=path['path'],
                                        npoints=path['npoints'],
                                        special_points=special_points)
    bs = get_band_structure(calc=calc, path=path, reference=ref)

    results = {}
    bsresults = bs.todict()

    # Save Fermi levels
    gsresults = read_json('results-asr.gs.json')
    efermi_nosoc = gsresults['gaps_nosoc']['efermi']
    bsresults['efermi'] = efermi_nosoc

    # We copy the bsresults dict because next we will add SOC
    results['bs_nosoc'] = copy.deepcopy(bsresults)  # BS with no SOC

    # Add spin orbit correction
    bsresults = bs.todict()

    e_km, _, s_kvm = gpw2eigs(
        'bs.gpw', soc=True, return_spin=True, optimal_spin_direction=True)
    bsresults['energies'] = e_km.T
    efermi = gsresults['gaps_soc']['efermi']
    bsresults['efermi'] = efermi

    # Get spin projections for coloring of bandstructure
    path = bsresults['path']
    npoints = len(path.kpts)
    s_mvk = np.array(s_kvm.transpose(2, 1, 0))
    if s_mvk.ndim == 3:
        sz_mk = s_mvk[:, spin_axis(), :]  # take x, y or z component
    else:
        sz_mk = s_mvk

    assert sz_mk.shape[1] == npoints, f'sz_mk has wrong dims, {npoints}'

    from gpaw.symmetry import atoms2symmetry
    op_scc = atoms2symmetry(atoms).op_scc

    magstate = read_json('results-asr.structureinfo.json')['magstate']
    for idx, kpt in enumerate(path.kpts):
        if (magstate == 'NM' and is_symmetry_protected(kpt, op_scc)
                or magstate == 'AFM'):
            sz_mk[:, idx] = 0.0

    bsresults['sz_mk'] = sz_mk

    results['bs_soc'] = bsresults

    return results


def is_symmetry_protected(kpt, op_scc):
    """Calculate electronic band structure"""
    import numpy as np

    mirror_count = 0
    for symm in op_scc:
        # Inversion symmetry forces spin degeneracy and 180 degree rotation
        # forces the spins to lie in plane
        if (np.allclose(symm, -1 * np.eye(3))
                or np.allclose(symm, np.array([-1, -1, 1] * np.eye(3)))):
            return True
        vals, vecs = np.linalg.eigh(symm)
        # A mirror plane
        if np.allclose(np.abs(vals), 1) and np.allclose(np.prod(vals), -1):
            # Mapping k -> k, modulo a lattice vector
            if np.allclose(kpt % 1, (np.dot(symm, kpt)) % 1):
                mirror_count += 1
    # If we have two or more mirror planes, then we must have a spin-degenerate
    # subspace
    if mirror_count >= 2:
        return True
    return False


def spin_axis(fname='anisotropy_xy.npz') -> int:
    import numpy as np
    from asr.utils.gpw2eigs import get_spin_direction
    theta, phi = get_spin_direction(fname=fname)
    if theta == 0:
        return 2
    elif np.allclose(phi, np.pi / 2):
        return 1
    else:
        return 0


def bs_pbe_html(row,
                filename='pbe-bs.html',
                figsize=(6.4, 4.8),
                fontsize=10,
                show_legend=True,
                s=2):
    import plotly
    import plotly.graph_objs as go
    import numpy as np

    traces = []
    d = row.data.get('results-asr.bandstructure.json')

    path = d['bs_nosoc']['path']
    kpts = path.kpts
    ef = d['bs_nosoc']['efermi']

    if row.get('evac') is not None:
        label = '<i>E</i> - <i>E</i><sub>vac</sub> [eV]'
        reference = row.get('evac')
    else:
        label = '<i>E</i> - <i>E</i><sub>F</sub> [eV]'
        reference = ef

    gaps = row.data.get('results-asr.gs.json', {}).get('gaps_nosoc', {})
    if gaps.get('vbm'):
        emin = gaps.get('vbm', ef) - 3
    else:
        emin = ef - 3
    if gaps.get('cbm'):
        emax = gaps.get('cbm', ef) + 3
    else:
        emax = ef + 3
    e_skn = d['bs_nosoc']['energies']
    shape = e_skn.shape
    from ase.dft.kpoints import labels_from_kpts
    xcoords, label_xcoords, orig_labels = labels_from_kpts(kpts, row.cell)
    xcoords = np.vstack([xcoords] * shape[0] * shape[2])
    # colors_s = plt.get_cmap('viridis')([0, 1])  # color for sz = 0
    e_kn = np.hstack([e_skn[x] for x in range(shape[0])])
    trace = go.Scattergl(
        x=xcoords.ravel(),
        y=e_kn.T.ravel() - reference,
        mode='markers',
        name='PBE no SOC',
        showlegend=True,
        marker=dict(size=4, color='#999999'))
    traces.append(trace)

    e_mk = d['bs_soc']['energies']
    path = d['bs_soc']['path']
    kpts = path.kpts
    ef = d['bs_soc']['efermi']
    sz_mk = d['bs_soc']['sz_mk']

    from ase.dft.kpoints import labels_from_kpts
    xcoords, label_xcoords, orig_labels = labels_from_kpts(kpts, row.cell)

    shape = e_mk.shape
    perm = (sz_mk).argsort(axis=None)
    e_mk = e_mk.ravel()[perm].reshape(shape)
    sz_mk = sz_mk.ravel()[perm].reshape(shape)
    xcoords = np.vstack([xcoords] * shape[0])
    xcoords = xcoords.ravel()[perm].reshape(shape)

    # Unicode for <S_z>
    sdir = row.get('spin_orientation', 'z')
    cbtitle = '&#x3008; <i><b>S</b></i><sub>{}</sub> &#x3009;'.format(sdir)
    trace = go.Scattergl(
        x=xcoords.ravel(),
        y=e_mk.ravel() - reference,
        mode='markers',
        name='PBE',
        showlegend=True,
        marker=dict(
            size=4,
            color=sz_mk.ravel(),
            colorscale='Viridis',
            showscale=True,
            colorbar=dict(
                tickmode='array',
                tickvals=[-1, 0, 1],
                ticktext=['-1', '0', '1'],
                title=cbtitle,
                titleside='right')))
    traces.append(trace)

    linetrace = go.Scatter(
        x=[np.min(xcoords), np.max(xcoords)],
        y=[ef - reference, ef - reference],
        mode='lines',
        line=dict(color=('rgb(0, 0, 0)'), width=2, dash='dash'),
        name='Fermi level')
    traces.append(linetrace)

    def pretty(kpt):
        if kpt == 'G':
            kpt = '&#x393;'  # Gamma in unicode
        elif len(kpt) == 2:
            kpt = kpt[0] + '$_' + kpt[1] + '$'
        return kpt

    labels = [pretty(name) for name in orig_labels]
    i = 1
    while i < len(labels):
        if label_xcoords[i - 1] == label_xcoords[i]:
            labels[i - 1] = labels[i - 1][:-1] + ',' + labels[i][1:]
            labels[i] = ''
        i += 1

    bandxaxis = go.layout.XAxis(
        title="k-points",
        range=[0, np.max(xcoords)],
        showgrid=True,
        showline=True,
        ticks="",
        showticklabels=True,
        mirror=True,
        linewidth=2,
        ticktext=labels,
        tickvals=label_xcoords,
    )

    bandyaxis = go.layout.YAxis(
        title=label,
        range=[emin - reference, emax - reference],
        showgrid=True,
        showline=True,
        zeroline=False,
        mirror="ticks",
        ticks="inside",
        linewidth=2,
        tickwidth=2,
        zerolinewidth=2,
    )

    bandlayout = go.Layout(
        xaxis=bandxaxis,
        yaxis=bandyaxis,
        legend=dict(x=0, y=1),
        hovermode='closest',
        margin=dict(t=40, r=100),
        font=dict(size=18))

    fig = {'data': traces, 'layout': bandlayout}
    # fig['layout']['margin'] = {'t': 40, 'r': 100}
    # fig['layout']['hovermode'] = 'closest'
    # fig['layout']['legend'] =

    plot_html = plotly.offline.plot(
        fig, include_plotlyjs=False, output_type='div')
    # plot_html = ''.join(['<div style="width: 1000px;',
    #                      'height=1000px;">',
    #                      plot_html,
    #                      '</div>'])

    inds = []
    for i, c in enumerate(plot_html):
        if c == '"':
            inds.append(i)
    plotdivid = plot_html[inds[0] + 1:inds[1]]

    resize_script = (
        ''
        '<script type="text/javascript">'
        'window.addEventListener("resize", function(){{'
        'Plotly.Plots.resize(document.getElementById("{id}"));}});'
        '</script>').format(id=plotdivid)

    # Insert plotly.js
    plotlyjs = ('<script src="https://cdn.plot.ly/plotly-latest.min.js">' +
                '</script>')

    html = ''.join([
        '<html>', '<head><meta charset="utf-8" /></head>', '<body>', plotlyjs,
        plot_html, resize_script, '</body>', '</html>'
    ])

    with open(filename, 'w') as fd:
        fd.write(html)


def add_bs_pbe(row, ax, **kwargs):
    """plot pbe with soc on ax"""
    from ase.dft.kpoints import labels_from_kpts
    c = '0.8'  # light grey for pbe with soc plot
    ls = '-'
    lw = kwargs.get('lw', 1.0)
    d = row.data.get('results-asr.bandstructure.json')
    path = d['bs_soc']['path']
    e_mk = d['bs_soc']['energies']
    xcoords, label_xcoords, labels = labels_from_kpts(path.kpts, row.cell)
    for e_k in e_mk[:-1]:
        ax.plot(xcoords, e_k, color=c, ls=ls, lw=lw, zorder=-2)
    ax.lines[-1].set_label('PBE')
    ef = d['bs_soc']['efermi']
    ax.axhline(ef, ls=':', zorder=0, color=c, lw=lw)
    return ax


def plot_with_colors(bs,
                     ax=None,
                     emin=-10,
                     emax=5,
                     filename=None,
                     show=None,
                     energies=None,
                     colors=None,
                     ylabel=None,
                     clabel='$s_z$',
                     cmin=-1.0,
                     cmax=1.0,
                     sortcolors=False,
                     loc=None,
                     s=2):
    """Plot band-structure with colors."""
    import numpy as np
    import matplotlib.pyplot as plt

    # if bs.ax is None:
    #     ax = bs.prepare_plot(ax, emin, emax, ylabel)
    # trying to find vertical lines and putt them in the back

    def vlines2back(lines):
        zmin = min([l.get_zorder() for l in lines])
        for l in lines:
            x = l.get_xdata()
            if len(x) > 0 and np.allclose(x, x[0]):
                l.set_zorder(zmin - 1)

    vlines2back(ax.lines)
    shape = energies.shape
    xcoords = np.vstack([bs.xcoords] * shape[1])
    if sortcolors:
        perm = (-colors).argsort(axis=None)
        energies = energies.ravel()[perm].reshape(shape)
        colors = colors.ravel()[perm].reshape(shape)
        xcoords = xcoords.ravel()[perm].reshape(shape)

    for e_k, c_k, x_k in zip(energies, colors, xcoords):
        things = ax.scatter(x_k, e_k, c=c_k, s=s, vmin=cmin, vmax=cmax)

    cbar = plt.colorbar(things)
    cbar.set_label(clabel)

    bs.finish_plot(filename, show, loc)

    return ax, cbar


def bs_pbe(row,
           filename='pbe-bs.png',
           figsize=(6.4, 4.8),
           fontsize=10,
           show_legend=True,
           s=0.5):

    import matplotlib as mpl
    import matplotlib.pyplot as plt
    import matplotlib.patheffects as path_effects
    import numpy as np
    from ase.dft.band_structure import BandStructure, BandStructurePlot
    d = row.data.get('results-asr.bandstructure.json')

    path = d['bs_nosoc']['path']
    ef = d['bs_nosoc']['efermi']
    gaps = row.data.get('gaps_nosoc', {})
    if row.get('evac') is not None:
        label = r'$E - E_\mathrm{vac}$ [eV]'
        reference = row.get('evac')
    else:
        label = r'$E - E_\mathrm{F}$ [eV]'
        reference = ef

    e_skn = d['bs_nosoc']['energies']
    nspins = e_skn.shape[0]
    e_kn = np.hstack([e_skn[x] for x in range(nspins)])[np.newaxis]

    gaps = row.data.get('results-asr.gs.json', {}).get('gaps_nosoc', {})
    if gaps.get('vbm'):
        emin = gaps.get('vbm', ef) - 3
    else:
        emin = ef - 3
    if gaps.get('cbm'):
        emax = gaps.get('cbm', ef) + 3
    else:
        emax = ef + 3
    mpl.rcParams['font.size'] = fontsize
    bs = BandStructure(path, e_kn - reference, ef - reference)
    # pbe without soc
    nosoc_style = dict(
        colors=['0.8'] * e_skn.shape[0],
        label='PBE no SOC',
        ls='-',
        lw=1.0,
        zorder=0)
    ax = plt.figure(figsize=figsize).add_subplot(111)
    bsp = BandStructurePlot(bs)
    bsp.plot(
        ax=ax,
        show=False,
        emin=emin - reference,
        emax=emax - reference,
        ylabel=label,
        **nosoc_style)
    # pbe with soc
    e_mk = d['bs_soc']['energies']
    sz_mk = d['bs_soc']['sz_mk']
    ax.figure.set_figheight(1.2 * ax.figure.get_figheight())
    sdir = row.get('spin_orientation', 'z')
    ax, cbar = plot_with_colors(
        bsp,
        ax=ax,
        energies=e_mk - reference,
        colors=sz_mk,
        filename=filename,
        show=False,
        emin=emin - reference,
        emax=emax - reference,
        sortcolors=True,
        loc='upper right',
        clabel=r'$\langle S_{} \rangle $'.format(sdir),
        s=s)

    cbar.set_ticks([-1, -0.5, 0, 0.5, 1])
    cbar.update_ticks()
    csz0 = plt.get_cmap('viridis')(0.5)  # color for sz = 0
    ax.plot([], [], label='PBE', color=csz0)
    ax.set_xlabel('$k$-points')
    plt.legend(loc='upper right')
    xlim = ax.get_xlim()
    x0 = xlim[1] * 0.01
    text = ax.annotate(
        r'$E_\mathrm{F}$',
        xy=(x0, ef - reference),
        ha='left',
        va='bottom',
        fontsize=fontsize * 1.3)
    text.set_path_effects([
        path_effects.Stroke(linewidth=2, foreground='white', alpha=0.5),
        path_effects.Normal()
    ])
    if not show_legend:
        ax.legend_.remove()
    plt.savefig(filename, bbox_inches='tight')


def bzcut_pbe(row, pathcb, pathvb, figsize=(6.4, 2.8)):
    from ase.units import Bohr, Ha
    from c2db.em import evalmodel
    from ase.dft.kpoints import kpoint_convert
    from matplotlib import pyplot as plt
    import numpy as np
    labels_from_kpts = None  # XXX: Fix pep8
    sortcolors = True
    erange = 0.05  # energy window
    cb = row.get('data', {}).get('effectivemass', {}).get('cb', {})
    vb = row.get('data', {}).get('effectivemass', {}).get('vb', {})

    def getitsorted(keys, bt):
        keys = [k for k in keys if 'spin' in k and 'band' in k]
        return sorted(
            keys, key=lambda x: int(x.split('_')[1][4:]), reverse=bt == 'vb')

    def get_xkrange(row, erange):
        xkrange = 0.0
        for bt in ['cb', 'vb']:
            xb = row.data.get('effectivemass', {}).get(bt)
            if xb is None:
                continue
            xb0 = xb[getitsorted(xb.keys(), bt)[0]]
            mass_u = abs(xb0['mass_u'])
            xkr = max((2 * mass_u * erange / Ha)**0.5 / Bohr)
            xkrange = max(xkrange, xkr)
        return xkrange

    for bt, xb, path in [('cb', cb, pathcb), ('vb', vb, pathvb)]:
        b_u = xb.get('bzcut_u')
        if b_u is None or b_u == []:
            continue

        xb0 = xb[getitsorted(xb.keys(), bt)[0]]
        mass_u = xb0['mass_u']
        coeff = xb0['c']
        ke_v = xb0['ke_v']
        fig, axes = plt.subplots(
            nrows=1,
            ncols=2,
            figsize=figsize,
            sharey=True,
            gridspec_kw={'width_ratios': [1, 1.25]})
        things = None
        xkrange = get_xkrange(row, erange)
        for u, b in enumerate(b_u):  # loop over directions
            ut = u if bt == 'cb' else abs(u - 1)
            ax = axes[ut]
            e_mk = b['e_dft_km'].T - row.get('evac', 0)
            sz_mk = b['sz_dft_km'].T
            if row.get('has_invsymm', 0) == 1:
                sz_mk[:] = 0.0
            kpts_kc = b['kpts_kc']
            xk, _, _ = labels_from_kpts(kpts=kpts_kc, cell=row.cell)
            xk -= xk[-1] / 2
            # fitted model
            xkmodel = xk.copy()  # xk will be permutated
            kpts_kv = kpoint_convert(row.cell, skpts_kc=kpts_kc)
            kpts_kv *= Bohr
            emodel_k = evalmodel(kpts_kv=kpts_kv, c_p=coeff) * Ha
            emodel_k -= row.get('evac', 0)
            # effective mass fit
            emodel2_k = (xkmodel * Bohr)**2 / (2 * mass_u[u]) * Ha
            ecbm = evalmodel(ke_v, coeff) * Ha
            emodel2_k = emodel2_k + ecbm - row.get('evac', 0)
            # dft plot
            shape = e_mk.shape
            x_mk = np.vstack([xk] * shape[0])
            if sortcolors:
                shape = e_mk.shape
                perm = (-sz_mk).argsort(axis=None)
                e_mk = e_mk.ravel()[perm].reshape(shape)
                sz_mk = sz_mk.ravel()[perm].reshape(shape)
                x_mk = x_mk.ravel()[perm].reshape(shape)
            for i, (e_k, sz_k, x_k) in enumerate(zip(e_mk, sz_mk, x_mk)):
                things = ax.scatter(x_k, e_k, c=sz_k, vmin=-1, vmax=1)
            if row.get('evac') is not None:
                ax.set_ylabel(r'$E-E_\mathrm{vac}$ [eV]')
            else:
                ax.set_ylabel(r'$E$ [eV]')
            # ax.plot(xkmodel, emodel_k, c='b', ls='-', label='3rd order')
            sign = np.sign(mass_u[u])
            if (bt == 'cb' and sign > 0) or (bt == 'vb' and sign < 0):
                ax.plot(xkmodel, emodel2_k, c='r', ls='--')
            ax.set_title('Mass {}, direction {}'.format(bt.upper(), ut + 1))
            if bt == 'vb':
                y1 = ecbm - row.get('evac', 0) - erange * 0.75
                y2 = ecbm - row.get('evac', 0) + erange * 0.25
            elif bt == 'cb':
                y1 = ecbm - row.get('evac', 0) - erange * 0.25
                y2 = ecbm - row.get('evac', 0) + erange * 0.75

            ax.set_ylim(y1, y2)
            ax.set_xlim(-xkrange, xkrange)
            ax.set_xlabel(r'$\Delta k$ [1/$\mathrm{\AA}$]')
        if things is not None:
            cbar = fig.colorbar(things, ax=axes[1])
            cbar.set_label(r'$\langle S_z \rangle$')
            cbar.set_ticks([-1, -0.5, 0, 0.5, 1])
            cbar.update_ticks()
        fig.tight_layout()
        plt.tight_layout()
        plt.savefig(path)
        plt.close()


def bz_soc(row, fname):
    from ase.geometry.cell import Cell
    from matplotlib import pyplot as plt
    cell = Cell(row.cell, pbc=row.pbc)
    lat = cell.get_bravais_lattice()
    lat.plot_bz()
    plt.savefig(fname)


<<<<<<< HEAD
=======
def webpanel(row, key_descriptions):
    from asr.browser import fig, table
    from typing import Tuple, List

    def rmxclabel(d: 'Tuple[str, str, str]',
                  xcs: List) -> 'Tuple[str, str, str]':
        def rm(s: str) -> str:
            for xc in xcs:
                s = s.replace('({})'.format(xc), '')
            return s.rstrip()

        return tuple(rm(s) for s in d)

    xcs = ['PBE', 'GLLBSC', 'HSE', 'GW']
    key_descriptions_noxc = {
        k: rmxclabel(d, xcs)
        for k, d in key_descriptions.items()
    }

    if row.get('gap', 0) > 0.0:
        if row.get('evacdiff', 0) > 0.02:
            pbe = table(
                row,
                'Property', [
                    'work_function', 'gap', 'dir_gap', 'vbm', 'cbm', 'D_vbm',
                    'D_cbm', 'dipz', 'evacdiff'
                ],
                kd=key_descriptions_noxc)
        else:
            pbe = table(
                row,
                'Property', [
                    'work_function', 'gap', 'dir_gap', 'vbm', 'cbm', 'D_vbm',
                    'D_cbm'
                ],
                kd=key_descriptions_noxc)
    else:
        if row.get('evacdiff', 0) > 0.02:
            pbe = table(
                row,
                'Property', [
                    'work_function', 'dos_at_ef_soc', 'gap', 'dir_gap', 'vbm',
                    'cbm', 'D_vbm', 'D_cbm', 'dipz', 'evacdiff'
                ],
                kd=key_descriptions_noxc)
        else:
            pbe = table(
                row,
                'Property', [
                    'work_function', 'dos_at_ef_soc', 'gap', 'dir_gap', 'vbm',
                    'cbm', 'D_vbm', 'D_cbm'
                ],
                kd=key_descriptions_noxc)

    panel = {'title': 'Electronic band structure (PBE)',
             'columns': [[fig('pbe-bs.png', link='pbe-bs.html')],
                         # fig('pbe-pdos.png', link='empty'),
                         [fig('bz.png'), pbe]],
             'plot_descriptions': [{'function': bz_soc,
                                    'filenames': ['bz.png']},
                                   {'function': bs_pbe,
                                    'filenames': ['pbe-bs.png']},
                                   {'function': bs_pbe_html,
                                    'filenames': ['pbe-bs.html']}]}
    return [panel]


@command('asr.bandstructure',
         requires=['gs.gpw', 'bs.gpw', 'results-asr.gs.json',
                   'results-asr.structureinfo.json'],
         dependencies=['asr.bandstructure@calculate', 'asr.gs',
                       'asr.structureinfo'],
         webpanel=webpanel)
def main():
    from gpaw import GPAW
    from ase.dft.band_structure import get_band_structure
    from ase.dft.kpoints import BandPath
    from asr.core import read_json
    import copy
    import numpy as np
    from asr.utils.gpw2eigs import gpw2eigs

    ref = GPAW('gs.gpw', txt=None).get_fermi_level()
    calc = GPAW('bs.gpw', txt=None)
    atoms = calc.atoms
    path = calc.parameters.kpts
    if 'kpts' in path:
        # In this case path comes from a bandpath object
        path = BandPath(kpts=path['kpts'], cell=path['cell'],
                        special_points=path['special_points'],
                        path=path['labelseq'])
    else:
        path = calc.atoms.cell.bandpath(pbc=atoms.pbc,
                                        path=path['path'],
                                        npoints=path['npoints'])
    bs = get_band_structure(calc=calc, path=path, reference=ref)

    results = {}
    bsresults = bs.todict()

    # Save Fermi levels
    gsresults = read_json('results-asr.gs.json')
    efermi_nosoc = gsresults['gaps_nosoc']['efermi']
    bsresults['efermi'] = efermi_nosoc

    # We copy the bsresults dict because next we will add SOC
    results['bs_nosoc'] = copy.deepcopy(bsresults)  # BS with no SOC

    # Add spin orbit correction
    bsresults = bs.todict()

    e_km, _, s_kvm = gpw2eigs(
        'bs.gpw', soc=True, return_spin=True, optimal_spin_direction=True)
    bsresults['energies'] = e_km.T
    efermi = gsresults['gaps_soc']['efermi']
    bsresults['efermi'] = efermi

    # Get spin projections for coloring of bandstructure
    path = bsresults['path']
    npoints = len(path.kpts)
    s_mvk = np.array(s_kvm.transpose(2, 1, 0))
    if s_mvk.ndim == 3:
        sz_mk = s_mvk[:, spin_axis(), :]  # take x, y or z component
    else:
        sz_mk = s_mvk

    assert sz_mk.shape[1] == npoints, f'sz_mk has wrong dims, {npoints}'

    from gpaw.symmetry import atoms2symmetry
    op_scc = atoms2symmetry(atoms).op_scc

    magstate = read_json('results-asr.structureinfo.json')['magstate']
    for idx, kpt in enumerate(path.kpts):
        if (magstate == 'NM' and is_symmetry_protected(kpt, op_scc)
                or magstate == 'AFM'):
            sz_mk[:, idx] = 0.0

    bsresults['sz_mk'] = sz_mk

    from asr.core import singleprec_dict
    results['bs_soc'] = singleprec_dict(bsresults)
    results['bs_nosoc'] = singleprec_dict(results['bs_nosoc'])

    return results


>>>>>>> f930d901
if __name__ == '__main__':
    main.cli()<|MERGE_RESOLUTION|>--- conflicted
+++ resolved
@@ -1,7 +1,5 @@
 from asr.core import command, option
 
-<<<<<<< HEAD
-=======
 tests = []
 tests.append({'description': 'Test band structure of Si.',
               'name': 'asr.bandstructure_Si',
@@ -29,7 +27,6 @@
                       'asr run database.fromtree',
                       'asr run "browser --only-figures"']})
 
->>>>>>> f930d901
 
 @command('asr.bandstructure',
          requires=['gs.gpw'],
@@ -715,8 +712,6 @@
     plt.savefig(fname)
 
 
-<<<<<<< HEAD
-=======
 def webpanel(row, key_descriptions):
     from asr.browser import fig, table
     from typing import Tuple, List
@@ -863,6 +858,5 @@
     return results
 
 
->>>>>>> f930d901
 if __name__ == '__main__':
     main.cli()