--- conflicted
+++ resolved
@@ -373,18 +373,13 @@
     from matplotlib import rcParams
     import matplotlib.patheffects as path_effects
     from ase.spectrum.band_structure import BandStructure, BandStructurePlot
-<<<<<<< HEAD
 
     row = context.row
     d = context.result
     xcname = context.xcname
-=======
-    d = row.data.get('results-asr.bandstructure.json')
 
     rowinfo = RowInfo(row)
     eref = rowinfo.evac_or_efermi()
-    xcname = rowinfo.gs_xcname()
->>>>>>> 53a46740
 
     path = d['bs_nosoc']['path']
     ef_nosoc = d['bs_nosoc']['efermi']
