--- conflicted
+++ resolved
@@ -87,19 +87,8 @@
         npoints: int = 400,
 ) -> BandstructureCalculationResult:
     """Calculate electronic band structure."""
-<<<<<<< HEAD
-    if kptpath is None:
-        path = atoms.cell.bandpath(npoints=npoints, pbc=atoms.pbc)
-    else:
-        path = atoms.cell.bandpath(path=kptpath, npoints=npoints,
-                                   pbc=atoms.pbc)
-=======
-    from gpaw import GPAW
-    from ase.io import read
-    atoms = read('structure.json')
     path = atoms.cell.bandpath(path=kptpath, npoints=npoints,
                                pbc=atoms.pbc)
->>>>>>> f19bf411
 
     record = calculategs(atoms=atoms, calculator=calculator)
     calculation = record.result.calculation
