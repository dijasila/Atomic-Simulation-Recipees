--- conflicted
+++ resolved
@@ -22,15 +22,10 @@
 @option('-k', '--kptdensity', type=float, help='K-point density')
 @option('--xc', type=str, help='XC-functional')
 @option('--width', help='Fermi-Dirac smearing temperature')
-<<<<<<< HEAD
-def calculate(ecut=800, xc='PBE',
-              kptdensity=12.0, width=0.05):
-=======
 @option('-r', '--readoutcharge', type=bool,
         help='Read out chargestate from params.json')
-def calculate(atomfile='structure.json', ecut=800, xc='PBE',
-              kptdensity=6.0, width=0.05, readoutcharge=False):
->>>>>>> 48bc837f
+def calculate(ecut=800, xc='PBE',
+              kptdensity=12.0, width=0.05, readoutcharge=False):
     """Calculate ground state file.
     This recipe saves the ground state to a file gs.gpw based on the structure
     in 'structure.json'. This can then be processed by asr.gs@postprocessing
@@ -39,14 +34,9 @@
     import numpy as np
     from ase.io import read
     from asr.calculators import get_calculator
-<<<<<<< HEAD
+    from asr.utils import read_json
 
     atoms = read('structure.json')
-=======
-    from asr.utils import read_json
-
-    # atoms = read('structure.json')
-    atoms = read(atomfile)
 
     # Read out chargestate from params.json if specified as option
     if readoutcharge:
@@ -55,7 +45,6 @@
         print('INFO: chargestate {}'.format(chargestate))
     else:
         chargestate = 0
->>>>>>> 48bc837f
 
     params = dict(
         mode={'name': 'pw', 'ecut': ecut},
@@ -66,13 +55,9 @@
             'gamma': True
         },
         occupations={'name': 'fermi-dirac', 'width': width},
-<<<<<<< HEAD
         convergence={'bands': -3},
-        txt='gs.txt')
-=======
         txt='gs.txt',
         charge=chargestate)
->>>>>>> 48bc837f
 
     nd = np.sum(atoms.pbc)
     if nd == 2:
