"""Electronic ground state properties."""
from ase import Atoms
import asr
from asr.core import (
    ASRResult, prepare_result,
)
from asr.calculators import (
    set_calculator_hook, Calculation, get_calculator_class)

from asr.database.browser import (
    table, fig,
    entry_parameter_description,
    describe_entry, WebPanel,
    make_panel_description,
    cache_webpanel,
)

import numpy as np
import typing

panel_description = make_panel_description(
    """
Electronic properties derived from a ground state density functional theory
calculation.
""",
    articles=['C2DB'],
)


@prepare_result
class GroundStateCalculationResult(ASRResult):

    calculation: Calculation

    key_descriptions = dict(calculation='Calculation object')


@asr.instruction(
    module='asr.gs',
)
@asr.atomsopt
@asr.calcopt
def calculate(
        atoms: Atoms,
        calculator: dict = {
            'name': 'gpaw',
            'mode': {'name': 'pw', 'ecut': 800},
            'xc': 'PBE',
            'kpts': {'density': 12.0, 'gamma': True},
            'occupations': {'name': 'fermi-dirac',
                            'width': 0.05},
            'convergence': {'bands': 'CBM+3.0'},
            'nbands': '200%',
            'txt': 'gs.txt',
            'charge': 0
        }) -> GroundStateCalculationResult:
    """Calculate ground state file.

    This recipe saves the ground state to a file gs.gpw based on the structure
    in 'structure.json'. This can then be processed by asr.gs@postprocessing
    for storing any derived quantities. See asr.gs@postprocessing for more
    information.
    """
    from ase.calculators.calculator import PropertyNotImplementedError
    from asr.relax import set_initial_magnetic_moments

    if not atoms.has('initial_magmoms'):
        set_initial_magnetic_moments(atoms)

    nd = np.sum(atoms.pbc)
    if nd == 2:
        assert not atoms.pbc[2], \
            'The third unit cell axis should be aperiodic for a 2D material!'
        calculator['poissonsolver'] = {'dipolelayer': 'xy'}

    name = calculator.pop('name')
    calc = get_calculator_class(name)(**calculator)

    atoms.calc = calc
    atoms.get_forces()
    try:
        atoms.get_stress()
    except PropertyNotImplementedError:
        pass
    atoms.get_potential_energy()
    calculation = calc.save(id='gs')
    return GroundStateCalculationResult.fromdata(calculation=calculation)


<<<<<<< HEAD
@cache_webpanel(
    'asr.gs',
    '+,calculator.mode.ecut',
    '+,calculator.kpts.density',
)
def webpanel(result, row, key_descriptions):
    parameter_description = entry_parameter_description(
=======
def _get_parameter_description(row):
    desc = entry_parameter_description(
>>>>>>> afb771bc
        row.data,
        'asr.gs@calculate',
        exclude_keys=set(['txt', 'fixdensity', 'verbose', 'symmetry',
                          'idiotproof', 'maxiter', 'hund', 'random',
                          'experimental', 'basis', 'setups']))
    return desc


def _explain_bandgap(row, gap_name):
    parameter_description = _get_parameter_description(row)

    if gap_name == 'gap':
        name = 'Band gap'
        adjective = ''
    elif gap_name == 'gap_dir':
        name = 'Direct band gap'
        adjective = 'direct '
    else:
        raise ValueError(f'Bad gapname {gap_name}')

    txt = (f'The {adjective}electronic single-particle band gap '
           'including spin–orbit effects.')

    description = f'{txt}\n\n{parameter_description}'
    return describe_entry(name, description=description)


@cache_webpanel(
    'asr.gs:main',
    '+,calculator.mode.ecut',
    '+,calculator.kpts.density',
)
def webpanel(result, row, key_descriptions):
    parameter_description = _get_parameter_description(row)

    explained_keys = []

    explained_keys += [
        _explain_bandgap(row, 'gap'),
        _explain_bandgap(row, 'gap_dir'),
    ]

    for key in ['dipz', 'evacdiff', 'workfunction', 'dos_at_ef_soc']:
        if key in result.key_descriptions:
            key_description = result.key_descriptions[key]
            explanation = (f'{key_description} '
                           '(Including spin–orbit effects).\n\n'
                           + parameter_description)
            explained_key = describe_entry(key, description=explanation)
        else:
            explained_key = key
        explained_keys.append(explained_key)

    t = table(result, 'Property',
              explained_keys,
              key_descriptions)

    gap = result.gap

    if gap > 0:
        if result.get('evac'):
            eref = result.evac
            vbm_title = 'Valence band maximum wrt. vacuum level'
            cbm_title = 'Conduction band minimum wrt. vacuum level'
        else:
            eref = result.efermi
            vbm_title = 'Valence band maximum wrt. Fermi level'
            cbm_title = 'Conduction band minimum wrt. Fermi level'

        vbm_displayvalue = result.vbm - eref
        cbm_displayvalue = result.cbm - eref
        info = [[vbm_title, f'{vbm_displayvalue:.3f} eV'],
                [cbm_title, f'{cbm_displayvalue:.3f} eV']]
        t['rows'].extend(info)

    panel = WebPanel(
        title=describe_entry(
            'Basic electronic properties',
            panel_description),
        columns=[[t], [fig('bz-with-gaps.png')]],
        sort=10)

    description = _explain_bandgap(row, 'gap')
    datarow = [description, f'{result.gap:0.2f} eV']

    summary = WebPanel(
        title=describe_entry(
            'Summary',
            description='This panel contains a summary of '
            'basic properties of the material.'),
        columns=[[{
            'type': 'table',
            'header': ['Electronic properties', ''],
            'rows': [datarow],
            'columnwidth': 3,
        }]],
        plot_descriptions=[{'function': bz_with_band_extremums,
                            'filenames': ['bz-with-gaps.png']}],
        sort=10)

    return [panel, summary]


def bz_with_band_extremums(row, fname):
    from ase.geometry.cell import Cell
    from matplotlib import pyplot as plt
    import numpy as np
    ndim = sum(row.pbc)

    # Standardize the cell rotation via Bravais lattice roundtrip:
    lat = Cell(row.cell).get_bravais_lattice(pbc=row.pbc)
    cell = lat.tocell()

    plt.figure(figsize=(4, 4))
    lat.plot_bz(vectors=False, pointstyle={'c': 'k', 'marker': '.'})
    gsresults = row.cache.select(name='asr.gs:main')[0].result
    cbm_c = gsresults['k_cbm_c']
    vbm_c = gsresults['k_vbm_c']

    structrecords = row.cache.select(name='asr.structureinfo:main')
    if structrecords:
        structresult = structrecords[0].result
        op_scc = structresult['spglib_dataset']['rotations']
    else:
        op_scc = np.array([np.eye(3, dtype=float)])
    if cbm_c is not None:
        if not row.is_magnetic:
            op_scc = np.concatenate([op_scc, -op_scc])
        ax = plt.gca()
        icell_cv = cell.reciprocal()
        vbm_style = {'marker': 'o', 'facecolor': 'w',
                     'edgecolors': 'C0', 's': 50, 'lw': 2,
                     'zorder': 4}
        cbm_style = {'c': 'C1', 'marker': 'o', 's': 20, 'zorder': 5}
        cbm_sc = np.dot(op_scc.transpose(0, 2, 1), cbm_c)
        vbm_sc = np.dot(op_scc.transpose(0, 2, 1), vbm_c)
        cbm_sv = np.dot(cbm_sc, icell_cv)
        vbm_sv = np.dot(vbm_sc, icell_cv)

        if ndim < 3:
            ax.scatter([vbm_sv[:, 0]], [vbm_sv[:, 1]], **vbm_style, label='VBM')
            ax.scatter([cbm_sv[:, 0]], [cbm_sv[:, 1]], **cbm_style, label='CBM')

            # We need to keep the limits set by ASE in 3D, else the aspect
            # ratio goes haywire.  Hence this bit is also for ndim < 3 only.
            xlim = np.array(ax.get_xlim()) * 1.4
            ylim = np.array(ax.get_ylim()) * 1.4
            ax.set_xlim(xlim)
            ax.set_ylim(ylim)
        else:
            ax.scatter([vbm_sv[:, 0]], [vbm_sv[:, 1]],
                       [vbm_sv[:, 2]], **vbm_style, label='VBM')
            ax.scatter([cbm_sv[:, 0]], [cbm_sv[:, 1]],
                       [cbm_sv[:, 2]], **cbm_style, label='CBM')

        plt.legend(loc='upper center', ncol=3, prop={'size': 9})

    plt.tight_layout()
    plt.savefig(fname)


@prepare_result
class GapsResult(ASRResult):

    gap: float
    vbm: float
    cbm: float
    gap_dir: float
    vbm_dir: float
    cbm_dir: float
    k_vbm_c: typing.Tuple[float, float, float]
    k_cbm_c: typing.Tuple[float, float, float]
    k_vbm_dir_c: typing.Tuple[float, float, float]
    k_cbm_dir_c: typing.Tuple[float, float, float]
    skn1: typing.Tuple[int, int, int]
    skn2: typing.Tuple[int, int, int]
    skn1_dir: typing.Tuple[int, int, int]
    skn2_dir: typing.Tuple[int, int, int]
    efermi: float

    key_descriptions: typing.Dict[str, str] = dict(
        efermi='Fermi level [eV].',
        gap='Band gap [eV].',
        vbm='Valence band maximum [eV].',
        cbm='Conduction band minimum [eV].',
        gap_dir='Direct band gap [eV].',
        vbm_dir='Direct valence band maximum [eV].',
        cbm_dir='Direct conduction band minimum [eV].',
        k_vbm_c='Scaled k-point coordinates of valence band maximum (VBM).',
        k_cbm_c='Scaled k-point coordinates of conduction band minimum (CBM).',
        k_vbm_dir_c='Scaled k-point coordinates of direct valence band maximum (VBM).',
        k_cbm_dir_c='Scaled k-point coordinates of direct calence band minimum (CBM).',
        skn1="(spin,k-index,band-index)-tuple for valence band maximum.",
        skn2="(spin,k-index,band-index)-tuple for conduction band minimum.",
        skn1_dir="(spin,k-index,band-index)-tuple for direct valence band maximum.",
        skn2_dir="(spin,k-index,band-index)-tuple for direct conduction band minimum.",
    )


def gaps(atoms, calc, calculator, soc=True) -> GapsResult:
    # ##TODO min kpt dens? XXX
    # inputs: gpw groundstate file, soc?, direct gap? XXX
    from functools import partial
    from asr.utils.gpw2eigs import calc2eigs
    from asr.magnetic_anisotropy import get_spin_axis

    if soc:
        ibzkpts = calc.get_bz_k_points()
    else:
        ibzkpts = calc.get_ibz_k_points()

    (evbm_ecbm_gap,
     skn_vbm, skn_cbm) = get_gap_info(atoms,
                                      soc=soc, direct=False,
                                      calc=calc, calculator=calculator)
    (evbm_ecbm_direct_gap,
     direct_skn_vbm, direct_skn_cbm) = get_gap_info(atoms,
                                                    soc=soc,
                                                    direct=True,
                                                    calc=calc,
                                                    calculator=calculator)

    k_vbm, k_cbm = skn_vbm[1], skn_cbm[1]
    direct_k_vbm, direct_k_cbm = direct_skn_vbm[1], direct_skn_cbm[1]

    get_kc = partial(get_1bz_k, ibzkpts, calc)

    k_vbm_c = get_kc(k_vbm)
    k_cbm_c = get_kc(k_cbm)
    direct_k_vbm_c = get_kc(direct_k_vbm)
    direct_k_cbm_c = get_kc(direct_k_cbm)

    if soc:
        theta, phi = get_spin_axis(atoms, calculator=calculator)
        _, efermi = calc2eigs(calc, soc=True,
                              theta=theta, phi=phi)
    else:
        efermi = calc.get_fermi_level()

    return GapsResult.fromdata(
        gap=evbm_ecbm_gap[2],
        vbm=evbm_ecbm_gap[0],
        cbm=evbm_ecbm_gap[1],
        gap_dir=evbm_ecbm_direct_gap[2],
        vbm_dir=evbm_ecbm_direct_gap[0],
        cbm_dir=evbm_ecbm_direct_gap[1],
        k_vbm_c=k_vbm_c,
        k_cbm_c=k_cbm_c,
        k_vbm_dir_c=direct_k_vbm_c,
        k_cbm_dir_c=direct_k_cbm_c,
        skn1=skn_vbm,
        skn2=skn_cbm,
        skn1_dir=direct_skn_vbm,
        skn2_dir=direct_skn_cbm,
        efermi=efermi
    )


def get_1bz_k(ibzkpts, calc, k_index):
    from gpaw.kpt_descriptor import to1bz
    k_c = ibzkpts[k_index] if k_index is not None else None
    if k_c is not None:
        k_c = to1bz(k_c[None], calc.wfs.gd.cell_cv)[0]
    return k_c


def get_gap_info(atoms, soc, direct, calc, calculator):
    from ase.dft.bandgap import bandgap
    from asr.utils.gpw2eigs import calc2eigs
    from asr.magnetic_anisotropy import get_spin_axis
    # e1 is VBM, e2 is CBM
    if soc:
        theta, phi = get_spin_axis(atoms, calculator=calculator)
        e_km, efermi = calc2eigs(calc,
                                 soc=True, theta=theta, phi=phi)
        # km1 is VBM index tuple: (s, k, n), km2 is CBM index tuple: (s, k, n)
        gap, km1, km2 = bandgap(eigenvalues=e_km, efermi=efermi, direct=direct,
                                output=None)
        if km1[0] is not None:
            e1 = e_km[km1]
            e2 = e_km[km2]
        else:
            e1, e2 = None, None
        x = (e1, e2, gap), (0,) + tuple(km1), (0,) + tuple(km2)
    else:
        g, skn1, skn2 = bandgap(calc, direct=direct, output=None)
        if skn1[1] is not None:
            e1 = calc.get_eigenvalues(spin=skn1[0], kpt=skn1[1])[skn1[2]]
            e2 = calc.get_eigenvalues(spin=skn2[0], kpt=skn2[1])[skn2[2]]
        else:
            e1, e2 = None, None
        x = (e1, e2, g), skn1, skn2
    return x


@prepare_result
class VacuumLevelResults(ASRResult):
    z_z: np.ndarray
    v_z: np.ndarray
    evacdiff: float
    dipz: float
    evac1: float
    evac2: float
    evacmean: float
    efermi_nosoc: float

    key_descriptions = {
        'z_z': 'Grid points for potential [Å].',
        'v_z': 'Electrostatic potential [eV].',
        'evacdiff': 'Difference of vacuum levels on both sides of slab [eV].',
        'dipz': 'Out-of-plane dipole [e * Ang].',
        'evac1': 'Top side vacuum level [eV].',
        'evac2': 'Bottom side vacuum level [eV]',
        'evacmean': 'Average vacuum level [eV].',
        'efermi_nosoc': 'Fermi level without SOC [eV].'}


def vacuumlevels(atoms, calc, n=8):
    """Get the vacuumlevels on both sides of a 2D material.

    Get the vacuumlevels on both sides of a 2D material. Will
    do a dipole corrected dft calculation, if needed (Janus structures).
    Assumes the 2D material periodic directions are x and y.
    Assumes that the 2D material is centered in the z-direction of
    the unit cell.

    Dipole corrected dft calculation -> dipcorrgs.gpw

    Parameters
    ----------
    gpw: str
       name of gpw file to base the dipole corrected calc on
    evacdiffmin: float
        thresshold in eV for doing a dipole moment corrected
        dft calculations if the predicted evac difference is less
        than this value don't do it
    n: int
        number of gridpoints away from the edge to evaluate the vac levels
    """
    import numpy as np

    if not np.sum(atoms.get_pbc()) == 2:
        return VacuumLevelResults.fromdata(
            z_z=None,
            v_z=None,
            evacdiff=None,
            dipz=None,
            evac1=None,
            evac2=None,
            evacmean=None,
            efermi_nosoc=None)

    # Record electrostatic potential as a function of z
    v_z = calc.get_electrostatic_potential().mean(0).mean(0)
    z_z = np.linspace(0, atoms.cell[2, 2], len(v_z), endpoint=False)

    # Store data
    return VacuumLevelResults.fromdata(
        z_z=z_z,
        v_z=v_z,
        dipz=calc.atoms.get_dipole_moment()[2],
        evacdiff=evacdiff(calc.atoms),
        evac1=v_z[n],
        evac2=v_z[-n],
        evacmean=(v_z[n] + v_z[-n]) / 2,
        efermi_nosoc=calc.get_fermi_level())


def evacdiff(atoms):
    """Derive vacuum energy level difference from the dipole moment.

    Calculate vacuum energy level difference from the dipole moment of
    a slab assumed to be in the xy plane

    Returns
    -------
    out: float
        vacuum level difference in eV
    """
    import numpy as np
    from ase.units import Bohr, Hartree

    A = np.linalg.det(atoms.cell[:2, :2] / Bohr)
    dipz = atoms.get_dipole_moment()[2] / Bohr
    evacsplit = 4 * np.pi * dipz / A * Hartree

    return evacsplit


@prepare_result
class Result(ASRResult):
    """Container for ground state results.

    Examples
    --------
    >>> res = Result(data=dict(etot=0), strict=False)
    >>> res.etot
    0
    """

    forces: np.ndarray
    stresses: np.ndarray
    etot: float
    evac: float
    evacdiff: float
    dipz: float
    efermi: float
    gap: float
    vbm: float
    cbm: float
    gap_dir: float
    vbm_dir: float
    cbm_dir: float
    gap_dir_nosoc: float
    gap_nosoc: float
    gaps_nosoc: GapsResult
    k_vbm_c: typing.Tuple[float, float, float]
    k_cbm_c: typing.Tuple[float, float, float]
    k_vbm_dir_c: typing.Tuple[float, float, float]
    k_cbm_dir_c: typing.Tuple[float, float, float]
    skn1: typing.Tuple[int, int, int]
    skn2: typing.Tuple[int, int, int]
    skn1_dir: typing.Tuple[int, int, int]
    skn2_dir: typing.Tuple[int, int, int]
    workfunction: float
    vacuumlevels: VacuumLevelResults

    key_descriptions = dict(
        etot='Total energy [eV].',
        workfunction="Workfunction [eV]",
        forces='Forces on atoms [eV/Angstrom].',
        stresses='Stress on unit cell [eV/Angstrom^dim].',
        evac='Vacuum level [eV].',
        evacdiff='Vacuum level shift (Vacuum level shift) [eV].',
        dipz='Out-of-plane dipole [e * Ang].',
        efermi='Fermi level [eV].',
        gap='Band gap [eV].',
        vbm='Valence band maximum [eV].',
        cbm='Conduction band minimum [eV].',
        gap_dir='Direct band gap [eV].',
        vbm_dir='Direct valence band maximum [eV].',
        cbm_dir='Direct conduction band minimum [eV].',
        gap_dir_nosoc='Direct gap without SOC [eV].',
        gap_nosoc='Gap without SOC [eV].',
        gaps_nosoc='Container for bandgap results without SOC.',
        vacuumlevels='Container for results that relate to vacuum levels.',
        k_vbm_c='Scaled k-point coordinates of valence band maximum (VBM).',
        k_cbm_c='Scaled k-point coordinates of conduction band minimum (CBM).',
        k_vbm_dir_c='Scaled k-point coordinates of direct valence band maximum (VBM).',
        k_cbm_dir_c='Scaled k-point coordinates of direct calence band minimum (CBM).',
        skn1="(spin,k-index,band-index)-tuple for valence band maximum.",
        skn2="(spin,k-index,band-index)-tuple for conduction band minimum.",
        skn1_dir="(spin,k-index,band-index)-tuple for direct valence band maximum.",
        skn2_dir="(spin,k-index,band-index)-tuple for direct conduction band minimum.",
    )

    formats = {"ase_webpanel": webpanel}


@asr.instruction(
    module='asr.gs',
    argument_hooks=[set_calculator_hook],
    version=0,
)
@asr.atomsopt
@asr.calcopt
def main(atoms: Atoms,
         calculator: dict = {
             'name': 'gpaw',
             'mode': {'name': 'pw', 'ecut': 800},
             'xc': 'PBE',
             'kpts': {'density': 12.0, 'gamma': True},
             'occupations': {'name': 'fermi-dirac',
                             'width': 0.05},
             'convergence': {'bands': 'CBM+3.0'},
             'nbands': '200%',
             'txt': 'gs.txt',
             'charge': 0
         }) -> Result:
    """Extract derived quantities from groundstate in gs.gpw."""
    calculateresult = calculate(atoms=atoms, calculator=calculator)
    calc = calculateresult.calculation.load(parallel=False)
    calc.atoms.calc = calc

    # Now that some checks are done, we can extract information
    forces = calc.get_property('forces', allow_calculation=False)
    stresses = calc.get_property('stress', allow_calculation=False)
    etot = calc.get_potential_energy()

    gaps_nosoc = gaps(atoms, calc, soc=False, calculator=calculator)
    gaps_soc = gaps(atoms, calc, soc=True, calculator=calculator)
    vac = vacuumlevels(atoms, calc)
    workfunction = vac.evacmean - gaps_soc.efermi if vac.evacmean else None
    return Result.fromdata(
        forces=forces,
        stresses=stresses,
        etot=etot,
        gaps_nosoc=gaps_nosoc,
        gap_dir_nosoc=gaps_nosoc.gap_dir,
        gap_nosoc=gaps_nosoc.gap,
        gap=gaps_soc.gap,
        vbm=gaps_soc.vbm,
        cbm=gaps_soc.cbm,
        gap_dir=gaps_soc.gap_dir,
        vbm_dir=gaps_soc.vbm_dir,
        cbm_dir=gaps_soc.cbm_dir,
        k_vbm_c=gaps_soc.k_vbm_c,
        k_cbm_c=gaps_soc.k_cbm_c,
        k_vbm_dir_c=gaps_soc.k_vbm_dir_c,
        k_cbm_dir_c=gaps_soc.k_cbm_dir_c,
        skn1=gaps_soc.skn1,
        skn2=gaps_soc.skn2,
        skn1_dir=gaps_soc.skn1_dir,
        skn2_dir=gaps_soc.skn2_dir,
        efermi=gaps_soc.efermi,
        vacuumlevels=vac,
        dipz=vac.dipz,
        evac=vac.evacmean,
        evacdiff=vac.evacdiff,
        workfunction=workfunction)


if __name__ == '__main__':
    main.cli()<|MERGE_RESOLUTION|>--- conflicted
+++ resolved
@@ -87,18 +87,8 @@
     return GroundStateCalculationResult.fromdata(calculation=calculation)
 
 
-<<<<<<< HEAD
-@cache_webpanel(
-    'asr.gs',
-    '+,calculator.mode.ecut',
-    '+,calculator.kpts.density',
-)
-def webpanel(result, row, key_descriptions):
-    parameter_description = entry_parameter_description(
-=======
 def _get_parameter_description(row):
     desc = entry_parameter_description(
->>>>>>> afb771bc
         row.data,
         'asr.gs@calculate',
         exclude_keys=set(['txt', 'fixdensity', 'verbose', 'symmetry',
