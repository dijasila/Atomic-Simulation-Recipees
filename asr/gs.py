from asr.utils import command, option
from pathlib import Path


# ---------- Parameters ---------- #


# Get some parameters from structure.json
defaults = {}
if Path('results_relax.json').exists():
    from asr.utils import read_json
    dct = read_json('results_relax.json')['__params__']
    if 'ecut' in dct:
        defaults['ecut'] = dct['ecut']

tests = []
tests.append({'description': 'Test ground state of Si.',
              'cli': ['asr run "setup.materials -s Si2"',
                      'ase convert materials.json structure.json',
                      'asr run "setup.params asr.gs@main:ecut 300 '
                      'asr.gs@main:kptdensity 2"',
                      'asr run gs',
                      'asr run database.fromtree',
                      'asr run "browser --only-figures"']})


<<<<<<< HEAD
@command(module='asr.gs',
         overwrite_defaults=defaults,
         creates=['gs.gpw'],
         tests=tests,
         dependencies=['asr.structureinfo'],
         resources='8:10h',
         restart=1)
@option('-a', '--atomfile', type=str, help='Atomic structure')
@option('--ecut', type=float, help='Plane-wave cutoff')
@option('-k', '--kptdensity', type=float, help='K-point density')
@option('--xc', type=str, help='XC-functional')
@option('--width', help='Fermi-Dirac smearing temperature')
def main(atomfile='structure.json', ecut=800, xc='PBE',
         kptdensity=6.0, width=0.05):
    """Calculate ground state.
=======
# ---------- Main functionality ---------- #


@command('asr.gs', defaults,
         creates=['gs.gpw'])
@option('-a', '--atomfile', type=str,
        help='Atomic structure',
        default='structure.json')
@option('--ecut', type=float, help='Plane-wave cutoff', default=800)
@option(
    '-k', '--kptdensity', type=float, help='K-point density', default=6.0)
@option('--xc', type=str, help='XC-functional', default='PBE')
@option('--width', default=0.05,
        help='Fermi-Dirac smearing temperature')
def main(atomfile, ecut, xc, kptdensity, width):
    """Calculate ground state density.
>>>>>>> 9f630d38

    This recipe saves the ground state to a file gs.gpw based on the structure
    in 'structure.json'. This can then be processed by asr.gs@postprocessing
    for storing any derived quantities. See asr.gs@postprocessing for more
    information."""
    from ase.io import read
    from asr.calculators import get_calculator
    atoms = read('structure.json')

    params = dict(
        mode={'name': 'pw', 'ecut': ecut},
        xc=xc,
        basis='dzp',
        kpts={
            'density': kptdensity,
            'gamma': True
        },
        occupations={'name': 'fermi-dirac', 'width': width},
        txt='gs.txt')

    calc = get_calculator()(**params)

    atoms.calc = calc
    atoms.get_forces()
    atoms.get_stress()
    atoms.get_potential_energy()
    atoms.calc.write('gs.gpw')


@command(module='asr.gs',
         dependencies=['asr.gs@main'])
def postprocessing():
    """Extract derived quantities from groundstate in gs.gpw."""
    from asr.calculators import get_calculator
    calc = get_calculator()('gs.gpw', txt=None)
    forces = calc.get_forces()
    stresses = calc.get_stress()
    etot = calc.get_potential_energy()
    fingerprint = {}
    for setup in calc.setups:
        fingerprint[setup.symbol] = setup.fingerprint

    results = {'forces': forces,
               'stresses': stresses,
               'etot': etot,
               '__key_descriptions__':
               {'forces': 'Forces on atoms [eV/Angstrom]',
                'stresses': 'Stress on unit cell [eV/Angstrom^dim]',
                'etot': 'Total energy [eV]'}}

    analysegs('gs.gpw', results)

    results['__setup_fingerprints__'] = fingerprint

    return results


<<<<<<< HEAD
=======
# ---------- Recipe methodology ---------- #


def analysegs(gpw, results):
    """Analyse the computed ground state according to the class of materials,
    it belongs to."""
    # What about metals? XXX - should dos_at_ef be here?
    # There should be a metals check somewhere? XXX
    from pathlib import Path
    import numpy as np
    from gpaw import restart

    if not Path(gpw).is_file():
        raise ValueError('Groundstate file not present')
    atoms, calc = restart(gpw, txt=None)

    results['gaps_nosoc'] = gaps(calc, gpw, soc=False)
    results['gaps_soc'] = gaps(calc, gpw, soc=True)

    # Vacuum level is calculated for c2db backwards compability
    if int(np.sum(atoms.get_pbc())) == 2:  # dimensionality = 2
        results['vacuumlevels'] = vacuumlevels(atoms, calc, gpw=gpw)


# ----- gaps ----- #


def gaps(calc, gpw, soc=True):
    """Could use some documentation!!! XXX
    Who is in charge of this thing??
    """
    # ##TODO min kpt dens? XXX
    # inputs: gpw groundstate file, soc?, direct gap? XXX
    from functools import partial
    from asr.utils.gpw2eigs import gpw2eigs

    ibzkpts = calc.get_ibz_k_points()

    (evbm_ecbm_gap,
     skn_vbm, skn_cbm) = get_gap_info(soc=soc, direct=False,
                                      calc=calc, gpw=gpw)
    (evbm_ecbm_direct_gap,
     direct_skn_vbm, direct_skn_cbm) = get_gap_info(soc=soc, direct=True,
                                                    calc=calc, gpw=gpw)

    k_vbm, k_cbm = skn_vbm[1], skn_cbm[1]
    direct_k_vbm, direct_k_cbm = direct_skn_vbm[1], direct_skn_cbm[1]

    get_kc = partial(get_1bz_k, ibzkpts, calc)

    k_vbm_c = get_kc(k_vbm)
    k_cbm_c = get_kc(k_cbm)
    direct_k_vbm_c = get_kc(direct_k_vbm)
    direct_k_cbm_c = get_kc(direct_k_cbm)

    if soc:
        _, efermi = gpw2eigs(gpw, soc=True,
                             optimal_spin_direction=True)
    else:
        efermi = calc.get_fermi_level()

    subresults = {'gap': evbm_ecbm_gap[2],
                  'vbm': evbm_ecbm_gap[0],
                  'cbm': evbm_ecbm_gap[1],
                  'gap_dir': evbm_ecbm_direct_gap[2],
                  'vbm_dir': evbm_ecbm_direct_gap[0],
                  'cbm_dir': evbm_ecbm_direct_gap[1],
                  'k1_c': k_vbm_c,
                  'k2_c': k_cbm_c,
                  'k1_dir_c': direct_k_vbm_c,
                  'k2_dir_c': direct_k_cbm_c,
                  'skn1': skn_vbm,
                  'skn2': skn_cbm,
                  'skn1_dir': direct_skn_vbm,
                  'skn2_dir': direct_skn_cbm,
                  'efermi': efermi}

    return subresults


def get_1bz_k(ibzkpts, calc, k_index):
    from gpaw.kpt_descriptor import to1bz
    k_c = ibzkpts[k_index] if k_index is not None else None
    if k_c is not None:
        k_c = to1bz(k_c[None], calc.wfs.gd.cell_cv)[0]
    return k_c


def get_gap_info(soc, direct, calc, gpw):
    from ase.dft.bandgap import bandgap
    from asr.utils.gpw2eigs import gpw2eigs
    # e1 is VBM, e2 is CBM
    if soc:
        e_km, efermi = gpw2eigs(gpw, soc=True, optimal_spin_direction=True)
        # km1 is VBM index tuple: (s, k, n), km2 is CBM index tuple: (s, k, n)
        gap, km1, km2 = bandgap(eigenvalues=e_km, efermi=efermi, direct=direct,
                                kpts=calc.get_ibz_k_points(), output=None)
        if km1[0] is not None:
            e1 = e_km[km1]
            e2 = e_km[km2]
        else:
            e1, e2 = None, None
        x = (e1, e2, gap), (0,) + tuple(km1), (0,) + tuple(km2)
    else:
        g, skn1, skn2 = bandgap(calc, direct=direct, output=None)
        if skn1[1] is not None:
            e1 = calc.get_eigenvalues(spin=skn1[0], kpt=skn1[1])[skn1[2]]
            e2 = calc.get_eigenvalues(spin=skn2[0], kpt=skn2[1])[skn2[2]]
        else:
            e1, e2 = None, None
        x = (e1, e2, g), skn1, skn2
    return x


# ----- vacuumlevels ----- #


def vacuumlevels(atoms, calc, gpw='gs.gpw', evacdiffmin=10e-3):
    """Get the vacuumlevels on both sides of a 2D material. Will
    do a dipole corrected dft calculation, if needed (Janus structures).
    Assumes the 2D material periodic directions are x and y.
    Assumes that the 2D material is centered in the z-direction of
    the unit cell.

    Dipole corrected dft calculation -> dipcorrgs.gpw

    Parameters
    ----------
    gpw: str
       name of gpw file to base the dipole corrected calc on
    evacdiffmin: float
        thresshold in eV for doing a dipole moment corrected
        dft calculations if the predicted evac difference is less
        than this value don't do it
    """
    p = calc.todict()
    if p.get('poissonsolver', {}) == {'dipolelayer': 'xy'}\
       or abs(evacdiff(atoms)) < evacdiffmin:
        atoms, calc = dipolecorrectedgs(gpw)

    return calculate_evac(atoms, calc)


def evacdiff(atoms):
    """Calculate vacuum energy level difference from the dipole moment of
    a slab assumed to be in the xy plane

    Returns
    -------
    out: float
        vacuum level difference in eV
    """
    import numpy as np
    from ase.units import Bohr, Hartree

    A = np.linalg.det(atoms.cell[:2, :2] / Bohr)
    dipz = atoms.get_dipole_moment()[2] / Bohr
    evacsplit = 4 * np.pi * dipz / A * Hartree

    return evacsplit


def dipolecorrectedgs(gpw='gs.gpw'):
    """Do dipole corrected ground state calculation."""
    from gpaw import GPAW

    calc = GPAW(gpw, txt='dipcorrgs.txt')
    calc.set(poissonsolver={'dipolelayer': 'xy'})
    atoms = calc.get_atoms()
    atoms.get_potential_energy()
    atoms.get_forces()
    atoms.get_stress()
    calc.write('dipcorrgs.gpw')

    return atoms, calc


def calculate_evac(atoms, calc, n=8):
    """Calculate the vacuumlevels on both sides of the 2D material.

    Parameters
    ----------
    n: int
        number of gridpoints away from the edge to evaluate the vac levels
    """
    import numpy as np

    # Record electrostatic potential as a function of z
    v_z = calc.get_electrostatic_potential().mean(0).mean(0)
    z_z = np.linspace(0, atoms.cell[2, 2], len(v_z), endpoint=False)

    # Store data
    subresults = {'z_z': z_z, 'v_z': v_z,
                  'evacdiff': evacdiff(atoms),
                  'dipz': atoms.get_dipole_moment()[2],
                  # Extract vaccuum energy on both sides of the slab
                  'evac1': v_z[n],
                  'evac2': v_z[-n],
                  'evacmean': (v_z[n] + v_z[-n]) / 2,
                  # Ef might have changed in dipole corrected gs
                  'efermi_nosoc': calc.get_fermi_level()}

    return subresults


# ---------- Read/write ---------- #


def get_evac():
    """Get mean vacuum energy, if it has been calculated"""
    from pathlib import Path
    from asr.utils import read_json
    
    evac = None
    if Path('results_gs.json').is_file():
        results = read_json('results_gs.json')
        if 'vacuumlevels' in results.keys():
            evac = results['vacuumlevels']['evacmean']

    return evac


# ---------- Database and webpanel ---------- #


# Old format
def collect_data(atoms):
    kvp = {}
    kd = {}

    from asr.utils import read_json
    results = read_json('results_gs.json')

    # ----- main ----- #

    kvp['etot'] = results['etot']
    kd['evac'] = ('Total energy (PBE)', '', 'eV')

    # ----- gaps ----- #
    
    data_to_include = ['gap', 'vbm', 'cbm',
                       'gap_dir', 'vbm_dir', 'cbm_dir', 'efermi']
    # What about description of non kvp data? XXX
    descs = [('Bandgap', 'Bandgap', 'eV'),
             ('Valence Band Maximum', 'Maximum of valence band', 'eV'),
             ('Conduction Band Minimum', 'Minimum of conduction band', 'eV'),
             ('Direct Bandgap', 'Direct bandgap', 'eV'),
             ('Valence Band Maximum - Direct',
              'Valence Band Maximum - Direct', 'eV'),
             ('Conduction Band Minimum - Direct',
              'Conduction Band Minimum - Direct', 'eV'),
             ('Fermi Level', "Fermi's level", 'eV')]

    for soc in [True, False]:
        socname = 'soc' if soc else 'nosoc'
        keyname = f'gaps_{socname}'
        subresults = results[keyname]

        def namemod(n):
            return n + '_soc' if soc else n

        includes = [namemod(n) for n in data_to_include]

        for k, inc in enumerate(includes):
            val = subresults[data_to_include[k]]
            if val is not None:
                kvp[inc] = val
                kd[inc] = descs[k]

    # ----- vacuumlevels ----- #

    if 'vacuumlevels' in results.keys():
        subresults = results['vacuumlevels']
        kvp['evac'] = subresults['evacmean']
        kd['evac'] = ('Vaccum level (PBE)', '', 'eV')
        kvp['evacdiff'] = subresults['evacdiff']
        kd['evacdiff'] = ('Vacuum level difference (PBE)', '', 'eV')
        kvp['dipz'] = subresults['dipz']
        kd['dipz'] = ('Dipole moment', '', '|e|Ang')

    # ------------------------ #

    # Currently all kvp are returned both as kvp and data XXX
    # Use results as data dict for now (change with new format) XXX
    return kvp, kd, results


def webpanel(row, key_descriptions):
    from asr.utils.custom import table

    if row.get('evacdiff', 0) < 0.02:
        t = table(row, 'Postprocessing',
                  ['gap', 'vbm', 'cbm',
                   'gap_dir', 'vbm_dir', 'cbm_dir', 'efermi'],
                  key_descriptions)
    else:
        t = table(row, 'Postprocessing',
                  ['gap', 'vbm', 'cbm',
                   'gap_dir', 'vbm_dir', 'cbm_dir', 'efermi',
                   'dipz', 'evacdiff'],
                  key_descriptions)

    panel = ('PBE ground state', [[t]])

    return panel, []


# ---------- ASR globals and main ---------- #


# The metadata is put it the bottom
group = 'property'
description = ''
dependencies = ['asr.structureinfo']
creates = ['gs.gpw']
resources = '8:10h'
diskspace = 0
restart = 1

>>>>>>> 9f630d38
if __name__ == '__main__':
    postprocessing.cli()<|MERGE_RESOLUTION|>--- conflicted
+++ resolved
@@ -24,7 +24,6 @@
                       'asr run "browser --only-figures"']})
 
 
-<<<<<<< HEAD
 @command(module='asr.gs',
          overwrite_defaults=defaults,
          creates=['gs.gpw'],
@@ -40,25 +39,6 @@
 def main(atomfile='structure.json', ecut=800, xc='PBE',
          kptdensity=6.0, width=0.05):
     """Calculate ground state.
-=======
-# ---------- Main functionality ---------- #
-
-
-@command('asr.gs', defaults,
-         creates=['gs.gpw'])
-@option('-a', '--atomfile', type=str,
-        help='Atomic structure',
-        default='structure.json')
-@option('--ecut', type=float, help='Plane-wave cutoff', default=800)
-@option(
-    '-k', '--kptdensity', type=float, help='K-point density', default=6.0)
-@option('--xc', type=str, help='XC-functional', default='PBE')
-@option('--width', default=0.05,
-        help='Fermi-Dirac smearing temperature')
-def main(atomfile, ecut, xc, kptdensity, width):
-    """Calculate ground state density.
->>>>>>> 9f630d38
-
     This recipe saves the ground state to a file gs.gpw based on the structure
     in 'structure.json'. This can then be processed by asr.gs@postprocessing
     for storing any derived quantities. See asr.gs@postprocessing for more
@@ -115,8 +95,6 @@
     return results
 
 
-<<<<<<< HEAD
-=======
 # ---------- Recipe methodology ---------- #
 
 
@@ -419,23 +397,11 @@
                    'dipz', 'evacdiff'],
                   key_descriptions)
 
-    panel = ('PBE ground state', [[t]])
-
-    return panel, []
-
-
-# ---------- ASR globals and main ---------- #
-
-
-# The metadata is put it the bottom
-group = 'property'
-description = ''
-dependencies = ['asr.structureinfo']
-creates = ['gs.gpw']
-resources = '8:10h'
-diskspace = 0
-restart = 1
-
->>>>>>> 9f630d38
+    panel = {'title': 'PBE ground state',
+             'columns': [[t]]}
+
+    return [panel]
+
+
 if __name__ == '__main__':
     postprocessing.cli()