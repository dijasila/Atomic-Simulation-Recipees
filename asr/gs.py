from asr.core import command, option
from pathlib import Path

test1 = {'description': 'Test ground state of Si.',
         'cli': ['asr run "setup.materials -s Si2"',
                 'ase convert materials.json structure.json',
                 'asr run "setup.params *:calculator '
                 "{'name':'gpaw','mode':'lcao','kpts':(4,4,4),...}" '"',
                 'asr run gs@calculate',
                 'asr run database.fromtree',
                 'asr run "browser --only-figures"']}


@command(module='asr.gs',
         creates=['gs.gpw'],
         tests=[test1],
         requires=['structure.json'],
         resources='8:10h',
         restart=1)
<<<<<<< HEAD
@option('--ecut', type=float, help='Plane-wave cutoff')
@option('-k', '--kptdensity', type=float, help='K-point density')
@option('--xc', type=str, help='XC-functional')
@option('--width', help='Fermi-Dirac smearing temperature')
@option('-r', '--readoutcharge', type=bool,
        help='Read out chargestate from params.json')
def calculate(ecut=800, xc='PBE', kptdensity=12.0,
              width=0.05, readoutcharge=False):
=======
@option('-c', '--calculator', help='Calculator params.')
def calculate(calculator={'name': 'gpaw',
                          'mode': {'name': 'pw', 'ecut': 800},
                          'xc': 'PBE',
                          'basis': 'dzp',
                          'kpts': {'density': 12.0, 'gamma': True},
                          'occupations': {'name': 'fermi-dirac',
                                          'width': 0.05},
                          'convergence': {'bands': -3},
                          'nbands': -10,
                          'txt': 'gs.txt',
                          'charge': 0}):
>>>>>>> 4469836a
    """Calculate ground state file.
    This recipe saves the ground state to a file gs.gpw based on the structure
    in 'structure.json'. This can then be processed by asr.gs@postprocessing
    for storing any derived quantities. See asr.gs@postprocessing for more
    information."""
    import numpy as np
    from ase.io import read
    from ase.calculators.calculator import PropertyNotImplementedError
    atoms = read('structure.json')

<<<<<<< HEAD
    # Read out chargestate from params.json if specified as option
    if readoutcharge:
        setup_params = read_json('params.json')
        chargestate = setup_params.get('charge')
        print('INFO: chargestate {}'.format(chargestate))
    else:
        chargestate = 0

    params = dict(
        mode={'name': 'pw', 'ecut': ecut},
        xc=xc,
        basis='dzp',
        kpts={
            'density': kptdensity,
            'gamma': True
        },
        nbands=-10,
        occupations={'name': 'fermi-dirac', 'width': width},
        convergence={'bands': -3},
        txt='gs.txt',
        charge=chargestate)

=======
>>>>>>> 4469836a
    nd = np.sum(atoms.pbc)
    if nd == 2:
        assert not atoms.pbc[2], \
            'The third unit cell axis should be aperiodic for a 2D material!'
<<<<<<< HEAD
        params['poissonsolver'] = {'dipolelayer': 'xy'}
    elif nd == 1:
        assert not atoms.pbc[0] and not atoms.pbc[1]

    calc = get_calculator()(**params)
=======
        calculator['poissonsolver'] = {'dipolelayer': 'xy'}
>>>>>>> 4469836a

    from ase.calculators.calculator import get_calculator_class
    name = calculator.pop('name')
    calc = get_calculator_class(name)(**calculator)
    
    atoms.calc = calc
    atoms.get_forces()
    try:
        atoms.get_stress()
    except PropertyNotImplementedError:
        pass
    atoms.get_potential_energy()
    atoms.calc.write('gs.gpw')


tests = [{'description': 'Test ground state of Si.',
          'tags': ['gitlab-ci'],
          'cli': ['asr run "setup.materials -s Si2"',
                  'asr run "setup.params *:calculator '
                  '''{'name':'gpaw','mode':'lcao','kpts':(4,4,4)}"''',
                  'ase convert materials.json structure.json',
                  'asr run gs',
                  'asr run database.fromtree',
                  'asr run "browser --only-figures"']}]


@command(module='asr.gs',
         requires=['gs.gpw', 'structure.json',
                   'results-asr.magnetic_anisotropy.json'],
         tests=tests,
         dependencies=['asr.gs@calculate', 'asr.magnetic_anisotropy'])
def main():
    """Extract derived quantities from groundstate in gs.gpw."""
    import numpy as np
    from ase.io import read
    from asr.calculators import get_calculator
    from gpaw.mpi import serial_comm

    # Just some quality control before we start
    atoms = read('gs.gpw')
    calc = get_calculator()('gs.gpw', txt=None,
                            communicator=serial_comm)
    pbc = atoms.pbc
    ndim = np.sum(pbc)

    if ndim == 2:
        assert not pbc[2], \
            'The third unit cell axis should be aperiodic for a 2D material!'
        # For 2D materials we check that the calculater used a dipole
        # correction if the material has an out-of-plane dipole

        # Small hack
        atoms = calc.atoms
        atoms.calc = calc
        evacdiffmin = 10e-3
        if evacdiff(calc.atoms) > evacdiffmin:
            assert calc.todict().get('poissonsolver', {}) == \
                {'dipolelayer': 'xy'}, \
                ('The ground state has a finite dipole moment along aperiodic '
                 'axis but calculation was without dipole correction.')

    # Now that some checks are done, we can extract information
    forces = calc.get_property('forces', allow_calculation=False)
    stresses = calc.get_property('stress', allow_calculation=False)
    etot = calc.get_potential_energy()

    results = {'forces': forces,
               'stresses': stresses,
               'etot': etot,
               'gs.gpw': str(Path('gs.gpw').absolute()),
               '__key_descriptions__':
               {'forces': 'Forces on atoms [eV/Angstrom]',
                'stresses': 'Stress on unit cell [eV/Angstrom^dim]',
                'etot': 'KVP: Total energy (En.) [eV]',
                'evac': 'KVP: Vacuum level (Vacuum level) [eV]',
                'gap_dir': 'KVP: Direct gap with SOC (Dir. gap w. soc.) [eV]',
                'gap_dir_nosoc': ('KVP: Direct gap without SOC (Dir. gap wo.'
                                  ' soc.) [eV]')}}

    results['gaps_nosoc'] = gaps(calc, soc=False)
    results['gaps_soc'] = gaps(calc, soc=True)

    results['gap_dir'] = results['gaps_soc']['gap_dir']
    results['gap_dir_nosoc'] = results['gaps_nosoc']['gap_dir']

    # Vacuum level is calculated for c2db backwards compability
    if int(np.sum(atoms.get_pbc())) == 2:
        vac = vacuumlevels(atoms, calc)
        results['vacuumlevels'] = vac
        results['evac'] = vac['evacmean']
        results['evacdiff'] = vac['evacdiff']

    fingerprint = {}
    for setup in calc.setups:
        fingerprint[setup.symbol] = setup.fingerprint
    results['__setup_fingerprints__'] = fingerprint

    return results


def gaps(calc, soc=True):
    """Could use some documentation!!! XXX
    Who is in charge of this thing??
    """
    # ##TODO min kpt dens? XXX
    # inputs: gpw groundstate file, soc?, direct gap? XXX
    from functools import partial
    from asr.utils.gpw2eigs import calc2eigs
    from asr.magnetic_anisotropy import get_spin_axis

    ibzkpts = calc.get_ibz_k_points()

    (evbm_ecbm_gap,
     skn_vbm, skn_cbm) = get_gap_info(soc=soc, direct=False,
                                      calc=calc)
    (evbm_ecbm_direct_gap,
     direct_skn_vbm, direct_skn_cbm) = get_gap_info(soc=soc, direct=True,
                                                    calc=calc)

    k_vbm, k_cbm = skn_vbm[1], skn_cbm[1]
    direct_k_vbm, direct_k_cbm = direct_skn_vbm[1], direct_skn_cbm[1]

    get_kc = partial(get_1bz_k, ibzkpts, calc)

    k_vbm_c = get_kc(k_vbm)
    k_cbm_c = get_kc(k_cbm)
    direct_k_vbm_c = get_kc(direct_k_vbm)
    direct_k_cbm_c = get_kc(direct_k_cbm)

    if soc:
        theta, phi = get_spin_axis()
        _, efermi = calc2eigs(calc, ranks=[0], soc=True,
                              theta=theta, phi=phi)
    else:
        efermi = calc.get_fermi_level()

    subresults = {'gap': evbm_ecbm_gap[2],
                  'vbm': evbm_ecbm_gap[0],
                  'cbm': evbm_ecbm_gap[1],
                  'gap_dir': evbm_ecbm_direct_gap[2],
                  'vbm_dir': evbm_ecbm_direct_gap[0],
                  'cbm_dir': evbm_ecbm_direct_gap[1],
                  'k1_c': k_vbm_c,
                  'k2_c': k_cbm_c,
                  'k1_dir_c': direct_k_vbm_c,
                  'k2_dir_c': direct_k_cbm_c,
                  'skn1': skn_vbm,
                  'skn2': skn_cbm,
                  'skn1_dir': direct_skn_vbm,
                  'skn2_dir': direct_skn_cbm,
                  'efermi': efermi}

    return subresults


def get_1bz_k(ibzkpts, calc, k_index):
    from gpaw.kpt_descriptor import to1bz
    k_c = ibzkpts[k_index] if k_index is not None else None
    if k_c is not None:
        k_c = to1bz(k_c[None], calc.wfs.gd.cell_cv)[0]
    return k_c


def get_gap_info(soc, direct, calc):
    from ase.dft.bandgap import bandgap
    from asr.utils.gpw2eigs import calc2eigs
    from asr.magnetic_anisotropy import get_spin_axis
    # e1 is VBM, e2 is CBM
    if soc:
        theta, phi = get_spin_axis()
        e_km, efermi = calc2eigs(calc, ranks=[0],
                                 soc=True, theta=theta, phi=phi)
        # km1 is VBM index tuple: (s, k, n), km2 is CBM index tuple: (s, k, n)
        gap, km1, km2 = bandgap(eigenvalues=e_km, efermi=efermi, direct=direct,
                                kpts=calc.get_ibz_k_points(), output=None)
        if km1[0] is not None:
            e1 = e_km[km1]
            e2 = e_km[km2]
        else:
            e1, e2 = None, None
        x = (e1, e2, gap), (0,) + tuple(km1), (0,) + tuple(km2)
    else:
        g, skn1, skn2 = bandgap(calc, direct=direct, output=None)
        if skn1[1] is not None:
            e1 = calc.get_eigenvalues(spin=skn1[0], kpt=skn1[1])[skn1[2]]
            e2 = calc.get_eigenvalues(spin=skn2[0], kpt=skn2[1])[skn2[2]]
        else:
            e1, e2 = None, None
        x = (e1, e2, g), skn1, skn2
    return x


def vacuumlevels(atoms, calc, n=8):
    """Get the vacuumlevels on both sides of a 2D material. Will
    do a dipole corrected dft calculation, if needed (Janus structures).
    Assumes the 2D material periodic directions are x and y.
    Assumes that the 2D material is centered in the z-direction of
    the unit cell.

    Dipole corrected dft calculation -> dipcorrgs.gpw

    Parameters
    ----------
    gpw: str
       name of gpw file to base the dipole corrected calc on
    evacdiffmin: float
        thresshold in eV for doing a dipole moment corrected
        dft calculations if the predicted evac difference is less
        than this value don't do it
    n: int
        number of gridpoints away from the edge to evaluate the vac levels
    """
    import numpy as np
 
    # Record electrostatic potential as a function of z
    v_z = calc.get_electrostatic_potential().mean(0).mean(0)
    z_z = np.linspace(0, atoms.cell[2, 2], len(v_z), endpoint=False)

    # Store data
    subresults = {'z_z': z_z, 'v_z': v_z,
                  'evacdiff': evacdiff(atoms),
                  'dipz': atoms.get_dipole_moment()[2],
                  # Extract vaccuum energy on both sides of the slab
                  'evac1': v_z[n],
                  'evac2': v_z[-n],
                  'evacmean': (v_z[n] + v_z[-n]) / 2,
                  # Ef might have changed in dipole corrected gs
                  'efermi_nosoc': calc.get_fermi_level()}

    return subresults


def evacdiff(atoms):
    """Calculate vacuum energy level difference from the dipole moment of
    a slab assumed to be in the xy plane

    Returns
    -------
    out: float
        vacuum level difference in eV
    """
    import numpy as np
    from ase.units import Bohr, Hartree

    A = np.linalg.det(atoms.cell[:2, :2] / Bohr)
    dipz = atoms.get_dipole_moment()[2] / Bohr
    evacsplit = 4 * np.pi * dipz / A * Hartree

    return evacsplit


def get_evac():
    """Get mean vacuum energy, if it has been calculated"""
    from pathlib import Path
    from asr.core import read_json

    evac = None
    if Path('results-asr.gs.json').is_file():
        results = read_json('results-asr.gs.json')
        if 'vacuumlevels' in results.keys():
            evac = results['vacuumlevels']['evacmean']

    return evac


def webpanel(row, key_descriptions):
    from asr.browser import table

    if row.get('evacdiff', 0) < 0.02:
        t = table(row, 'Postprocessing',
                  ['gap', 'vbm', 'cbm',
                   'gap_dir', 'vbm_dir', 'cbm_dir', 'efermi'],
                  key_descriptions)
    else:
        t = table(row, 'Postprocessing',
                  ['gap', 'vbm', 'cbm',
                   'gap_dir', 'vbm_dir', 'cbm_dir', 'efermi',
                   'dipz', 'evacdiff'],
                  key_descriptions)

    panel = {'title': 'PBE ground state',
             'columns': [[t]]}

    return [panel]


if __name__ == '__main__':
    main.cli()<|MERGE_RESOLUTION|>--- conflicted
+++ resolved
@@ -17,16 +17,6 @@
          requires=['structure.json'],
          resources='8:10h',
          restart=1)
-<<<<<<< HEAD
-@option('--ecut', type=float, help='Plane-wave cutoff')
-@option('-k', '--kptdensity', type=float, help='K-point density')
-@option('--xc', type=str, help='XC-functional')
-@option('--width', help='Fermi-Dirac smearing temperature')
-@option('-r', '--readoutcharge', type=bool,
-        help='Read out chargestate from params.json')
-def calculate(ecut=800, xc='PBE', kptdensity=12.0,
-              width=0.05, readoutcharge=False):
-=======
 @option('-c', '--calculator', help='Calculator params.')
 def calculate(calculator={'name': 'gpaw',
                           'mode': {'name': 'pw', 'ecut': 800},
@@ -39,7 +29,6 @@
                           'nbands': -10,
                           'txt': 'gs.txt',
                           'charge': 0}):
->>>>>>> 4469836a
     """Calculate ground state file.
     This recipe saves the ground state to a file gs.gpw based on the structure
     in 'structure.json'. This can then be processed by asr.gs@postprocessing
@@ -50,44 +39,14 @@
     from ase.calculators.calculator import PropertyNotImplementedError
     atoms = read('structure.json')
 
-<<<<<<< HEAD
-    # Read out chargestate from params.json if specified as option
-    if readoutcharge:
-        setup_params = read_json('params.json')
-        chargestate = setup_params.get('charge')
-        print('INFO: chargestate {}'.format(chargestate))
-    else:
-        chargestate = 0
-
-    params = dict(
-        mode={'name': 'pw', 'ecut': ecut},
-        xc=xc,
-        basis='dzp',
-        kpts={
-            'density': kptdensity,
-            'gamma': True
-        },
-        nbands=-10,
-        occupations={'name': 'fermi-dirac', 'width': width},
-        convergence={'bands': -3},
-        txt='gs.txt',
-        charge=chargestate)
-
-=======
->>>>>>> 4469836a
     nd = np.sum(atoms.pbc)
     if nd == 2:
         assert not atoms.pbc[2], \
             'The third unit cell axis should be aperiodic for a 2D material!'
-<<<<<<< HEAD
-        params['poissonsolver'] = {'dipolelayer': 'xy'}
+        calculator['poissonsolver'] = {'dipolelayer': 'xy'}
     elif nd == 1:
         assert not atoms.pbc[0] and not atoms.pbc[1]
 
-    calc = get_calculator()(**params)
-=======
-        calculator['poissonsolver'] = {'dipolelayer': 'xy'}
->>>>>>> 4469836a
 
     from ase.calculators.calculator import get_calculator_class
     name = calculator.pop('name')
