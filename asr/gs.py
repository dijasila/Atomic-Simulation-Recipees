--- conflicted
+++ resolved
@@ -87,18 +87,8 @@
     return GroundStateCalculationResult.fromdata(calculation=calculation)
 
 
-<<<<<<< HEAD
-@cache_webpanel(
-    'asr.gs@main',
-    '+,calculator.mode.ecut',
-    '+,calculator.kpts.density',
-)
-def webpanel(result, row, key_descriptions):
-    parameter_description = entry_parameter_description(
-=======
 def _get_parameter_description(row):
     desc = entry_parameter_description(
->>>>>>> 4577dbfc
         row.data,
         'asr.gs@calculate',
         exclude_keys=set(['txt', 'fixdensity', 'verbose', 'symmetry',
@@ -126,6 +116,11 @@
     return describe_entry(name, description=description)
 
 
+@cache_webpanel(
+    'asr.gs@main',
+    '+,calculator.mode.ecut',
+    '+,calculator.kpts.density',
+)
 def webpanel(result, row, key_descriptions):
     parameter_description = _get_parameter_description(row)
 
@@ -210,12 +205,7 @@
 
     plt.figure(figsize=(4, 4))
     lat.plot_bz(vectors=False, pointstyle={'c': 'k', 'marker': '.'})
-<<<<<<< HEAD
     gsresults = main.select(cache=row.cache)[0].result
-=======
-
-    gsresults = row.data.get('results-asr.gs.json')
->>>>>>> 4577dbfc
     cbm_c = gsresults['k_cbm_c']
     vbm_c = gsresults['k_vbm_c']
 
@@ -582,36 +572,10 @@
              'charge': 0
          }) -> Result:
     """Extract derived quantities from groundstate in gs.gpw."""
-<<<<<<< HEAD
+
     calculaterecord = calculate(atoms=atoms, calculator=calculator)
     calc = calculaterecord.result.calculation.load(parallel=False)
     calc.atoms.calc = calc
-=======
-    from ase.io import read
-    from asr.calculators import get_calculator
-
-    # Just some quality control before we start
-    atoms = read('structure.json')
-    calc = get_calculator()('gs.gpw')
-    pbc = atoms.pbc
-    ndim = np.sum(pbc)
-
-    if ndim == 2:
-        assert not pbc[2], \
-            'The third unit cell axis should be aperiodic for a 2D material!'
-        # For 2D materials we check that the calculater used a dipole
-        # correction if the material has an out-of-plane dipole
-
-        # Small hack
-        atoms = calc.atoms
-        atoms.calc = calc
-        evacdiffmin = 10e-3
-        if evacdiff(calc.atoms) > evacdiffmin:
-            assert calc.todict().get('poissonsolver', {}) == \
-                {'dipolelayer': 'xy'}, \
-                ('The ground state has a finite dipole moment along aperiodic '
-                 'axis but calculation was without dipole correction.')
->>>>>>> 4577dbfc
 
     # Now that some checks are done, we can extract information
     forces = calc.get_property('forces', allow_calculation=False)
