"""Structural information."""
import numpy as np
from ase import Atoms
<<<<<<< HEAD

=======
>>>>>>> 4eb22b00
from asr.core import command, ASRResult, prepare_result, option, AtomsFile


def get_spg_href(url):
    from asr.database.browser import href
    return href('SpgLib', url)


def describe_pointgroup_entry(spglib):
    from asr.database.browser import describe_entry
    pointgroup = describe_entry(
        'Point group',
        f"Point group determined with {spglib}."
    )

    return pointgroup


<<<<<<< HEAD
def webpanel(result, context):
    from asr.database.browser import (table, describe_entry, code, bold,
                                      br, href, dl, div)

    spglib = get_spg_href('https://spglib.github.io/spglib/')
=======
def describe_crystaltype_entry(spglib):
    from asr.database.browser import (describe_entry, code, bold,
                                      br, dl, div)
>>>>>>> 4eb22b00
    crystal_type = describe_entry(
        'crystal_type',
        "The crystal type is defined as "
        + br
        + div(bold('-'.join([code('stoi'),
                             code('spg no.'),
                             code('occ. wyck. pos.')])), 'well well-sm text-center')
        + 'where'
        + dl(
            [
                [code('stoi'), 'Stoichiometry.'],
                [code('spg no.'), f'The space group calculated with {spglib}.'],
                [code('occ. wyck. pos.'),
                 'Alphabetically sorted list of occupied '
                 f'wyckoff positions determined with {spglib}.'],
            ]
        )
    )

    return crystal_type


def webpanel(result, context):
    from asr.database.browser import describe_entry, href, table

    spglib = get_spg_href('https://spglib.github.io/spglib/')
    crystal_type = describe_crystaltype_entry(spglib)

    cls = describe_entry(
        'class',
        "The material class is a manually attributed name that is given to "
        "a material for historical reasons and is therefore not well-defined "
        "but can be useful classifying materials."
    )

    spg_list_link = href(
        'Space group', 'https://en.wikipedia.org/wiki/List_of_space_groups'
    )
    spacegroup = describe_entry(
        'spacegroup',
        f"{spg_list_link} determined with {spglib}."
    )

    spgnum = describe_entry(
        'spgnum',
        f"{spg_list_link} number determined with {spglib}."
    )

    pointgroup = describe_pointgroup_entry(spglib)

    # XXX We should define a different panel for these external DB IDs
    # and DOI.  Those are not related to this recipe!

    # icsd_link = href('Inorganic Crystal Structure Database (ICSD)',
    #                  'https://icsd.products.fiz-karlsruhe.de/')

    # icsd_id = describe_entry(
    #     'icsd_id',
    #     f"ID of a closely related material in the {icsd_link}."
    # )

    # cod_link = href(
    #     'Crystallography Open Database (COD)',
    #     'http://crystallography.net/cod/browse.html'
    # )
<<<<<<< HEAD

    # cod_id = describe_entry(
    #     'cod_id',
    #     f"ID of a closely related material in the {cod_link}."
    # )

=======

    # cod_id = describe_entry(
    #     'cod_id',
    #     f"ID of a closely related material in the {cod_link}."
    # )

>>>>>>> 4eb22b00
    basictable = table(result, 'Structure info', [
        crystal_type, cls, spacegroup, spgnum, pointgroup,
        # icsd_id, cod_id
    ], context.descriptions, 2)
    basictable['columnwidth'] = 4
    # rows = basictable['rows']

    # codid = row.get('cod_id')
    # if codid:
    #     # Monkey patch to make a link
    #     for tmprow in rows:
    #         href = ('<a href="http://www.crystallography.net/cod/'
    #                 + '{id}.html">{id}</a>'.format(id=codid))
    #         if 'cod_id' in tmprow[0]:
    #             tmprow[1] = href

    # doi = row.get('doi')
    # doistring = describe_entry(
    #     'Reported DOI',
    #     'DOI of article reporting the synthesis of the material.'
    # )
    # if doi:
    #     rows.append([
    #         doistring,
    #         '<a href="https://doi.org/{doi}" target="_blank">{doi}'
    #         '</a>'.format(doi=doi)
    #    ])

    panel = {'title': 'Summary',
             'columns': [[basictable,
                          {'type': 'table', 'header': ['Stability', ''],
                           'rows': [],
                           'columnwidth': 4}],
                         [{'type': 'atoms'}, {'type': 'cell'}]],
             'sort': -1}
    return [panel]


@prepare_result
class Result(ASRResult):

    cell_area: float
    has_inversion_symmetry: bool
    stoichiometry: str
    spacegroup: str
    spgnum: int
    pointgroup: str
    crystal_type: str
    spglib_dataset: dict
    formula: str

    key_descriptions = {
        "cell_area": "Area of unit-cell [`Å²`]",
        "has_inversion_symmetry": "Material has inversion symmetry",
        "stoichiometry": "Stoichiometry",
        "spacegroup": "Space group",
        "spgnum": "Space group number",
        "pointgroup": "Point group",
        "crystal_type": "Crystal type",
        "spglib_dataset": "SPGLib symmetry dataset.",
        "formula": "Chemical formula."
    }

    formats = {"webpanel2": webpanel}


@command('asr.structureinfo')
@option('-a', '--atoms', help='Atomic structure.',
        type=AtomsFile(), default='structure.json')
def main(atoms: Atoms) -> Result:
    """Get structural information of atomic structure.

    This recipe produces information such as the space group and magnetic
    state properties that requires only an atomic structure. This recipes read
    the atomic structure in `structure.json`.
    """
<<<<<<< HEAD
    from asr.utils.symmetry import c2db_symmetry_eps
=======
    from asr.utils.symmetry import c2db_symmetry_eps, c2db_symmetry_angle
>>>>>>> 4eb22b00

    info = {}

    formula = atoms.symbols.formula.convert('metal')
    info['formula'] = str(formula)
    info['stoichiometry'] = formula.stoichiometry()[0]

    # Get crystal symmetries
    from asr.utils.symmetry import atoms2symmetry

    symmetry = atoms2symmetry(atoms,
                              tolerance=c2db_symmetry_eps,
                              angle_tolerance=c2db_symmetry_angle)
    info['has_inversion_symmetry'] = symmetry.has_inversion
    dataset = symmetry.dataset
    info['spglib_dataset'] = dataset

    # Get crystal type
    stoi = atoms.symbols.formula.stoichiometry()[0]
    sg = dataset['international']
    number = dataset['number']
    pg = dataset['pointgroup']
    w = ''.join(sorted(set(dataset['wyckoffs'])))
    crystal_type = f'{stoi}-{number}-{w}'
    info['crystal_type'] = crystal_type
    info['spacegroup'] = sg
    info['spgnum'] = number
    from ase.db.core import str_represents, convert_str_to_int_float_or_str
    if str_represents(pg):
        info['pointgroup'] = convert_str_to_int_float_or_str(pg)
    else:
        info['pointgroup'] = pg

    if (atoms.pbc == [True, True, False]).all():
        info['cell_area'] = abs(np.linalg.det(atoms.cell[:2, :2]))
    else:
        info['cell_area'] = None

    return Result(data=info)<|MERGE_RESOLUTION|>--- conflicted
+++ resolved
@@ -1,10 +1,6 @@
 """Structural information."""
 import numpy as np
 from ase import Atoms
-<<<<<<< HEAD
-
-=======
->>>>>>> 4eb22b00
 from asr.core import command, ASRResult, prepare_result, option, AtomsFile
 
 
@@ -23,17 +19,9 @@
     return pointgroup
 
 
-<<<<<<< HEAD
-def webpanel(result, context):
-    from asr.database.browser import (table, describe_entry, code, bold,
-                                      br, href, dl, div)
-
-    spglib = get_spg_href('https://spglib.github.io/spglib/')
-=======
 def describe_crystaltype_entry(spglib):
     from asr.database.browser import (describe_entry, code, bold,
                                       br, dl, div)
->>>>>>> 4eb22b00
     crystal_type = describe_entry(
         'crystal_type',
         "The crystal type is defined as "
@@ -99,21 +87,12 @@
     #     'Crystallography Open Database (COD)',
     #     'http://crystallography.net/cod/browse.html'
     # )
-<<<<<<< HEAD
 
     # cod_id = describe_entry(
     #     'cod_id',
     #     f"ID of a closely related material in the {cod_link}."
     # )
 
-=======
-
-    # cod_id = describe_entry(
-    #     'cod_id',
-    #     f"ID of a closely related material in the {cod_link}."
-    # )
-
->>>>>>> 4eb22b00
     basictable = table(result, 'Structure info', [
         crystal_type, cls, spacegroup, spgnum, pointgroup,
         # icsd_id, cod_id
@@ -190,11 +169,7 @@
     state properties that requires only an atomic structure. This recipes read
     the atomic structure in `structure.json`.
     """
-<<<<<<< HEAD
-    from asr.utils.symmetry import c2db_symmetry_eps
-=======
     from asr.utils.symmetry import c2db_symmetry_eps, c2db_symmetry_angle
->>>>>>> 4eb22b00
 
     info = {}
 
