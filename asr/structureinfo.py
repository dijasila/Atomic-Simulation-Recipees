"""Structural information."""
import numpy as np

from asr.core import ASRResult, command, prepare_result
from asr.database.browser import bold, br, code, describe_entry, div, dl, href


def get_reduced_formula(formula, stoichiometry=False):
    """Get reduced formula from formula.

    Returns the reduced formula corresponding to a chemical formula,
    in the same order as the original formula
    E.g. Cu2S4 -> CuS2

    Parameters
    ----------
    formula : str
    stoichiometry : bool
        If True, return the stoichiometry ignoring the
        elements appearing in the formula, so for example "AB2" rather than
        "MoS2"

    Returns
    -------
        A string containing the reduced formula.
    """
    import re
    import string
    from functools import reduce
    from math import gcd
    split = re.findall('[A-Z][^A-Z]*', formula)
    matches = [re.match('([^0-9]*)([0-9]+)', x)
               for x in split]
    numbers = [int(x.group(2)) if x else 1 for x in matches]
    symbols = [matches[i].group(1) if matches[i] else split[i]
               for i in range(len(matches))]
    divisor = reduce(gcd, numbers)
    result = ''
    numbers = [x // divisor for x in numbers]
    numbers = [str(x) if x != 1 else '' for x in numbers]
    if stoichiometry:
        numbers = sorted(numbers)
        symbols = string.ascii_uppercase
    for symbol, number in zip(symbols, numbers):
        result += symbol + number
    return result


def get_spg_href(url):
    return href('SpgLib', url)


def describe_pointgroup_entry(spglib):
    pointgroup = describe_entry(
        'Point group',
        f"Point group determined with {spglib}."
    )

    return pointgroup


def describe_crystaltype_entry(spglib):
    crystal_type = describe_entry(
        'Crystal type',
        "The crystal type is defined as "
        + br
        + div(bold('-'.join([code('stoi'),
                             code('spg no.'),
                             code('occ. wyck. pos.')])), 'well well-sm text-center')
        + 'where'
        + dl(
            [
                [code('stoi'), 'Stoichiometry.'],
                [code('spg no.'), f'The space group calculated with {spglib}.'],
                [code('occ. wyck. pos.'),
                 'Alphabetically sorted list of occupied '
                 f'wyckoff positions determined with {spglib}.'],
            ]
        )
    )

    return crystal_type


def webpanel(result, row, key_descriptions):
    from asr.database.browser import describe_entry, href, table

    spglib = get_spg_href('https://spglib.github.io/spglib/')
    crystal_type = describe_crystaltype_entry(spglib)

    spg_list_link = href(
        'Space group', 'https://en.wikipedia.org/wiki/List_of_space_groups'
    )

    layergroup_link = href(
        'Layer group', 'https://en.wikipedia.org/wiki/Layer_group')

    spacegroup = describe_entry(
        'spacegroup',
        f"{spg_list_link} determined with {spglib}."
    )

    spgnum = describe_entry(
        'spgnum',
        f"{spg_list_link} number determined with {spglib}."
    )

    layergroup = describe_entry(
        'layergroup',
        f'{layergroup_link} determined with {spglib}')
    lgnum = describe_entry(
        'lgnum',
        f'{layergroup_link} number determined with {spglib}')

    pointgroup = describe_pointgroup_entry(spglib)

    icsd_link = href('Inorganic Crystal Structure Database (ICSD)',
                     'https://icsd.products.fiz-karlsruhe.de/')

    icsd_id = describe_entry(
        'icsd_id',
        f"ID of a closely related material in the {icsd_link}."
    )

    cod_link = href(
        'Crystallography Open Database (COD)',
        'http://crystallography.net/cod/browse.html'
    )

    cod_id = describe_entry(
        'cod_id',
        f"ID of a closely related material in the {cod_link}."
    )

<<<<<<< HEAD
    basictable = table(row, 'Structure info', [
        crystal_type, spacegroup, spgnum, pointgroup,
        icsd_id, cod_id
    ], key_descriptions, 2)
    basictable['columnwidth'] = 4
=======
    # Here we are hacking the "label" out of a row without knowing
    # whether there is a label, or that the "label" recipe exists.

    tablerows = [
        crystal_type, cls, layergroup, lgnum, spacegroup, spgnum, pointgroup,
        icsd_id, cod_id]

    # The table() function is EXTREMELY illogical.
    # I can't get it to work when appending another row
    # to the tablerows list.  Therefore we append rows afterwards.  WTF.
    basictable = table(row, 'Structure info', tablerows, key_descriptions, 2)
>>>>>>> 9f4d2cfb
    rows = basictable['rows']

    labelresult = row.data.get('results-asr.c2db.labels.json')
    if labelresult is not None:
        tablerow = labelresult.as_formatted_tablerow()
        rows.append(tablerow)

    codid = row.get('cod_id')
    if codid:
        # Monkey patch to make a link
        for tmprow in rows:
            href = ('<a href="http://www.crystallography.net/cod/'
                    + '{id}.html">{id}</a>'.format(id=codid))
            if 'cod_id' in tmprow[0]:
                tmprow[1] = href

    doi = row.get('doi')
    doistring = describe_entry(
        'Reported DOI',
        'DOI of article reporting the synthesis of the material.'
    )
    if doi:
        rows.append([
            doistring,
            '<a href="https://doi.org/{doi}" target="_blank">{doi}'
            '</a>'.format(doi=doi)
        ])

    panel = {'title': 'Summary',
             'columns': [[basictable,
                          {'type': 'table', 'header': ['Stability', ''],
                           'rows': []}],
                         [{'type': 'atoms'}, {'type': 'cell'}]],
             'sort': -1}
    return [panel]


tests = [{'description': 'Test SI.',
          'cli': ['asr run "setup.materials -s Si2"',
                  'ase convert materials.json structure.json',
                  'asr run "setup.params asr.gs@calculate:ecut 300 '
                  'asr.gs@calculate:kptdensity 2"',
                  'asr run structureinfo',
                  'asr run database.fromtree',
                  'asr run "database.browser --only-figures"']}]


@prepare_result
class Result(ASRResult):

    cell_area: float
    has_inversion_symmetry: bool
    stoichiometry: str
    spacegroup: str
    spgnum: int
    layergroup: str
    lgnum: int
    pointgroup: str
    crystal_type: str
    spglib_dataset: dict
    formula: str

    key_descriptions = {
        "cell_area": "Area of unit-cell [`Å²`]",
        "has_inversion_symmetry": "Material has inversion symmetry",
        "stoichiometry": "Stoichiometry",
        "spacegroup": "Space group (AA stacking)",
        "spgnum": "Space group number (AA stacking)",
        "layergroup": "Layer group",
        "lgnum": "Layer group number",
        "pointgroup": "Point group",
        "crystal_type": "Crystal type",
        "spglib_dataset": "SPGLib symmetry dataset.",
        "formula": "Chemical formula."
    }

    formats = {"ase_webpanel": webpanel}


def get_layer_group(atoms, symprec):
    try:
        from spglib.spglib import get_symmetry_layerdataset
    except ImportError:
        return None, None

    assert atoms.pbc.sum() == 2
    aperiodic_dir = np.where(~atoms.pbc)[0][0]

    lg_dct = get_symmetry_layerdataset(
        (atoms.get_cell(),
         atoms.get_scaled_positions(),
         atoms.get_atomic_numbers()),
        symprec=symprec,
        aperiodic_dir=aperiodic_dir)

    layergroup = lg_dct['number']
    layergroupname = lg_dct['international']

    return layergroupname, layergroup


@command('asr.structureinfo',
         tests=tests,
         requires=['structure.json'],
         returns=Result)
def main() -> Result:
    """Get structural information of atomic structure.

    This recipe produces information such as the space group and magnetic
    state properties that requires only an atomic structure. This recipes read
    the atomic structure in `structure.json`.
    """
    import numpy as np
    from ase.io import read

    from asr.utils.symmetry import c2db_symmetry_angle, c2db_symmetry_eps

    atoms = read('structure.json')
    info = {}

    formula = atoms.get_chemical_formula(mode='metal')
    stoichimetry = get_reduced_formula(formula, stoichiometry=True)
    info['formula'] = formula
    info['stoichiometry'] = stoichimetry

    # Get crystal symmetries
    from asr.utils.symmetry import atoms2symmetry

    symmetry = atoms2symmetry(atoms,
                              tolerance=c2db_symmetry_eps,
                              angle_tolerance=c2db_symmetry_angle)
    info['has_inversion_symmetry'] = symmetry.has_inversion
    dataset = symmetry.dataset
    info['spglib_dataset'] = dataset

    # Get crystal type
    stoi = atoms.symbols.formula.stoichiometry()[0]
    sg = dataset['international']
    number = dataset['number']
    pg = dataset['pointgroup']
    w = ''.join(sorted(set(dataset['wyckoffs'])))
    crystal_type = f'{stoi}-{number}-{w}'

    info['layergroup'] = None
    info['lgnum'] = None
    ndims = sum(atoms.pbc)
    if ndims == 2:
        info['layergroup'], info['lgnum'] = get_layer_group(
            atoms,
            symprec=c2db_symmetry_eps)

    info['crystal_type'] = crystal_type
    info['spacegroup'] = sg
    info['spgnum'] = number
    from ase.db.core import convert_str_to_int_float_or_str, str_represents
    if str_represents(pg):
        info['pointgroup'] = convert_str_to_int_float_or_str(pg)
    else:
        info['pointgroup'] = pg

    if (atoms.pbc == [True, True, False]).all():
        info['cell_area'] = abs(np.linalg.det(atoms.cell[:2, :2]))
    else:
        info['cell_area'] = None

    return Result(data=info)


if __name__ == '__main__':
    main.cli()<|MERGE_RESOLUTION|>--- conflicted
+++ resolved
@@ -132,25 +132,17 @@
         f"ID of a closely related material in the {cod_link}."
     )
 
-<<<<<<< HEAD
-    basictable = table(row, 'Structure info', [
-        crystal_type, spacegroup, spgnum, pointgroup,
-        icsd_id, cod_id
-    ], key_descriptions, 2)
-    basictable['columnwidth'] = 4
-=======
     # Here we are hacking the "label" out of a row without knowing
     # whether there is a label, or that the "label" recipe exists.
 
     tablerows = [
-        crystal_type, cls, layergroup, lgnum, spacegroup, spgnum, pointgroup,
+        crystal_type, layergroup, lgnum, spacegroup, spgnum, pointgroup,
         icsd_id, cod_id]
 
     # The table() function is EXTREMELY illogical.
     # I can't get it to work when appending another row
     # to the tablerows list.  Therefore we append rows afterwards.  WTF.
     basictable = table(row, 'Structure info', tablerows, key_descriptions, 2)
->>>>>>> 9f4d2cfb
     rows = basictable['rows']
 
     labelresult = row.data.get('results-asr.c2db.labels.json')
