--- conflicted
+++ resolved
@@ -1,12 +1,6 @@
 """Structural information."""
-<<<<<<< HEAD
 import numpy as np
 from ase import Atoms
-=======
-from asr.core import command, ASRResult, prepare_result
-from asr.database.browser import code, br, div, bold, dl, describe_entry, href
->>>>>>> c791b64d
-
 from asr.core import command, ASRResult, prepare_result, option, AtomsFile
 
 
@@ -23,15 +17,7 @@
     return pointgroup
 
 
-<<<<<<< HEAD
-def webpanel(result, context):
-    from asr.database.browser import (table, describe_entry, code, bold,
-                                      br, href, dl, div)
-
-    spglib = get_spg_href('https://spglib.github.io/spglib/')
-=======
 def describe_crystaltype_entry(spglib):
->>>>>>> c791b64d
     crystal_type = describe_entry(
         'crystal_type',
         "The crystal type is defined as "
@@ -54,8 +40,9 @@
     return crystal_type
 
 
-def webpanel(result, row, key_descriptions):
-    from asr.database.browser import (table, describe_entry, href)
+def webpanel(result, context):
+    from asr.database.browser import (table, describe_entry, code, bold,
+                                      br, href, dl, div)
 
     spglib = get_spg_href('https://spglib.github.io/spglib/')
     crystal_type = describe_crystaltype_entry(spglib)
@@ -179,14 +166,8 @@
     state properties that requires only an atomic structure. This recipes read
     the atomic structure in `structure.json`.
     """
-<<<<<<< HEAD
-=======
-    import numpy as np
-    from ase.io import read
     from asr.utils.symmetry import c2db_symmetry_eps, c2db_symmetry_angle
 
-    atoms = read('structure.json')
->>>>>>> c791b64d
     info = {}
 
     formula = atoms.symbols.formula.convert('metal')
