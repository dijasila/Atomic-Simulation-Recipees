from dataclasses import dataclass
from asr.core import command, option, ASRResult, prepare_result
from typing import List
import numpy as np
import json


@dataclass
class SpinSpiralCalculation:
    index: List[int]         # list of [band, qpt] of this calculation
    energy: float            # total energy of this calculation
    m_v: List[float]         # total magnetic moments in Cartesian directions
    m_av: List[List[float]]  # magmoms resolved by atom and direction
    gap: float               # Bandgap of this calculation

    def save(self, filename):
        with open(filename, 'w') as fd:
            json.dump(dict(index=self.index, energy=self.energy,
                           m_v=self.m_v, m_av=self.m_av, gap=self.gap), fd)

    @classmethod
    def load(self, filename):
        with open(filename, 'r') as fd:
            data = json.load(fd)
        return SpinSpiralCalculation(**data)


class SpinSpiralPathCalculation:
    def __init__(self, Q):
        self.sscalculations: List[SpinSpiralCalculation] = []
        self.indices = []
        self.Q = Q

    def __iter__(self):
        return iter(self.sscalculations)

    def __repr__(self):
        return self.sscalculations

    def __str__(self):
        return str(self.sscalculations)

    def __getitem__(self, item):
        return self.sscalculations[item]

    def append(self, sscalc: SpinSpiralCalculation):
        self.sscalculations.append(sscalc)
        self.indices.append(sscalc.index)

    def sort_path(self):
        self.sscalculations, self.indices = zip(
            *sorted(zip(self.sscalculations, self.indices),
                    key=lambda x: (x[1][0], x[1][1])))
        self.indices = list(self.indices)

    def get_idx(self, index):
        return [sscalc for sscalc in self.sscalculations if sscalc.index == index]

    def minimum(self):
        energies = [sscalc.energy for sscalc in self.sscalculations]
        return self.sscalculations[np.argmin(energies)].index

    def qmin(self):
        minimum = self.minimum()
        return self.Q[minimum[1]]

    def failed_calculations(self, nkpts: int):
        assert len(self.indices) > 0
        natoms = len(self.sscalculations[0].m_av)
        bands = [i[0] for i in self.indices]
        for iband in bands:
            for ikpt in range(nkpts):
                # Yield zero calculation if index combination [band, qpt] isn't found
                if len(self.get_idx([iband, ikpt])) == 0:
                    zerospiral = SpinSpiralCalculation([iband, ikpt], 0.0, [0, 0, 0],
                                                       [[0, 0, 0]] * natoms, 0)
                    yield zerospiral

    def get_array(self, attr: str = 'energy'):
        Nbands, Nqpts = max(self.indices)
        array = np.asarray([[getattr(self.get_idx([ib, iq])[0], attr)
                             for iq in range(Nqpts + 1)] for ib in range(Nbands + 1)])
        return array


def webpanel(result, row, key_descriptions):
    from asr.database.browser import fig
    bmin, qmin = result.minimum
    gap = result.gaps[bmin][qmin]

    rows = [['Q<sub>min</sub>', str(np.round(result.get('Qmin'), 3))],
            ['Bandgap(Q<sub>min</sub>)', round(gap, 2)],
            ['Spiral bandwidth', str(np.round(result.get('bandwidth'), 1))]]
    spiraltable = {'type': 'table',
                   'header': ['Property', 'Value'],
                   'rows': rows}

    panel = {'title': 'Spin spirals',
             'columns': [[fig('spin_spiral_bs.png')], [spiraltable]],
             'plot_descriptions': [{'function': plot_bandstructure,
                                    'filenames': ['spin_spiral_bs.png']}],
             'sort': 0}
    return [panel]


@prepare_result
class Result(ASRResult):
    path: np.ndarray
    energies: np.ndarray
    gaps: np.ndarray
    local_magmoms: np.ndarray
    total_magmoms: np.ndarray
    bandwidth: float
    minimum: List[int]
    Qmin: List[float]
    key_descriptions = {'path': 'List of Spin spiral vectors',
                        'energies': 'Total energy of spin spiral calculations [eV]',
                        'gaps': 'Bandgaps of spin spiral calculations [eV]',
                        'local_magmoms': 'Estimated local moments [mu_B]',
                        'total_magmoms': 'Estimated total moment [mu_B]',
                        'bandwidth': 'Spin spiral bandwidth [meV]',
                        'minimum': 'Band and q index of energy minimum',
                        'Qmin': 'Magnetic order vector Q [inverse unit cell]'}
    formats = {'ase_webpanel': webpanel}


@command(module='asr.collect_spiral',
         requires=['structure.json'],
         returns=Result)
@option('--qdens', help='Density of q-points used in calculations', type=float)
@option('--qpts', help='Number of q-points used in calculations', type=int)
@option('--eps', help='Precesion in determining ase bandpath', type=float)
def main(qdens: float = None, qpts: int = None, eps: float = None) -> Result:
    from ase.io import read
    from glob import glob
    atoms = read('structure.json')
    jsons = glob('dat*.json')
    c2db_eps = 0.1
    eps = eps or c2db_eps

    if qdens is None and qpts is None:
        raise ValueError("At least one q-input must be provided")
    elif qdens is not None and qpts is not None:
        raise ValueError("Both q-density and q-points are provided")
    elif qpts is None:
        path = atoms.cell.bandpath(density=qdens, pbc=atoms.pbc, eps=eps)
    else:
        path = atoms.cell.bandpath(npoints=qpts, pbc=atoms.pbc, eps=eps)

    sscalcs = SpinSpiralPathCalculation(path.kpts)
    for js in jsons:
        sscalc = SpinSpiralCalculation.load(js)
        sscalcs.append(sscalc)

    return _main(path, sscalcs)


def _main(path, sscalculations):
    Q = path.kpts
    nqpts = len(Q)

    energies = [sscalc.energy for sscalc in sscalculations]
    minarg = np.argmin(energies)
    min_sscalc = sscalculations[minarg]
    minimum = min_sscalc.index
    Qmin = list(Q[minimum[1]])

    bandwidth = (np.max(energies) - np.min(energies)) * 1000

    for zerospiral in sscalculations.failed_calculations(nqpts):
        sscalculations.append(zerospiral)

    sscalculations.sort_path()
    energies = sscalculations.get_array('energy')
    m_v = sscalculations.get_array('m_v')
    m_av = sscalculations.get_array('m_av')
    gaps = sscalculations.get_array('gap')

    return Result.fromdata(path=path, energies=energies, gaps=gaps,
                           local_magmoms=m_av, total_magmoms=m_v,
                           bandwidth=bandwidth, minimum=minimum,
                           Qmin=Qmin)


def plot_bandstructure(row, fname):
    import matplotlib
    matplotlib.use('Agg')
    from matplotlib import pyplot as plt
    path, energies_bq, lm_bqa = extract_data(row)

    # Process path
    Q, x, X = path.get_linear_kpoint_axis()
    nwavepoints = 5
    q_v = np.linalg.norm(2 * np.pi * path.cartesian_kpts(), axis=-1)
    wavepointsfreq = round(len(q_v) / nwavepoints)

    # Process magmoms
    magmom_bq = np.linalg.norm(lm_bqa, axis=3)
    mommin = np.min(magmom_bq * 0.9)
    mommax = np.max(magmom_bq * 1.05)

    # Process energies
    e0 = energies_bq[0][0]
    emin = np.min((energies_bq[energies_bq != 0] - e0) * 1000)
    emax = np.max((energies_bq[energies_bq != 0] - e0) * 1000)
    nbands, nqpts = np.shape(energies_bq)

    try:
        row = getattr(row, '_row')
        symbols = row['symbols']
    except AttributeError:
        symbols = row.symbols

    fig = plt.figure(figsize=((1 + np.sqrt(5)) / 2 * 4, 4))
    ax1 = plt.gca()

    # Non-cumulative length of q-vectors to find wavelength
    ax2 = ax1.twiny()
    add_wavelength_axis(ax2, Q, q_v, wavepointsfreq)

    # Magnetic moment axis
    ax3 = ax1.twinx()
    for bidx in range(nbands):
        e_q = energies_bq[bidx]
        m_q = magmom_bq[bidx]
<<<<<<< HEAD
        splitarg = np.argwhere(e_q == 0).flatten()
        energies_sq = np.split(e_q, splitarg)
        magmom_sq = np.split(m_q, splitarg, axis=0)

        q_s = np.split(Q, splitarg)
=======
        splitarg = np.argwhere(e_q == 0.0).flatten()
        if splitarg is []:
            energies_sq = [e_q]
            magmom_sq = [m_q]
            q_s = [Q]
        else:
            energies_sq = np.split(e_q, splitarg)
            magmom_sq = np.split(m_q, splitarg, axis=0)
            q_s = np.split(Q, splitarg)
        
>>>>>>> 3bcd482f
        for q, energies_q, magmom_q in zip(q_s, energies_sq, magmom_sq):
            if len(q) == 0 or len(q[energies_q != 0]) == 0:
                continue
            magmom_q = magmom_q[energies_q != 0]
            q = q[energies_q != 0]
            energies_q = energies_q[energies_q != 0]
            if len(q) == 0:
                continue

            # Setup main energy plot
            hnd = plot_energies(ax1, q, (energies_q - e0) * 1000, emin, emax, x, X)

            # Add the magnetic moment plot
            plot_magmoms(ax3, q, magmom_q, mommin, mommax, symbols)

            # Ensure unique legend entries
            handles, labels = plt.gca().get_legend_handles_labels()
            by_label = dict(zip(labels, handles))
            updict = {'Energy': hnd[0]}
            updict.update(by_label)

    # Add legend
    fig.legend(updict.values(), updict.keys(), loc="upper right",
               bbox_to_anchor=(1, 1), bbox_transform=ax1.transAxes)

    ax1.margins(x=0, y=1e-3 * (emax - emin))
    ax3.margins(x=0, y=1e-3 * (mommax - mommin))
    ax1.set_ylabel('Spin spiral energy [meV]')
    ax1.set_xlabel('q vector [Å$^{-1}$]')

    ax2.set_xlabel(r"Wave length $\lambda$ [Å]")
    ax3.set_ylabel(r"Mag. mom. $|\mathbf{m}|$ [$\mu_B$]")

    plt.tight_layout()
    plt.savefig(fname)


def extract_data(row):
    data = row.data.get('results-asr.collect_spiral.json')
    path = data['path']
    energies_bq = data['energies']
    if len(energies_bq.shape) == 1:
        energies_bq = np.array([energies_bq])
        lm_bqa = np.array([data['local_magmoms']])
    else:
        lm_bqa = data['local_magmoms']
    return path, energies_bq, lm_bqa


def plot_energies(ax, q, energies, emin, emax, x, X):
    hnd = ax.plot(q, energies, c='C0', marker='.', label='Energy')
<<<<<<< HEAD
=======
    # ax.set_ylim([emin, emax])
>>>>>>> 3bcd482f
    ax.set_xticks(x)
    ax.set_xticklabels([i.replace('G', r"$\Gamma$") for i in X])
    for xc in x:
        if xc != min(q) and xc != max(q):
            ax.axvline(xc, c='gray', linestyle='--')
    return hnd


def add_wavelength_axis(ax, q, q_v, wavepointsfreq):
    # Add spin wavelength axis
    def tick_function(X):
        lmda = 2 * np.pi / X
        return [f"{z:.1f}" for z in lmda]

    ax.set_xticks(q[::wavepointsfreq])
    ax.set_xticklabels(tick_function(q_v[::wavepointsfreq]))


def plot_magmoms(ax, q, magmoms_qa, mommin, mommax, symbols):
    unique = list(set(symbols))
    colors = [f'C{i}' for i in range(1, len(unique) + 1)]
    mag_c = {unique[i]: colors[i] for i in range(len(unique))}

    for a in range(magmoms_qa.shape[-1]):
        magmom_q = magmoms_qa[:, a]
        ax.plot(q, magmom_q, c=mag_c[symbols[a]],
                marker='.', label=f'{symbols[a]}' + r' $|\mathbf{m}|$')

    ax.set_ylim([mommin, mommax])


if __name__ == '__main__':
    main.cli()<|MERGE_RESOLUTION|>--- conflicted
+++ resolved
@@ -223,13 +223,7 @@
     for bidx in range(nbands):
         e_q = energies_bq[bidx]
         m_q = magmom_bq[bidx]
-<<<<<<< HEAD
-        splitarg = np.argwhere(e_q == 0).flatten()
-        energies_sq = np.split(e_q, splitarg)
-        magmom_sq = np.split(m_q, splitarg, axis=0)
-
-        q_s = np.split(Q, splitarg)
-=======
+
         splitarg = np.argwhere(e_q == 0.0).flatten()
         if splitarg is []:
             energies_sq = [e_q]
@@ -240,7 +234,6 @@
             magmom_sq = np.split(m_q, splitarg, axis=0)
             q_s = np.split(Q, splitarg)
         
->>>>>>> 3bcd482f
         for q, energies_q, magmom_q in zip(q_s, energies_sq, magmom_sq):
             if len(q) == 0 or len(q[energies_q != 0]) == 0:
                 continue
@@ -292,10 +285,7 @@
 
 def plot_energies(ax, q, energies, emin, emax, x, X):
     hnd = ax.plot(q, energies, c='C0', marker='.', label='Energy')
-<<<<<<< HEAD
-=======
-    # ax.set_ylim([emin, emax])
->>>>>>> 3bcd482f
+
     ax.set_xticks(x)
     ax.set_xticklabels([i.replace('G', r"$\Gamma$") for i in X])
     for xc in x:
