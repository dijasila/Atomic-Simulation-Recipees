import os
from contextlib import contextmanager
from functools import partial
import click

<<<<<<< HEAD
option = partial(click.option, show_default=True)
=======
import numpy as np


click.option = partial(click.option, show_default=True)
>>>>>>> 253e3624


@contextmanager
def chdir(folder, create=False, empty=False):
    dir = os.getcwd()
    if empty and folder.is_dir():
        import shutil
        shutil.rmtree(str(folder))
    if create and not folder.is_dir():
        os.mkdir(folder)
    os.chdir(str(folder))
    yield
    os.chdir(dir)


def get_recipes():
    import importlib
    from pathlib import Path

    files = Path(__file__).parent.parent.glob('[a-zA-Z]*.py')
    recipes = []
    for file in files:
        name = file.with_suffix('').name
        module = importlib.import_module(f'asr.{name}')
        recipes.append(module)
    return recipes


def get_parameters(key=None):
    from pathlib import Path
    import json
    if Path('params.json').is_file():
        with open('params.json', 'r') as fd:
            params = json.load(fd)
    else:
        params = {}

    if key and key in params:
        params = params[key]

    return params


def is_magnetic():
    import numpy as np
    atoms = get_start_atoms()
    magmom_a = atoms.get_initial_magnetic_moments()
    maxmom = np.max(np.abs(magmom_a))
    if maxmom > 1e-3:
        return True
    else:
        return False


def get_dimensionality():
    import numpy as np
    start = get_start_atoms()
    nd = int(np.sum(start.get_pbc()))
    return nd


mag_elements = {'Sc', 'Ti', 'V', 'Cr', 'Mn', 'Fe', 'Co', 'Ni', 'Cu', 'Zn',
                'Y', 'Zr', 'Nb', 'Mo', 'Ru', 'Rh', 'Pd', 'Ag', 'Cd', 'In',
                'Hf', 'Ta', 'W', 'Re', 'Os', 'Ir', 'Pt', 'Au', 'Hg', 'Tl'}


def magnetic_atoms(atoms):
    import numpy as np
    return np.array([symbol in mag_elements
                     for symbol in atoms.get_chemical_symbols()],
                    dtype=bool)


def update_defaults(key, params={}):
    params.update(get_parameters(key))

    def update_defaults_dec(func):
        fparams = func.__click_params__
        for param in fparams:
            for externaldefault in params:
                if externaldefault == param.name:
                    param.default = params[param.name]
                    break

        return func
    return update_defaults_dec


def get_start_file():
    "Get starting atomic structure"
    from pathlib import Path
    fnames = list(Path('.').glob('start.*'))
    assert len(fnames) == 1, fnames
    return str(fnames[0])


def get_start_atoms():
    from ase.io import read
    fname = get_start_file()
    atoms = read(str(fname))
    return atoms


def get_start_parameters(atomfile=None):
    import json
    if atomfile is None:
        try:
            atomfile = get_start_file()
        except AssertionError:
            return {}
    with open(atomfile, 'r') as fd:
        asejsondb = json.load(fd)
    params = asejsondb.get('1').get('calculator_parameters', {})

    return params


def get_reduced_formula(formula, stoichiometry=False):
    """
    Returns the reduced formula corresponding to a chemical formula,
    in the same order as the original formula
    E.g. Cu2S4 -> CuS2

    Parameters:
        formula (str)
        stoichiometry (bool): if True, return the stoichiometry ignoring the
          elements appearing in the formula, so for example "AB2" rather than
          "MoS2"
    Returns:
        A string containing the reduced formula
    """
    from functools import reduce
    from fractions import gcd
    import string
    import re
    split = re.findall('[A-Z][^A-Z]*', formula)
    matches = [re.match('([^0-9]*)([0-9]+)', x)
               for x in split]
    numbers = [int(x.group(2)) if x else 1 for x in matches]
    symbols = [matches[i].group(1) if matches[i] else split[i]
               for i in range(len(matches))]
    divisor = reduce(gcd, numbers)
    result = ''
    numbers = [x // divisor for x in numbers]
    numbers = [str(x) if x != 1 else '' for x in numbers]
    if stoichiometry:
        numbers = sorted(numbers)
        symbols = string.ascii_uppercase
    for symbol, number in zip(symbols, numbers):
        result += symbol + number
    return result


def has_inversion(atoms, use_spglib=True):
    """
    Parameters:
        atoms: Atoms object
            atoms
        use_spglib: bool
            use spglib
    Returns:
        out: bool
    """
    try:
        import spglib
    except ImportError as x:
        import warnings
        warnings.warn('using gpaw symmetry for inversion instead: {}'
                      .format(x))
        use_spglib = False

    atoms2 = atoms.copy()
    atoms2.pbc[:] = True
    atoms2.center(axis=2)
    if use_spglib:
        R = -np.identity(3, dtype=int)
        r_n = spglib.get_symmetry(atoms2, symprec=1.0e-3)['rotations']
        return np.any([np.all(r == R) for r in r_n])
    else:
        from gpaw.symmetry import atoms2symmetry
        return atoms2symmetry(atoms2).has_inversion<|MERGE_RESOLUTION|>--- conflicted
+++ resolved
@@ -2,15 +2,9 @@
 from contextlib import contextmanager
 from functools import partial
 import click
-
-<<<<<<< HEAD
+import numpy as np
 option = partial(click.option, show_default=True)
-=======
-import numpy as np
-
-
-click.option = partial(click.option, show_default=True)
->>>>>>> 253e3624
+click.option = option
 
 
 @contextmanager
