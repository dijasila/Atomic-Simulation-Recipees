--- conflicted
+++ resolved
@@ -69,12 +69,8 @@
 
 def gpw2eigs(gpw, soc=True, return_spin=False,
              theta=0, phi=0, symmetry_tolerance=1e-7):
-<<<<<<< HEAD
-    """Eigenvalues w or w/o SOC and the corresponding fermi energy.
-=======
     """Give the eigenvalues w or w/o spinorbit coupling and the
     corresponding fermi energy.
->>>>>>> 9d70cca5
 
     Parameters
     ----------
